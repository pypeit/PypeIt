

1.7.1dev
--------
- Fixed a bug about how `maskdef_offset` is assigned to each detector
- Changed default behavior for how PypeIt computes `maskdef_offset` for DEIMOS.
  It now uses by default the stars in the alignment boxes.

1.7.0 (19 Nov 2021)
-------------------

- Introduces pypeit_parse_calib_id script
- Throw a warning if the chosen spectrograph has a header which does not
  match expectation
- Pypeit can now read (currently for Keck DEIMOS only) the list of arc
  lamps from the header and use it for wavelength calibration.
- Allow one to restrict the wavelength range of the arxiv template
<<<<<<< HEAD
- Fixed a bug in HolyGrail that did not allow for sigdetect and rms_wavelength to be
  slit dependent lists.
=======
- Set DEIMOS FWHM default to 10 pixels
- Fixed a bug in HolyGrail that did not allow for sigdetect and
  rms_wavelength to be slit dependent lists.
>>>>>>> 960c1b90
- Improvements for MOSFIRE:
    - uses slitmask info in the slit edge tracing
    - associates RA, Dec and Object name to each extracted object
    - extracts undetected objects using the predicted position from
      slitmask info
    - uses dither offeset recorded in the header as default
      slitmask_offset, but the user can provide the maskdef_id of a slit
      with a bright object that can trace the offset.
    - improvements in the frame typing
<<<<<<< HEAD
- Implements new Mark4 detector for Keck/LRISr  (aka keck_lris_red_mark4)
- Set DEMIOS FWHM default to 10 pixels
- QL script for Keck/DEIMOS

=======
- Implements new Mark4 detector for Keck/LRISr (aka keck_lris_red_mark4)
>>>>>>> 960c1b90

1.6.0 (1 Oct 2021)
------------------

- Modifications to reduce header crashes
- Added `image_proc.rst` doc, which includes a table with the primary parameters
  that affect the control flow of the image processing.
- Added exptime and units to the PypeItImage data model.
- Made bias subtraction available to the dark image processing (i.e., if people
  request bias subtraction for darks, the bias needs to be passed).  Similarly,
  added dark to the buildimage calls in get_arc and get_tiltimage.
- Streamlining of the operations in pypeit.core.flat.flatfield.
- Digitization noise no longer added to readnoise calculation by default.
- Include "processing error" in error budget.  Accounts for, e.g., readnoise in
  dark image, etc.
- Include error calculation in overscan subtraction.  The error estimate is the
  standard error in the median, which will be an overestimate for the savgol
  method.
- Allow for pinhole and sky frames in buildimage_fromlist.
- In pypeit.images.rawimage.RawImage:
    - Conversion from ADU to counts is now the first step for all processing.
    - Added an `empirical_rn` parameter that allows the users to use the
      overscan region to estimate the detector readnoise for each image
      processed, and this estimation of the readnoise is now in its own method.
    - Subtraction of the dark is now done after the conversion of the image to
      counts.
    - Dark subtraction is now always performed using the tabulated values for
      each detector.  A warning is thrown if the dark frames are provided and
      the measured dark-current from a dark image is more than 50% different
      from the tabulated value.
    - Whether or not you add the shot noise and a noise floor to the variance
      image are now optional and controlled by parameters in ProcessImagesPar.
    - Changes to default ProcessImagesPar parameters: use_specillum = False for
      all frame types; shot_noise = False and noise_floor = 0 for biases; and
      use_overscan=True, use_biasimage=True, noise_floor=0., and mask_cr=True
      for darks.  Adjustments propagated to individual spectrographs.
    - BPM is not recalculated after applying the flat-field correction because
      it is not longer changed by that function.
    - The code keeps track of the image scaling via the flat-field correction,
      and propagates this to the noise model.
    - Compute and save a "base-level variance" that includes readnoise, dark
      current, and processing error as part of the PypeItImage datamodel.
    - Added `base_var` and `img_scale` to the datamodel of PypeItImage, as well
      as the noise_floor and shot_noise booleans.  All of these are used by
      pypeit.core.procimg.variance_model to construct the error model.
    - Added BADSCALE bit to ImageBitMask to track when flat-field corrections
      are <=0.
- Added `update_mask` and `select_flag` methods to PypeItImage as convenience
  methods used to update and extract information from the fullmask bitmask
  attribute.
- CombineImage now re-calculates the variance model using the stacked estimate
  of the counts instead of propagating the estimates from the individual
  exposures.
- CombineImage performs a masked median when combine_method = 'median', and the
  error is the standard error in the median.
- Simplifies stacking of bits in CombineImage.
- Calculation of the variance in processed images separated into two functions,
  pypeit.core.procimg.base_variance and pypeit.core.procimg.variance_model.
  These replace variance_frame.
- Added a "detectors" doc, and an automatically generated table with relevant
  detector parameters (including the dark current) used for instrument.
- Improved fidelity of bspline timing tests using timeit.
- Added inverse variance images to MasterBias and MasterDark frames so that they
  are available for re-use.

1.5.0 (11 Aug 2021)
-------------------

- Doc updates, including reorganization of the installation doc, fluxing and
  telluric docs, and automatic construction of the package dependencies.
- Add new pixelflat_min_wave parameter below which the mspixelflat is set to 1.
- Add `pypeit_install_telluric` and `pypeit_install_ql_masters` scripts.  The
  latter creates a symlink to the directory with the QL masters that will be
  used if the QL_MASTERS environmental variable does not exist.
- Improved `edgetrace.maskdesign_matching` to always return syncronized traces.
- Pypeit can now deal with dithered observations (only for DEIMOS for now), by
  finding the offset of the observed slitmask from the expected position in the design file.
- There are three options the user can use to find the slitmask offset: bright objects,
  selected slit, or alignment boxes.
- Pypeit run object finding for the alignment boxes but it does not extract them.
- `reduce.run` is now split in two methods: `run_objfind` and `run_extraction`.
- There are now 2 loops over the detectors in `pypeit.reduce_exposure`: the first
  one runs calibrations and object finding for all the detectors and the second one
  runs the extraction. In between the two loops, the slitmask offset is computed.
- A script (`get_telescope_offset`) to determine the telescope pointing offsets is
  added to `pypeit/spectrographs/keck_deimos.py`
- Improve SOAR Goodman fluxing


1.4.2 (06 Jul 2021)
-------------------

- Added a common base class for all scripts
- Script methods now included in Sphinx documentation
- Updated `pypeit.scripts.scriptbase.SmartFormatter` to enable wrapping
  long lines and specify lines with a fixed format using `F|`.
- Made `pypeit.core.telluric.Telluric` subclass from
  `pypeit.datamodel.DataContainer`, and added some basic unit tests.
  This led to some changes in the existing datamodel.
- Made `pypeit.sensfunc.SensFunc` subclass from
  `pypeit.datamodel.DataContainer`, and added some basic unit tests.
  This led to some changes in the existing datamodel.
- Allowed `pypeit.datamodel.DataContainer` parsing methods to used
  pseudonyms for HDU extension names and base classes to read the
  datamodels of subclasses.  Both added new keywords that default to
  previous behavior.
- Moved some functions to avoid circular imports
    - `pypeit.coadd1d.OneSpec` -> `pypeit.onespec.OneSpec`
    - `pypeit.core.coadd.get_wave_grid` ->
      `pypeit.core.wavecal.wvutils.get_wave_grid`
    - `pypeit.core.coadd.sensfunc_weights` ->
      `pypeit.sensfunc.sensfunc_weights`
- Add LDT/DeVeny spectrograph
- Add 6440.25A CdI line (LDT/DeVeny)
- Modify SOAR to read their (truly) raw files
- GMOS doc updates


1.4.1 (11 Jun 2021)
-------------------

- Adds SOAR/Goodman red camera
- Update to Gemini-S telescope info
- Make PypeIt ISO 8160 (more) compliant
- Address an Identify bug
- Add blocking filter to DEIMOS config
- NOT/Alfosc updates
- A pair of fixes for shane_kast_red
- Add NTT EFOSC2 spectrograph
- Add standard stars CD-34241 and CD-329927 to esofil
- Add wavelength solution for keck_lris_red 600/10000
- `pypeit_show_2dspec` shows traces of forced extraction and manual
  extraction with different colors
- Updated docs about extraction and DEIMOS
- Implement multi-detector flexure estimates
- Fix error in variance for numpy fitting routines
- Introduce HOWTO for DEIMOS
- Method for slupring in a standard observed and reduced by WMKO


1.4.0 (23 Apr 2021)
-------------------

- Include a fix for when no edges are detected in `EdgeTraceSet` by
  adding the `bound_detector` parameter.  Most instruments have a
  default of `bound_detector = False` meaning that the code will skip
  processing any detector where no slit edges are found.  Some
  instuments set the default to be `bound_detector = True` because the
  slit edges always or often fall off the edge of the detector (i.e.,
  the detector is fully illuminated).  These instruments are currently
  `mmt_mmirs`, `mmt_bluechannel`, `not_alfosc`, and `shane_kast`; note
  that some `gemini_gmos` data in the DevSuite require
  `bound_detector=True`, as well.
- Improved wavelength template for DEIMOS gratings: 600ZD, 830G.
- Added new ArI, KrI, NeI, XeI arc lines.
- PypeIt can now compute arc line FWHM from the lines themselves. This
  is controlled by a new parset, ``fwhm_fromlines``, which is set to
  False by default, except for DEIMOS.
- Added a development document about the DEIMOS wavelength calibration.
- Limit reduction to detectors 3 and 7 when DEIMOS LVM mask is used
  (other detectors are empty)
- Add `pypeit_obslog` script that simple compiles and prints metadata
  from a set of fits files needed by pypeit to run.
- Change `PypeItSetup.from_file_root` to *require* the output path to
  write the vanilla pypeit file.  If no path is provided, the object is
  instatiated without creating any output.
- Fixed bug in sensitivity function code adressing issue #747. Revamped
  sensitivity function completely to compute zeropoints and throughput.
  Enhanced sensfunc.py QA.
- Added MOSFIRE QL script.
- Added support for VLT/SINFONI K 25mas (0.8x0.8 arcsec FOV) platescale
- Updated docs for differencing imaging sky subtraction.
- Added "sky" frametype for difference imaging sky subtraction
  addressing issue # 1068
- Improved and sped up sensitivity function telluric codes.
- Fixed bugs in ArchiveReid automatic wavelength identification.
- Removed numba dependency.
- Improved pypeit_view_fits script.
- Fixed ginga bugs in display.py and added automatic cuts to show_2dspec
- Added latin hypercube sampler to pypeit.utils which is required for
  differential evolution optimizations.
- Improved GMOS R400 wavelength solution
- Turned off GMOS-S binning restriction
- Add GTC OSIRIS spectrograph
- Updates for docs on adding new spectrographs.  And a bok test
- Added a new ``pypeit_collate_1d`` tool to automatically group 1D
  Spectra from multiple files by group and coadd them.
- PypeIt will now add HISTORY keyword entries to FITS files.
- `use_maskdesign` is turned off for DEIMOS LVM masks
- a new parameter `use_user_fwhm` is added in `ExtractionPar` to allow
  the user to set their preferred fwhm
- Improved `slittrace.assign_maskinfo`
- PypeIt can now force extractions of DEIMOS non detected objects at the
  location expected from slitmask design.
- SpecObj and SlitTrace datamodel versions updated

1.3.3 (24 Feb 2021)
-------------------

- (Hotfix) Command-line argument bug in `pypeit_coadd_1dspec` script.
- (Hotfix) Bug fix in `pypeit_obslog` script.
- (Hotfix) X-Shooter bits


1.3.2 (08 Feb 2021)
-------------------

- (Hotfix) Bug in content type of README file that prevented upload to
  PyPI

1.3.1 (01 Feb 2021)
-------------------

- pypeit_chk_wavecalib script
- Option to limit channels shown for pypeit_show_2dspec
- sigdetect on in full_template
- Added new ArI, ArII lines
- Improved 1Dfit QA
- Final wavelength template for DEIMOS 900ZD
- Fix a bug in `pypeit/core/arc.py` and `pypeit/core/wavecal/autoid.py` due
  to the padding to the arc frames
- Added a new XeI line
- Turn off sigma clipping for DEIMOS arc frames.
- Refactor setup.py to use setup.cfg to define package configuration
- Refactor version handling to use setuptools_scm to grab version info from git tags
- Add support for testing within isolated environments via tox
- Refactor CI to use tox to run tests
- Add cron-scheduled tests to CI
- Add tests to CI to cover macos, windows, and conda installations
- Refactor wrapper scripts in bin/ to be entry_points defined in setup.cfg
- Deprecate check_requirements now that dependencies are handled by the installation



1.3.0 (13 Dec 2020)
-------------------

- DATE-OBS, UTC, AMPMODE, and MOSMODE added to metadata for DEIMOS, and
  the first three are now included in the auto-generated pypeit files.
- DEIMOS AMPMODE is now included in the list of metadata used to
  determine the DEIMOS configuration (setup).
- Frames ignored by
  `pypeit.metadata.PypeItMetaData.unique_configurations` used to
  establish the unique configurations are now set by
  `pypeit.spectrographs.spectrograph.Spectrograph.config_independent_frames`.
  These default to 'bias' and 'dark' frames.
- `pypeit.spectrographs.spectrograph.Spectrograph.config_independent_frames`
  can also return a *single* keyword selecting the metadata column used
  to match these frames to a given configuration.  For DEIMOS, this is
  used to match bias and dark frames to a configuration observed on the
  same date.  Currently these frames can only be set to a single
  configuration.
- Added `pypeit.metadata.PypeItMetaData.clean_configurations` that
  ignores frames that cannot be reduced by pypeit, as set by
  `pypeit.spectrographs.spectrograph.Spectrograph.valid_configuration_values`.
  For DEIMOS, this is used to ignore frames that are taken in
  direct-imaging mode or using anything except the B amplifier to read
  the data.  The ignored frames are removed from the metadata table
  (`fitstbl`).
- `update_docs` script now builds the html as well as the api rst files.
  It also prints a pass/fail comment.
- Added tests to `pypeit/tests/test_setups.py` to test that PypeIt
  correctly and automatically identifies frames from multiple DEIMOS
  configurations and that `pypeit.pypeitsetup.PypeItSetup` correctly
  produces separate pypeit files for each configuration.
- Added a development document reporting that PypeIt now satisfies the
  `PD-3` requirement Keck outlined for the DEIMOS PypeIt pipeline.
- Building the docs now dynamically generates an example pypeit and
  sorted file for inclusion in the PypeIt documentation.
- The setup block is now a simple listing of the keywords and values
  used to identify the instrument configuration.
- Refactor identify GUI and improve its docs
- Modest refactoring of templates.py
- Construction of wavelength arxiv files for DEIMOS 1200B and blue 1200G
- Pypeit now adds DEIMOS slits that are expected from the slitmask design
  but not found in the tracing process.
- PypeIt now flags as “BOXSLT” DEIMOS slits that are expected to be
  alignment boxes from slitmask design.
- Added a table with DEIMOS slitmask design and objects info to the
  SlitTraceSet datamodel
- Add support for MMTO Blue Channel Spectrograph
- Add GitHub Actions CI workflow
- Incorporates a procedure to enable GMOS Nod and Shuffle observations
- New GMOS wavelength solutions
- Remove Travis CI config
- General housecleaning of spectrographs
    - Documentation improvements
    - Dynamically builds table of available spectrographs; see
      `pypeit.spectrographs.available_spectrographs`
    - `pypeit.defs` is now deprecated
    - Removed usage from `pypeit.pypmsgs` and moved it to `run_pypeit.py`
    - Many Spectrograph instance attributes are now class attributes; in
      particular, previous instance attribute `spectrograph` is now `name`.
    - Added class attributes that set if the spectrograph is supported and any
      comments for the summary table.
    - `default_pypeit_par` is now a class method, which allows the name of the
      spectrograph to be defined in a single place
    - Valid spectrographs are no longer checked by
      `pypeit.par.pypeitpar.ReduxPar`.  This caused a circular import in the
      new strucuture.  The parameter `par['rdx']['spectrograph']` is virtually
      always checked by `load_spectrograph`, so I don't think this is a
      problem.
- Kastr 300 grating solutions
- Hotfix to include the solutions!
- Improved DEIMOS slitmask design matching
- Assign RA/DEC to DEIMOS extractions
- DEIMOS object RA, Dec, and name returned when running `pypeit_show_1d --list` and saved in
  the .txt file with the list of 1d spectra.
- DEIMOS object name and `maskdef_id` visible in ginga when running `pypeit_show_2d`
- Fix sigma clipping bug!

1.2.0 (15 Oct 2020)
-------------------

- Frame-typing tweaks for DEIMOS
    - Exposure-time ranges removed
    - All frame types now key off OBSTYPE
- Added more detail on citation policy to main page on readthedocs
- Added docs for BitMasks
- Altered scripts interface to allow for dynamically making the help doc
  files
- full spatial/spectral flexure and heliocentric corrections implemented
  for IFU reductions
- optimal weights in datacube generation
- Docs for skysub, extraction, flat fielding
- New skysub options for masking and suppressing local
- Added `pypeit/core/convert_DEIMOSsavfiles.py` to convert .sav files
  into fits files
- Added "amap" and "bmap" fits files in
  `pypeit/data/static_calibs/keck_deimos/` for DEIMOS optical model
- Added `pypeit/core/slitdesign_matching.py` and `maskdesign_matching`
  to `EdgeTraceSet`
- Added ParSet for switching ON the slit-mask design matching. Default
  is ON for `keck_deimos`
- Pypeit registers `maskdef_id` in SlitTraceSet if instrument is
  `keck_deimos`
- Fix assignment bug in fitting bspline

1.1.1 (10 Sep 2020)
-------------------

- (Hotfix) Fluxing doc edits
- (Hotfix) Fix sdist pip installation

1.1.0 (8 Sep 2020)
------------------

- Fixed a bug for IR reductions for cases where only negative object
  traces are identified.  These were accidentally being written to the
  spec1d file.
- Fixed a bug fixes a bug in full_template wavelength reidentification
  for situations where extreme wavelength coverage slits results in
  reidentification with a purely zero-padded array.
- Fixed a bug fixes a bug in full_template wavelength reidentification
  for situations where extreme wavelength coverage slits results in
  reidentification with a purely zero-padded array.
- Fixed another such bug arising from these zero-padded arrays.
- (Hotfix) Deal with chk_calibs test
- Script to generate combined datacubes for IFU data.
- Changed numpy (> 1.18.0) and scipy (> 1.4.0) version requirements
- Allow show2d_spec, chk_edges, chk_flats to load older Spec2DObj
  datamodel versions
- Implemented a plugin kindly provided by the ginga developers to
  display images with a secondary wavelength image WCS.
    - Removes dependency on @profxj's ginga fork, and avoids a bug when
      using WCS image registration in that fork.
    - `pypeit/ginga.py` moved to `pypeit/display/display.py` and ginga
      plugin added to `pypeit/diplay` directory.
    - ginga plugin registered as an entry point in `setup.py`
    - Added a script to check that the plugins are all available.
    - Installation docs updated.  Both `ginga` and `linetools` are now
      installed via pip.
- Deprecated `pypeit/debugger.py` and `pypeit/data/settings`
- Removed h5py as a dependency
- `linetools` is now listed in `pypeit/requirements.txt` until I can
  check if it still causes readthedocs to fail...
- Modify Spec2DObj 2D model for float32 images
- `pypeit.tracepca.TracePCA` and `pypeit.edgetrace.EdgeTraceSet` now
  subclass from `pypeit.datamodel.DataContainer`
- Refactor WaveCalib into a DataContainer
- Refactor fitting + PypeItFit DataContainer
- Coadd2D bug fixes
- Coadd2D without spec1d files
- Coadd2D offsets
- Some Coadd2D docs
- Manual extraction
- Improve LBT/LUCI
- Add MMT/MMIRS
- QL script for Keck/MOSFIRE (beta version)
- Correct det bug in keck_lris
- Modifications to allow for flailing LRISr detector
- Modifications for parse LRIS LAMPS prior to 2010 upgrade
- Added support for P200/DBSP and P200/TripleSpec

1.0.6 (22 Jul 2020)
-------------------

- (Hotfix) Deal with wavecalib crash
- Fix class and version check for DataContainer objects.
- Script to check for calibration files
- No longer require bias frames as default for DEIMOS
- Implement grism19 for NOT/ALFOSC
- Introduced another parameter used to identify box slits, as opposed to
  erroneous "slits" found by the edge tracing algorithms.  Any slit that
  has `minimum_slit_length < length < minimum_slit_length_sci` is
  considered a `BOXSLIT`, any slit with `length < minimum_slit_length`
  is considered a `SHORTSLIT`; the latter are always ignored.
- Introduced order matching code into EdgeTraceSet.
    - This helps fix an issue for GNIRS_10L caused by the orders
      shifting.
    - Introduces two paramters in `EdgeTraceSetPar` to assist the
      matching: `order_match` and `order_offset`
    - Echelle spectrographs should now always have `ech_order` defined
      in the SlitTraceSet object.
    - Removes the need for `Spectrograph.slit2order` and
      `Spectrograph.order_vec`.  Changes propagated, primarily in
      `wavecalib.py`, `autoid.py`, and `reduce.py`.
- Adds in Keck/LRISr with the original detector
- Adds in Keck/LRISb with the FITS format

1.0.5 (23 Jun 2020)
-------------------

- Add median combining code
- Make biasframes median combine by default
- Implemented IFU reduction hooks
- KCWI reduction complete up to spec2D frames
- Implemented new flatfield DataContainer to separate pixelflat and
  illumflat

1.0.4 (27 May 2020)
-------------------

- Add a script (pypeit_flux_setup) for creating fluxing, coadd1d and
  tellfit pypeit files
- Add telluric fitting script, pypeit_tellfit

1.0.3 (04 May 2020)
-------------------

- Add illumflat frametype
- Enable dark image subtraction
- Refactor of Calibrations (remove cache, add get_dark)
- Enable calibration-only run
- Clean up flat, bias handling
- Make re-use masters the default mode of run_pypeit
- Require Python 3.7
- Fixed a bug in NIRES order finding.
- Add NOT/ALFOSC
- Fluxing docs
- Fix flexure and heliocentric bugs
- Identify GUI updates

1.0.2 (30 Apr 2020)
-------------------

- Various doc hotfixes
- wavelength algorithm hotfix, such that they must now generate an entry
  for every slit, bad or good.

1.0.1 (13 Apr 2020)
-------------------

- Various hot fixes

1.0.0 (07 Apr 2020)
-------------------

- Replaces usage of the `tslits_dict` dictionary with
  `pypeit.slittrace.SlitTraceSet` everywhere.  This `SlitTraceSet`
  object is now the main master file used for passing around the slit
  edges once the edges are determined by `EdgeTraceSet`.
- Removes usage of `pypeit.pixels.tslits2mask` and replaces it with
  `pypeit.slittrace.SlitTraceSet.slit_img`.
- Significant changes to flat-fielding control flow.
    - Added `rej_sticky`, `slit_trim`, `slit_pad`, `illum_iter`,
      `illum_rej`, `twod_fit_npoly` parameters to FlatFieldPar.
    - Illumination flat no longer removed if the user doesn't want to
      apply it to the data.  The flat was always created, but all that
      work was lost if the illumination correction wasn't requested.
    - Replaced tweak edges method with a more direct algorithm.
    - `pypeit.core.flat.fit_flat` moved to
      `pypeit.flatfield.FlatField.fit`.
- Reoriented trace images in the `EdgeTraceSet` QA plots.  Added the
  sobel image to the ginga display.
- Added `bspline_profile_qa` for generic QA of a bspline fit.
- Eliminate MasterFrame class
- Masks handled by a DataContainer
- Move DetectorPar into a DataContainer (named DetectorContainer) which
  enables frame-level construction
- Advances to DataContainer (array type checking; nested DataContainers;
  to_master_file)
- Dynamic docs for calibration images
- Every calibration output to disk is help within a DataContainer,
  separate from previous classes.  Exception is WaveCalib (this needsd a
  fit DataContainer first)
- Substantial refactoring of Calibrations
- Add MDM OSMOS spectrograph
- Moved pypeit.core.pydl.bspline into its own module, `pypeit.bspline`
- Introduced C backend functions to speed up bspline fitting
    - now require `extension_helpers` package to build pypeit and
      necessary files/code in `setup.py` to build the C code
    - C functions will be used by default, but code will revert to pure
      python, if there's some problem importing the C module
    - Added tests and pre-cooked data to ensure identical behavior
      between the pure python and C functions.
- Moved some basis function builders to pypeit.core.basis
- Release 1.0 doc
- Lots of new docs
- pypeit_chk_2dslits script
- DataContainer's for specobj, bspline
- Introduction of Spec2DObj, AllSpec2DObj, and OneSpec (for Coadd1D)
- Added bitmask to SlitTraceSet
- Introduced SlitTraceSet.spat_id and its usage throughout the code
- Spatial flexure corrections
    - Significant refactor of flatfield.BuildFlatField.fit()
    - Spatial flexure measuring code
    - PypeItPar control
    - Modifications to SlitTraceSet methods
    - Illumflat generated dynamically with different PypeIt control
    - waveimage generated dynamicall and WaveImage deprecated
- Moved RawImage into ProcessRawImage and renamed the latter to the
  former
- Continued refactoring of Calibrations
- Initial code for syncing SpecObjs across exposures
- Option to ignore profile masking during extraction
- Additional code in DataContainer related to MasterFrames
- Eliminated WaveImage
- Updates to QL scripts
- Lots of new tests



0.13.2 (17 Mar 2020)
--------------------

- Added PypeIt identify GUI script for manual wavelength calibration
- Add bitmask tests and print bitmask names that are invalid when
  exception raised.
- Parameter set keywords now sorted when exported to an rst table.
- Enable user to scale flux of coadded 1D spectrum to a filter magnitude
- Hold RA/DEC as float (decimal degrees) in PypeIt and knock-on effects
- Add more cards to spec1d header output
- Fixes a few sensfunc bugs
- Added template for LRIS 600/7500
- Deal with non-extracted Standard
- docs docs and more docs
- A QA fix too

0.13.1 (07 Mar 2020)
--------------------

- Missed a required merge with master before tagging 0.13.0.

0.13.0 (07 Mar 2020)
--------------------

- Refactored sensitivity function, fluxing, and coadding scripts and
  algorithms.
- Added support for additional near-IR spectrographs.
- Restrict extrapolation in tilt fitting
- Implemented interactive sky region selection

0.12.3 (13 Feb 2020)
--------------------

- Implemented DataContainer
- Added fits I/O methods
- Implemented SlitTraceSet
- Setup of `pypeit.par.pypeitpar` parameter sets should now fault if the
  key is not valid for the given parameter set.  NOTE: The check may
  fail if there are identical keys for different parameter sets.
- Modification to add_sobj() for numpy 18

0.12.2 (14 Jan 2020)
--------------------

- Introduces quick look scripts for MOS and NIRES
- Bumps dependencies including Python 3.7
- Modest refactoring of reduce/extraction/skysub codes
- Refactor of ScienceImage Par into pieces
- Finally dealt with 'random' windowing of Shane_kast_red
- Dynamic namp setting for LRISr when instantiating Spectrograph

0.12.1 (07 Jan 2020)
--------------------

- Hotfixes: np.histogram error in core/coadd1d.py, np.linspace using
  float number of steps in core/wave.py, and sets numpy version to 1.16

0.12.0 (23 Dec 2019)
--------------------

- Implemented MOSFIRE and further implemented NIRSPEC for Y-band
  spectroscopy.
- Fixed bug in coadd2d.
- Add VLT/FORS filters to our database
- Improved DEIMOS frame typing
- Brings Gemini/GMOS into the suite (R400)
- Also an important change for autoid.full_template()
- Fixed trace extrapolation, to fix bugs in object finding. Tweaks to
  object finding algorithm.
- Major improvements to echelle object finding.
- Improved outlier rejection and coefficient fitting in pca_trace
- Major improvements to coadd routines in coadd1d
- Introduced telluric module and telluric correction routines
- Implemented tilt image type which is now a required frame type
- Streamlined and abstracted echelle properties and echelle routine in
  spectrograph classes.
- Revamped 2-d coadding routines and introduced 2-d coadding of
  MultiSlit data
- Improved ginga plotting routines.
- Fixed bug associated with astropy.stats.sigma_clipped_stats when
  astropy.stats.mad_std is used.
- Refactor BPM generation
- Merge raw_image loading with datasec_img and oscansec_img generation
- Sync datasec_img to image in ProcessRawImage
- Started (barely) on a path to having calibration images in counts and
  not ADU
- Refactors GMOS for get_rawimage method
- Enables GMOS overscan subtraction
- Adds R400 wavelength solution for old E2V chip
- Revises simple_calib() method for quick and dirty wavelength
  calibration
- Adds a related show_wvcalib script
- Changes to ech_combspec to better treat filenames
- Fixed bug when bias was set to 'force' which was not bias subtracting
- Implemented changes to vlt_xshooter_nir to now require darks taken
  between flats
- Made flat fielding code a bit more robust against hot pixels at edge
  of orders
- Added pypeit_chk_flat script to view flat images
- Refactored image objects into RawImage, ProcessRawImage, PypeItImage,
  BuildImage
- Moved load() and save() methods from MasterFrame to the individual
  calibration objects
- Converted ArcImage and FlatImages into counts
- Added code to allow for IVAR and RN2 image generation for calibs
- Added several from_master_file() instantiation methods
- Use coadd2d.weighted_combine() to stack calibration images
- Major refactor of slit edge tracing
- Added 'Identify' tool to allow manual identification and calibration
  of an arc spectrum
- Added support for WHT/ISIS
- Added 'Object Tracing' tool to allow interactive object tracing
- Added code of conduct
- Deprecated previous tracing code: `pypeit.traceslits` and
  `pypeit.core.trace_slits`, as well as some functions in
  `pypeit.core.extract` that were replaced by
  `pypeit.core.moment.moment1d` and functions in `pypeit.core.trace`.
- PCA now saved to MasterEdges file; added I/O methods
- Improved CuAr linelists and archives for Gemini wavelength solutions
- New data model for specobj and specobsj objects (spec1d)
- Started some improvements to Coadd2D, TBC
- Allow for the continuum of the arc image to be modeled and subtracted
  when tracing the line-centroid tilts
- Include a mask in the line detection in extracted central arc spectrum
  of each slit/order.  For VLT XShooter NIR, this was needed to ensure
  the sigma calculation didn't include the off-order spectral positions.
- Added a staticmethed to :class:`pypeit.edgetrace.EdgeTraceSet` that
  constructs a ``tslits_dict`` object directly from the Master file.

0.11.0.1
---------

- Add DOI

0.11.0 (22 Jun 2019)
--------------------

- Add magellan_mage, including a new ThAr linelist and an archived
  solution
- Polish several key echelle methods
- Modify create_linelist to default to vacuum
- Update Xshooter, NIRES, and GNIRS
- Refactor ProcessImages into ProcessRawImage, PypeItImage,
  CalibrationImage, ScienceImage, and ImageMask
- Refactor ScienceImage into SciImgStack
- Fix arc tilts bug
- Started an X-Shooter doc and introduced a [process][bias] parameter
- Modified processing steps for bias + overscan subtraction
- Started notes on how to generate a new spectrograph in PypeIt
- Refactoring of reduce to take a ScienceImage object for the images and
  the mask
- Updates to many spectrograph files to put datasec, oscansec in the raw
  frame
- Add find_trim_edge and std_prof_nsigma parameters
- A bit of tuning for MagE
- Fixes for Echelle in fluxspec
- Writes a chosen set of header cards to the spec1D and coadd files
- Updates for FORS2
- Introduced new coadd1d module and some new coadd functinality.
- modified interface to robust_polyfit_djs, robust_optimize, and
  djs_reject.
- Added utility routine cap_ivar for capping the noise level.
- Fixed a bug in optimal extraction which was causing hot pixels when a
  large fraction of the pixels on the object profile were masked.
- Major bug fixes and improvements to echelle object finding. Orders
  which did not cover the entire detector were not being treated
  properly.

0.10.1 (22 May 2019)
--------------------

- Minor bug fix to allow for `None` exposure times when typing frames.

0.10.0 (21 May 2019)
--------------------

- Enable PyPI
- Streamline some of the instantiation at the beginning of
  PypeIt.__init__.
    - Moves the call to default_pypeit_par into config_specific_par.
    - Adds a finalize_usr_build() function to PypeItMetaData to
      consolidate the few opaque steps when finishing the meta data
      build.
- Hack for Kastr
- Turn on Shane Kastb grism wavelength solutions (not tested)
- Started splitting Arc Line Templates Notebook into pieces
- Allows for slice like syntax when defining calibration groups.
- Introduce 'tilt' frame type.  Not used yet.  Everything that's typed
  as an 'arc' is now also typed as a 'tilt'.
- Use matplotlib 'agg' backend to the top-level `__init__.py` to allow
  for running the code under a screen; may need a better approach.
- Numerous doc and style fixes
- Add `master_type` to `MasterFrame` (and derived classes), which is
  used to set the name of the master frame output file.
- Significant edits to `MasterFrame` to streamline IO for derived
  classes.  Lead to significant changes to `Calibrations`.
- Main paths now set in `PypeIt`.
- Allow `connect_to_ginga` to start up the ginga viewer.
- Add a pytest `skipif` that checks if the Cooked directory exists in
  the dev-suite.  Use this to run the tests that only need the raw image
  data or don't need the dev-suite at all.
- Move wavelength calibration save/load out of `pypeit.wavecalib` into
  `pypeit.core.wavecal.waveio.py`
- Rename default directory for calibration masters to `Masters` and
  removed inclusion of spectrograph name.
- Fix oscan sec in read_lris()
- Fix bad return in tracewave.tilts_find_lines()
- Several doc edits
- Fix handling of maskslits
- Fix flexure crashing
- Change `pypeit.spectrographs.spectrograph.get_image_section` to
  *always* return the sections ordered spectral then spatial to match
  the PypeIt convention to match how binning is returned.  Propagated to
  get_datasec_img.
- Changed all functions related to binning to ensure that binning is
  always ordered spectral vs. spatial with the PypeIt convention that
  images have shape (nspec,nspat).  Includes associated documentation.
- Allow `pypeit.bitmask.BitMask` and `pypeit.par.parset.ParSet` to save
  and load from fits file headers.
- Force BitMask definitions in framematch.py and processimages.py to use
  and OrderedDict.  They need to be an OrderedDicts for now to ensure
  that the bits assigned to each key is always the same. As of python
  3.7, normal dict types are guaranteed to preserve insertion order as
  part of its data model. When/if we require python 3.7, we can remove
  this (and other) OrderedDict usage in favor of just a normal dict.
- Changed default for add and rm slits parameters.
- Doc improvements and removal of old, commented methods.
- Edited function that replaces bad columns in images and added tests.
- Added `pypeit.io` with routines to:
    - manipulate `numpy.recarray` objects and converting them into
      `astropy.fits.BinTableHDU` objects.
    - gzip compress a file
    - general parser to pull lists of items from fits headers
- Added metadata to `MasterFrame` objects written to fits files.
- Added `'observed'` option for wavelength reference frame that skips
  any relative motion corrections.

0.9.3 (28 Feb 2019)
-------------------
- Fixed a bug that was introduced when the binning was switched to the
  PypeIt convention.
- Fixed a bug whereby 2d images were not being saved if no objects were
  detected.
- Revamped the naming convention of output files to have the original
  filename in it.

0.9.2 (25 Feb 2019)
-------------------

- Many doc string updates in top level routines (not core)
- Updates to install and cookbook docs
- Continued the process of requiring spectrograph and par in each base
  class
- More doc + cleaning at top level, e.g. base classes
- Eliminates BPM base class
- Hot fix for flatfield;  illumflat was getting divided into the
  pixelflatnrm image
- Implementation of 2d coadds including a script to perform them.
- Fixed bug in extract.fit_profile that was introduced when implementing
  2d coadds
- Polynomial order for object finding is now part of parset.
- Improved X-shooter object tracing by increasing order.
- Improved determination of threshold determination regions for object
  finding.
- Added S/N floor to ivar determination for image procing.
- Reworked master output for traceslits
- Fixed a bug associated with binned images being proc'd incorrectly.
- Fixed master_key outputs in headers to deal with different detectors.
- Modify -c in pypeit_setup to require a setup (or all) be specified
  when writing, e.g. 'all' or 'A,C'
- Generated a new spectrograph child for LRISr in long-slit read-out
  mode (only 2 amps, 1 per detector)
- Require astropy >=3.1  [required for coadding at the least]
- Fixed a circular import which required move qa from wavecal into
  autoid.
- Fixed a bug in LRIS-R that spectrograph which was not using binning
  for wavelength fwhm.
- Updated docs on add/rm slits.
- Fixed and tuned up fluxing script and fluxing routines.
- Introduce sky_sigrej parameter
- Better handling of ManualExtraction
- Add template for LRISr 600/5000 wavelengths
- PYDL LICENSE and licenses folder
- Updates for new Cooked (v1.0)

0.9.1 (4 Feb 2019)
------------------

- Move write method for sensitivity function
- Modify I/O for detnum parameter
- Modify idx code in SpecObj
- Fixed a bug on datatype formatting
- Reworked masteframe and all base classes to be more homogenous so that
  one only ever overloads the save_master and load_master methods.
- Many changes fixes wavecal/autoid.py to make the lines being used
  explicitly clear. This fixed many bugs in the the wavelength fitting
  that were recently introduced.
- Introduced reidentification algorithm for wavelengths and many
  associated algorithms. Reidentification is now the default for
  x-shooter and NIRES. Other changes to the wavelength interface and
  routines to make them more compatible with echelle.
- Tweaked LA cosmics defaults. Add instrument specific parameters in
  spectrograh classes along with routines that check binning and decide
  on best params for LRIS-RED
- Now updating cosmic ray masking after each global sky subtraction
- Major developments for echelle functionality, including object
  wavelengths, and reduction control flow.
- Introduced wavemodel.py to simulate/extract/ID sky and ThAr spectral
  emission lines.
- Significant refactor of tracing slit/edge orders and new docs+tests
- Changed back BPM image to be aligned with datasec *not* the raw image
  shape (without trimming)
- Renabled ability to add user supplied slits
- Miscellaneious echelle-related advances
- PNGs of X-Shooter fits
- Sped up trace plotting in ginga
- Fussed again with how time is handled in PypeIt.  Hopefully the last
  time..
- dispaxis renamed specaxis and dispflip to specflip
- Lots of VLT/X-Shooter development
- Removed a number of files that had been mistakingly added into the
  repo
- Now running on cooked v=0.92
- Allow for multiple paths to be defined in the pypeit file
- Changed the procedure used to identify instrument configurations and
  identify which frames to use when calibrating science exposures.
- Added configurations, calibration groups, and background index to
- Total revamp of Tilts. Arc line tracing significantly improved.
- Fixes to trace_crude_init, trace_fweight, and trace_gweight.
- Many other small bug fixes and modifications particularly in the
  fitting routines.
- Lots of development related to echelle functionality.
- Major enhancements to fitting routines (in utils)
- Make GMOS south works and update OH line lists, and also add LBT/MODS.
- Introduce calib groups
- Removes setup designation.  Largely replaced with master_key
- Refactor Calibrations class to handle new calib groups
- Refactor QA to handle new calib groups
- Refactor tests to handle new calib groups
- Pushed pieces of run_pypeit into the PypeIt class
- Removed future as a dependency
- Change point step size to 50 pixels in show_slits and show_trace for
  major speed up
- Implemented difference imaging for near-IR reductions for both
  Multislit and Echelle
- Fixed a bug in echelle object finding algorithm.
- Fixed bug in object finding associated with defining the background
  level for bright telluric standards and short slits.
- Implemented using standard stars as crutches for object tracing.
- Reworked the implementation of reuse_masters in the PypeIt class and
  in the Calibrations class.
- New behavior associated with the -o overwrite feature in run_pypeit.
  User prompting feature has been disabled. Existing science files will
  not be re-created unless the -o option is set.
- Fixed a bug where local sky subtraction was crashing when all the
  pixels get masked.
- Nearly resurrected simple_calib
- New method to build the fitstbl of meta data
- Refactor handling of meta data including a data model defining core
  and additional meta data
- Replaces metadata_keys with pypeit_file_keys for output to PypeIt file
- Updates new metadata approach for VLT, Keck, Lick, Gemini instruments
- Remove PypeItSetup call from within PypeIt
- Remove lacosmic specific method in Spectrograph;  replaced with
  config_specific_par
- setup block now required when running on a PypeIt file
- Introduced a new method of determining breakpoint locations for local
  sky subtraction which takes the sampling set by the wavelength tilts
  into account.
- Fixed a major bug in the near-IR difference imaging for the case of
  A-B, i.e. just two images.
- Introduced routines into core.procimg that will be used in 2-d
  co-adding.
- Tweaks to VLT X-SHOOTER spectrograph class to improve reductions.
- Moved methods for imaging processing from scienceimage class to
  processimages class.
- Introduce full_template() method for multi-slit wavelength
  calibrations; includes nsnippet parameter
- Generate full template files for LRIS, DEIMOS, Kastb
- Added a few new Arc lines for DEIMOS in the blue
- Introduce mask_frac_thresh and smash_range parameters for slit
  tracing; modified LRISb 300 defaults
- Updated slit tracing docs
- Introduced --show command in pypeit_chk_edges
- Added echelle specific local_skysub_extract driver.
- Refactored PypeIt and ScienceImage classes and introduced Reduce
  class. ScienceImage now only does proc-ing whereas reduction
  operations are done by Reduce. Reduce is now subclassed in an
  instrument specific way using instantiate_me instead of PypeIt. This
  was necessary to enable using the same reduction functionality for 2d
  coadds.
- Added and improved routines for upcoming coadd2d functionality.
- Fixed bug in weight determination for 1d spectral coadds.
- Major fixes and improvements to Telluric corrections and fluxing
  routines.
- Fluxing now implemented via a script.
- Turned flexure back on for several instruments
- Introduced VLT/FORS2 spectrograph
- Swapped binspec and binspat in parse binning methods
- Extended LRISr 1200_900 arc template
- Modified add/rm slit methods to be spec,spat
- Add an option in coadding to scale the coadded spectrum to a given
  magnitude in a given filter
- Extended DEIMOS 1200G template

0.9.0
-----

- Major refactor to rename most modules and incorporate the PYPIT ->
  PypeIt switch
- Add SlitMask, OpticalModel, and DetectorMap classes.  Implemented
  DEIMOSOpticalModel based on DEEP2 IDL code.
- Improved treatment of large offsets in
  pypeit.core.trace_slits.trace_gweight to be symmetric with
  trace_fweight. Large outlying pixels were breaking object tracing.
- Added thresholding in pypeit.core.tracewave to ensure that tilts are
  never crazy values due to extrapolation of fits which can break sky
  subtraction.
- Turn off 2.7 Travis testing
- Integrated arclines into PypeIt
- Added KDTree algorithm to the wavelength calibration routines
- Modified debug/developer modes
- Update SpecObjs class; ndarray instead of list;  set() method
- Completely revamped object finding, global sky subtraction and local
  sky subtraction with new algorithms.
- Added -s option to run_pypeit for interactive outputs.
- Improved pypeit_show_spec2d script.
- Fixed bug whereby -m --use_master was not being used by run_pypeit
  script.
- Overhaul of general algorithm for wavelength calibration
- Hot fix for bspline + requirements update
- Fixed issue with biases being written to disk as untrimmed.
- Completely reworked flat fielding algorithm.
- Fixed some parsing issues with the .pypeit file for cases where there
  is a whitepsace in the path.
- Implemented interactive plots with the -s option which allow the
  reduction to continue running.
- Modified global sky subtraction significantly to now do a polynomial
  fit. This greatly improves results for large slits.
- Updated loading of spectra and pypeit_show_1dspec script to work with
  new output data model.
- Implemeneted a new peak finding algorithm for arc lines which
  significantly improved wavelength fits.
- Added filtering of saturated arc lines which fixed issues with
  wavelength fits.
- Added algorithms and data files for telluric correction of near-IR
  spectra.
- Revamped flat field roiutine to tweak slit boundaries based on slit
  illumination profile. Reworked calibrations class to accomodate the
  updated slit boundaries and tilts images as well as update the master
  files.
- Include BitMask class from MaNGA DAP.
- Change the way frame types are include in PypeItSetup.fitstbl
- Edited KeckLRISSpectrograph header keywords
- Edited how headers are read from the provided files
- Created metadata.PypeItMetaData class to handle what was previously
  `fitstbl`
- Fussed with date/time driven by GMOS;  date is no longer required in
  `fitstbl`
- Initial work on GMOS;  this is still work-in-progress
- Pushed several arcparam items into the Wavelengths parset
- Series of hacks for when binning is missing from the fitstbl
- CuAr line lists for GMOS
- New option to reduce only 1 det at a time
- Data provided in pypeit file overwrites anything read from the fits
  file headers.
- Filled in fits table reading data for GNIRS
- Demand frametype column in fits table is U8 format
- Further improvements to detect_lines arcline detection algorithm.
- Got rid of arcparam and added info and docs to wavelengths parset.
- Improved and commented autoid.py arclines code.
- Added utilities to wavecalib to compute shift,stretch of two spectra.
- Completely revamped cross-correlation algorithm in wavecalib to give
  roburt results.

0.8.1
-----
- Figuring out how to tag releases

0.8.0
-----

- First major steps on ARMED echelle data reduction pipeline
- APF/Levy and Keck/HIRES implemented
- Updates to blaze function and slit profile fitting
- Initial support for multislit reduction
- Coadding; including docs; and tests
- Now requiring astropy >= v1.3
- raw_input handling for Python 3
- coadd handling of bad input
- coadd bug fix on obj name
- Init local (i.e. object dependent) parameters in coadding
- fix local background logic error in slit masking
- Refactor QA PDF to PNG+HTML
- Add nminima object finding
- Add new parameters for object finding, reduce specific detectors
- Add slit profile QA
- Begin writing header (e.g. RA/DEC) info to spec1d files
- Fix bug in applying BPM for finding slit edges
- Update Ginga hooks
- Enable archiving/loading sensitivity function
- Add new cosmic ray algorithms for coadding (especially pairs of
  spectra)
- Added support for TNG+Dolores long slit spectrograph
- Started removing cython code
- Update line detection algorithm
- Updated flexure and tilt tracing documentation
- Updated docs:added standards.rst, and make a small correction in using
  script pypit_setup in setup.rst
- Fixed travis
- Updated slit trace algorithm
- Improved arc line detection algorithm
- Added functionality for fully automated wavelength calibration with
  arclines
- Switched settings files to allow IRAF style data sections to be
  defined
- Allowed data sections to be extracted from header information
- Significant refactor of routines related to pypit_setup
- Various small improvements, primarly to handle Gemini/GMOS data [not
  yet fully supported in PYPIT]
- Removed majority of cython functionality
- Moved logging to be a package object using the main __init__.py file
- Begin to adhere to PEP8 (mostly)
- setup.py rewritten.  Modeled after
  https://github.com/sdss/marvin/blob/master/setup.py .  Added
  requirements.txt with the package versions required.
- Updates archeck
- Loads NIST arclines from arclines instead of PYPIT
- DEIMOS reduction!
- Bug fix for bspline with bkspace
- Enable loading a sensitivity function with YAML
- Allow for multiple detectors when using `reduce detnum`
- Moved all imports to the start of every file to catch and avoid
  circular imports, removed most `import ... as ...` constructs
- dummy_* removed from arutils as necessary and propagated changes to
  tests
- remove dependency of ararclines functions on slf
- change requirements for astropy to >=1.3.0 so that `overwrite` is
  valid
- include numba in requirements, but actually a requirement of arclines
- Improve cookbook and setup docs
- Faster algorithm for defining object and background regions
- Restore armsgs -d functionality
- Finished cython to python conversions, but more testing needed
- Introduce maskslits array
- Enable multi-slit reduction
- Bug fixes in trace_slits
- Fixes what appears to be a gross error in slit bg_subtraction
  (masking)
- Turns off PCA tilt QA for now [very slow for each slit]
- Several improvements for coadding
- Modify lacosmic to identify tiny CR's
- Enabled writing Arc_fit QA for each slit/order
- Refactored comb_frames
- Refactored load_frames
- Refactored save_master
- Refactored get_datasec_trimmed, get_datasec, pix_to_amp
- Refactored slit_pixels
- Refactored sub_overscan
- Refactored trace_slits (currently named driver_trace_slits) and many
  of its dependencies
- Added parameter trace_slits_medrep for optional smoothing of the trace
  slits image
- Updated a few settings for DEIMOS and LRIS related to tracing slits
- Added a replace_columns() method to arproc.py
- Fixed a bug in new_match_edges()
- Moved tracing docs -> slit_tracing and edited extensively
- Updated docs on DEIMOS, LRIS
- Added the pypit_chk_edges script
- Added BPM for DEIMOS
- Added the code for users to add slits [edgearr_from_users()] but have
  not documented nor made it accessible from the PYPIT file
- Generated tcrude_edgearr() method for using trace crude on the slit
  edges
- Added trace_crude() method that I ported previously for DESI
- Added multi_sync() method for ARMLSD slit synchronization
- Have somewhat deprecated the maxgap method
- Refactored the gen_pixloc() method
- Generate arpixels.py module for holding pixel level algorithms
- Move all methods related to TraceSlits to artraceslits.py
- Introduce the TraceSlits class
- Update armlsd accordingly
- Remove driver_trace_slits and refctor_trace_slits methods
- Making Ginga a true dependency of PYPIT
- Have TraceSlits write/load MasterFrames
- Introduce SetupClass object
- Replace armbase.setup_science() with SetupClass.run()
- Move setup acitivites to inside pypit.py
- doc updates in setup.rst
- Refactor fitsdict -> fitstbl  (variable name not updated everywhere)
- Removed slurped headers from fitsdict (and therefore fitstbl)
- Include SetupClass Notebook
- Move ftype_list from armeta.py to arsort.py
- Bug fix related to fluxing
- Substantial refactor of arsort.py
- Substantial refactor of arsetup.py
- Introduced base-level ProcessImages class
- Introduced abstract MasterFrame class
- Introduced BiasFrame, BPMImage, ArcImage, and TraceImage classes
- Started NormPixelFlat class but have not yet implemented it
- Substantial refactoring of armasters
- Moved arlris, ardeimos to core/
- Moved image processing methods to arprocimg in core/
- Introduced calib_dict to hold calibration frames in armlsd (instead of
  slf)
- Modified ardeimos to load only a single image (if desired)
- Turned off fluxing in this branch;  is 'fixed' in the one that follows
- Moved get_slitid() to artraceslits
- Deprecates ['trace']['combine']['match'] > 0.0 option
- Deprecates ['arc']['combine']['match'] > 0.0 option
- Refactoring of settings and slf out of core methods continues
- Removed _msbias, _msarc, _datasec, _bpix from slf
- New tests and Notebooks
- Introduced FluxSpec class
- Introduce pypit_flux_spec script (and docs)
- Added FluxSpec Notebook
- armlsd has reappeared (momentarily) but is not being used;  it goes
  away again in a future branch
- Added a dict (std_dict) in arms.py to hold standard star extractions
- Reducing standard stars in the main arms loop
- Modified save_1d_spectra to handle loaded SpecObj in addition to
  internally generated ones
- Moved arflux to core and stripped out slf, settings
- Really restricting to nobj when user requests it
- New tests
- Introduces WaveCalib class
- Push ararc.py to core/ after removing slf and settings dependencies
- Further refactor masters including MasterFrame; includes addressing
  previous comment from RC
- Removed armlsd.py again
- Strips wv_calib from ScienceExposure
- Push get_censpec() to ararc.py
- New tests; limited docs
- TraceSlits load method pushed outside the class
- Introduces WaveTilts class
- Significant modification to tilt recipe including deprecation of PCA
- Moved tilt tracing algorithms from artrace.py to artracewave.py in
  core/
- Added 2D Legendre fitting to polyfit2d_general
- New trace slits tilts  settings (for 2D fitting)
- New QA plot
- New pypit_chk_tilts script
- New docs
- New tests
- Introduces FlatField class
- Adds FlatField Notebook, tests
- Pushes flat field algorithms into core/arflat.py
- Main flatfield method broken into a few pieces
- Further refactoring of armasters
- Further refactoring related to settings and ScienceExposure
- WaveImage class
- Strip mswave from ScienceExposure
- New tests
- Push get_calib methods into the individual classes
- Significant refactoring in arms.py followed
- Rename slits_dict -> tslits_dict
- Use tslits_dict in wavetilts.py
- Introduce ScienceImage class
- Substantial refactoring in arms.py followed
- Notebook too
- Reversed exposure/det loops for the (last?) time
- Generated arskysub.py in core/
- Significant portions of arproc.py are now superfluous
- Moved flexure_qa to arwave.py
- Significant refactoring of arsave.py (also moved to core/)
- Removed settings and slf from arspecobj.py
- Refactored trace_objects_in_slit()
- Refactoring of flexure algorithms
- Adds build_crmask() and flat_field() methods to ProcessImages
- Completed the deprecation of arsciexp (RIP)
- Many test updates
- Doc strings improved but no new main docs
- Completed armasters refactor and moved to core/
- Adds bspline_profile() method;  Used here for skysub but will also
  show up in extraction
- Introduces new skysub method;  still a bspline but now the new one
- Adds several methods from the PYDL repository into a pydl.py module
  including bspline Class
- Adds method to generate ximg and edgemask frames
- Adds new trace_slits_trim settings
- Small install edits
- Fixes Travis failure that crept into the previous PR
- Fix bug in bspline
- Adds a demo Notebook for LRISr redux
- Other odds and ends including code flow doc
- Introduce pypit/par and pypit/config directories
- Introduce PypitPar as an initial step toward refactoring the front end
- Final nail in the coffin for cython
- Add API docs
- Add bumpversion
- Adds a demo Notebook for LRISr redux
- Other odds and ends including code flow doc
- Introduce pypit/par and pypit/config directories
- Introduce PypitPar as an initial step toward refactoring the front end
- Move spectrograph specific code into spectographs/ folder
- Introduces the Spectrographs class
- Introduces the Calibrations class with Notebook
- Bug fix in view_fits script
- Handle no-slits-found condition
- Added NIRES to spectrographs folder
- Fixed logic in ArcImage class related to settings and user settings
- Added user settings to some of the other classes.
- Enabled load_raw_frame to take a negative dispersion axis indicating
  flips.
- Major bug fixed in bspline_profile where it was producing gargabe
  results when breakpoints were being rejected.
- Edits to Spectrograph class
- Removed all use of settings in ARMS and its subsequent calls.  ARMS
  now uses PypitPar and its sub parameter sets
- propagated ParSet changes into run_pypit and pypit_setup
- settings/parameters for pypit now set in the pypit file using a
  configuration parameter set
- rewrote pypit file parser
- Included automatically generated documentation of PypitPar when
  running make html in doc/ directory
- Checked orientation of array correct for DATASEC and OSCANSEC in
  DetectorPar for each Spectrograph
- Add SpecObjs class
- Add from_dict and to_dict methods to pydl bspline and update docs
- Updated from_dict method in pydl bspline

0.7 (2017-02-07)
----------------

This file enters the scene.<|MERGE_RESOLUTION|>--- conflicted
+++ resolved
@@ -15,14 +15,11 @@
 - Pypeit can now read (currently for Keck DEIMOS only) the list of arc
   lamps from the header and use it for wavelength calibration.
 - Allow one to restrict the wavelength range of the arxiv template
-<<<<<<< HEAD
 - Fixed a bug in HolyGrail that did not allow for sigdetect and rms_wavelength to be
   slit dependent lists.
-=======
 - Set DEIMOS FWHM default to 10 pixels
 - Fixed a bug in HolyGrail that did not allow for sigdetect and
   rms_wavelength to be slit dependent lists.
->>>>>>> 960c1b90
 - Improvements for MOSFIRE:
     - uses slitmask info in the slit edge tracing
     - associates RA, Dec and Object name to each extracted object
@@ -32,14 +29,9 @@
       slitmask_offset, but the user can provide the maskdef_id of a slit
       with a bright object that can trace the offset.
     - improvements in the frame typing
-<<<<<<< HEAD
 - Implements new Mark4 detector for Keck/LRISr  (aka keck_lris_red_mark4)
-- Set DEMIOS FWHM default to 10 pixels
 - QL script for Keck/DEIMOS
 
-=======
-- Implements new Mark4 detector for Keck/LRISr (aka keck_lris_red_mark4)
->>>>>>> 960c1b90
 
 1.6.0 (1 Oct 2021)
 ------------------
