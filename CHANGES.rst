--- conflicted
+++ resolved
@@ -65,16 +65,9 @@
 - Include sky model in 2nd pass of global sky subtraction (not for IR redux).
 - Skymask is now computed also for the maskdef_extract objects.
 - Added dedicated fwhm and boxcar_radius for maskdef_extract objects.
-<<<<<<< HEAD
-- Added pypeit_version to the pypeit file header.
-- Set DEIMOS `find_fwhm` default to 0.8" in binned pixels.
-=======
-- Added a new parset `skip_serendip` to skip th extraction of detected
-  objects considered a serendipitous detection.
 - Added pypeit_version to the pypeit file header.
 - Set DEIMOS `find_fwhm` default to 0.8" in binned pixels.
 - Added row-dependent pattern-noise calculation
->>>>>>> 61840f86
 
 
 1.7.0 (19 Nov 2021)
