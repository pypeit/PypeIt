--- conflicted
+++ resolved
@@ -5,11 +5,8 @@
 - Hotfix to docs to ensure pypeit_loaders api doc is generated
 - Allow user control of the local sky subtraction window
 - Deprecate use of python 3.8 with PypeIt, allow python 3.11
-<<<<<<< HEAD
+- Make pypeit_show_2dspec (somewhat) backwards compatible.
 - Sensitivity function masking and output updates
-=======
-- Make pypeit_show_2dspec (somewhat) backwards compatible.
->>>>>>> d00dc3ab
 
 1.12.2 (29 Mar 2023)
 --------------------
