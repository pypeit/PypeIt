--- conflicted
+++ resolved
@@ -7,7 +7,7 @@
   magellan_fire_long, p200_tspec, or vlt_sinfoni.
 - Adds Keck/ESI to PypeIt
 - Instrumental FWHM map is calculated and output in ``Calibrations`` and ``spec1d`` files.
-<<<<<<< HEAD
+- Adds Keck/ESI to PypeIt
 - Improvements to wavelength grids and masking in coadd routines.
 - Fixed a bug in echelle coadding where the wrong coadded spectra were being
   used in final stacks.
@@ -20,9 +20,6 @@
 - Various fixes and changes required to add more support for Keck/HIRES and JWST
 
 
-=======
-- Adds Keck/ESI to PypeIt
->>>>>>> 98e4effb
 
 1.13.0 (2 June 2023)
 --------------------
