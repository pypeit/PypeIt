--- conflicted
+++ resolved
@@ -4,13 +4,9 @@
 - Updates to install and cookbook docs
 - Continued the process of requiring spectrograph and par in each base class
 - More doc + cleaning at top level, e.g. base classes
-<<<<<<< HEAD
+- Hot fix for flatfield;  illumflat was getting divided into the pixelflatnrm image
 - Eliminates BPM base class
 - Hot fix for flatfield;  illumflat was getting divided into the pixelflatnrm image
-=======
-- Hot fix for flatfield;  illumflat was getting divided into the pixelflatnrm image
-- Eliminates BPM base class
->>>>>>> 34dc0b86
 - Implementation of 2d coadds including a script to perform them.
 - Fixed bug in extract.fit_profile that was introduced when implementing 2d coadds
 - Polynomial order for object finding is now part of parset.
