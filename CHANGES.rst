--- conflicted
+++ resolved
@@ -4,7 +4,9 @@
  - Fixed a bug fixes a bug in full_template wavelength reidentification for situations where extreme
    wavelength coverage slits results in reidentification with a purely zero-padded array.
  - (Hotfix) Deal with chk_calibs test
-<<<<<<< HEAD
+ - Script to generate combined datacubes for IFU data.
+ - Changed numpy (> 1.18.0) and scipy (> 1.4.0) version requirements
+ - Allow show2d_spec, chk_edges, chk_flats to load older Spec2DObj datamodel versions
  - Refactor WaveCalib into a DataContainer
  - Refactor fitting + PypeItFit DataContainer
  - Coadd2D bug fixes
@@ -15,14 +17,8 @@
  - Improve LBT/LUCI
  - Add MMT/MMIRS
  - QL script for Keck/MOSFIRE
-
-- Script to generate combined datacubes for IFU data.
-- Changed numpy (> 1.18.0) and scipy (> 1.4.0) version requirements
-=======
  - Script to generate combined datacubes for IFU data.
  - Changed numpy (> 1.18.0) and scipy (> 1.4.0) version requirements
- - Allow show2d_spec, chk_edges, chk_flats to load older Spec2DObj datamodel versions
->>>>>>> bf2f718f
 
 1.0.6 (22 Jul 2020)
 -------------------
