#!/usr/bin/env python3

"""
Dynamically build the rst documentation of the pypeit parameters.
"""

import os
import time
import numpy

from pkg_resources import resource_filename
from pypeit.par import pypeitpar
from pypeit.par.parset import ParSet

#-----------------------------------------------------------------------------
#def class_name(p):
#    return '.'.join([type(p).__module__, type(p).__name__])


def link_string(p):
    return '`{0} Keywords`_'.format(type(p).__name__)


def par_hierarchy(p, indent_level=0, key=''):
    indent_step = ' '*indent_level*4
    line_head = '['*indent_level + key + ']'*indent_level
    if len(line_head) > 0:
        line_head = '``' + line_head + '``: '
    lines = [ indent_step + line_head + link_string(p) ]
    lines += [ '' ]

    for k in p.keys():
        if not isinstance(p[k], ParSet):
            continue
        lines += par_hierarchy(p[k], indent_level=indent_level+1, key=k)
    
    return lines

#-----------------------------------------------------------------------------

if __name__ == '__main__':
    t = time.clock()

    # Read the baseline file that is not changed and must be edited by
    # the person building the documentation as necessary.
    pypeit_root = os.path.dirname(resource_filename('pypeit', ''))
    input_base = os.path.join(pypeit_root, 'doc', 'scripts', 'base_par_rst.txt')
    with open(input_base, 'r') as f:
        lines = [ l.replace('\n','') for l in f.readlines() ]
    lines += ['']

    # Start to append the automatically generated documentation
    lines += ['Current PypeItPar Parameter Hierarchy']
    lines += ['++++++++++++++++++++++++++++++++++++']
    lines += ['']

    p = pypeitpar.PypeItPar(flexure=pypeitpar.FlexurePar(),
<<<<<<< HEAD
                          fluxcalib=pypeitpar.FluxCalibrationPar())
=======
                            fluxcalib=pypeitpar.FluxCalibrationPar())
>>>>>>> 8d09e7f0

    lines += par_hierarchy(p)
    lines += ['']
    lines += ['----']
    lines += ['']

    lines += p.to_rst_table()
    lines += ['']

    output_rst = os.path.join(pypeit_root, 'doc', 'pypeit_par.rst')
    with open(output_rst, 'w') as f:
        f.write('\n'.join(lines))
    
    print('Elapsed time: {0} seconds'.format(time.clock() - t))


<|MERGE_RESOLUTION|>--- conflicted
+++ resolved
@@ -55,11 +55,7 @@
     lines += ['']
 
     p = pypeitpar.PypeItPar(flexure=pypeitpar.FlexurePar(),
-<<<<<<< HEAD
-                          fluxcalib=pypeitpar.FluxCalibrationPar())
-=======
                             fluxcalib=pypeitpar.FluxCalibrationPar())
->>>>>>> 8d09e7f0
 
     lines += par_hierarchy(p)
     lines += ['']
