.. code-block:: console

    $ pypeit_setup -h
    usage: pypeit_setup [-h] [-s SPECTROGRAPH] [-r ROOT] [-e EXTENSION]
                        [-d OUTPUT_PATH] [-o] [-c CFG_SPLIT] [-b] [-v VERBOSITY]

    Parse data files to construct a pypeit file in preparation for reduction using 'run_pypeit'

    optional arguments:
      -h, --help            show this help message and exit
      -s SPECTROGRAPH, --spectrograph SPECTROGRAPH
                            A valid spectrograph identifier: gemini_flamingos1,
                            gemini_flamingos2, gemini_gmos_north_e2v,
                            gemini_gmos_north_ham, gemini_gmos_north_ham_ns,
                            gemini_gmos_south_ham, gemini_gnirs, keck_deimos,
                            keck_hires_red, keck_kcwi, keck_lris_blue,
                            keck_lris_blue_orig, keck_lris_red,
                            keck_lris_red_orig, keck_mosfire, keck_nires,
                            keck_nirspec_low, lbt_luci1, lbt_luci2, lbt_mods1b,
                            lbt_mods1r, lbt_mods2b, lbt_mods2r, magellan_fire,
                            magellan_fire_long, magellan_mage, mdm_osmos_mdm4k,
                            mmt_binospec, mmt_bluechannel, mmt_mmirs, not_alfosc,
                            p200_dbsp_blue, p200_dbsp_red, p200_tspec,
                            shane_kast_blue, shane_kast_red, shane_kast_red_ret,
                            tng_dolores, vlt_fors2, vlt_xshooter_nir,
                            vlt_xshooter_uvb, vlt_xshooter_vis, wht_isis_blue,
                            wht_isis_red (default: None)
      -r ROOT, --root ROOT  Root to search for data files. You can provide the
                            top-level directory (e.g., /data/Kast) or the search
                            string up through the wildcard (.e.g, /data/Kast/b).
                            Use the --extension option to set the types of files
                            to search for. Default is the current working
                            directory. (default:
                            /Users/westfall/Work/packages/pypeit/doc)
      -e EXTENSION, --extension EXTENSION
                            File extension; compression indicators (e.g. .gz) not required. (default: .fits)
      -d OUTPUT_PATH, --output_path OUTPUT_PATH
<<<<<<< HEAD
                            Path to top-level output directory. (default:
                            /Users/joe/python/PypeIt/doc)
      -o, --overwrite       Overwrite any existing files/directories (default:
                            False)
=======
                            Path to top-level output directory. (default: /home/tim/MMT/PypeIt/doc)
      -o, --overwrite       Overwrite any existing files/directories (default: False)
>>>>>>> 9ef92cd0
      -c CFG_SPLIT, --cfg_split CFG_SPLIT
                            Generate the PypeIt files and folders by input configuration. To write all unique
                            configurations identifed, use 'all', otherwise provide the list of configuration letters;
                            e.g., 'A,B' or 'B,D,E' or 'E'. (default: None)
      -b, --background      Include the background-pair columns for the user to edit (default: False)
      -v VERBOSITY, --verbosity VERBOSITY
                            Level of verbosity from 0 to 2. (default: 2)<|MERGE_RESOLUTION|>--- conflicted
+++ resolved
@@ -35,15 +35,8 @@
       -e EXTENSION, --extension EXTENSION
                             File extension; compression indicators (e.g. .gz) not required. (default: .fits)
       -d OUTPUT_PATH, --output_path OUTPUT_PATH
-<<<<<<< HEAD
-                            Path to top-level output directory. (default:
-                            /Users/joe/python/PypeIt/doc)
-      -o, --overwrite       Overwrite any existing files/directories (default:
-                            False)
-=======
                             Path to top-level output directory. (default: /home/tim/MMT/PypeIt/doc)
       -o, --overwrite       Overwrite any existing files/directories (default: False)
->>>>>>> 9ef92cd0
       -c CFG_SPLIT, --cfg_split CFG_SPLIT
                             Generate the PypeIt files and folders by input configuration. To write all unique
                             configurations identifed, use 'all', otherwise provide the list of configuration letters;
