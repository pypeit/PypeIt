--- conflicted
+++ resolved
@@ -40,11 +40,7 @@
                             (negative) B image to the left. (default: None)
       --redux_path REDUX_PATH
                             Location where reduction outputs should be stored.
-<<<<<<< HEAD
-                            (default: /Users/suksientie/Codes/PypeIt/doc)
-=======
                             (default: /Users/westfall/Work/packages/pypeit/doc)
->>>>>>> 960c1b90
       --master_dir MASTER_DIR
                             Location of PypeIt Master files used for the reduction.
                             (default: None)
