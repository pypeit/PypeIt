.. code-block:: console

    $ pypeit_chk_edges -h
    usage: pypeit_chk_edges [-h] [--mpl] [--try_old] trace_file
    
    Display trace image and edge traces
    
    positional arguments:
      trace_file  PypeIt Edges file [e.g. Edges_A_0_DET01.fits.gz]
    
<<<<<<< HEAD
    optional arguments:
      -h, --help  show this help message and exit
      --mpl       Use a matplotlib window instead of ginga to show the trace
                  (default: False)
      --try_old   Attempt to load old datamodel versions. A crash may ensue..
                  (default: False)
=======
    options:
      -h, --help       show this help message and exit
      --chname CHNAME  Channel name for image in Ginga (default: MTrace)
      --mpl            Use a matplotlib window instead of ginga to show the trace
                       (default: False)
      --try_old        Attempt to load old datamodel versions. A crash may ensue..
                       (default: False)
>>>>>>> 63b4a81f
    <|MERGE_RESOLUTION|>--- conflicted
+++ resolved
@@ -8,14 +8,6 @@
     positional arguments:
       trace_file  PypeIt Edges file [e.g. Edges_A_0_DET01.fits.gz]
     
-<<<<<<< HEAD
-    optional arguments:
-      -h, --help  show this help message and exit
-      --mpl       Use a matplotlib window instead of ginga to show the trace
-                  (default: False)
-      --try_old   Attempt to load old datamodel versions. A crash may ensue..
-                  (default: False)
-=======
     options:
       -h, --help       show this help message and exit
       --chname CHNAME  Channel name for image in Ginga (default: MTrace)
@@ -23,5 +15,4 @@
                        (default: False)
       --try_old        Attempt to load old datamodel versions. A crash may ensue..
                        (default: False)
->>>>>>> 63b4a81f
     