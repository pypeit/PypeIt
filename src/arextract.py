--- conflicted
+++ resolved
@@ -7,15 +7,9 @@
 msgs = armsgs.get_logger()
 
 try:
-<<<<<<< HEAD
     from xastropy.xutils import xdebug as debugger
 except:
     import pdb as debugger
-=======
-    from xastropy.xutils.xdebug import set_trace
-except ImportError:
-    from pdb import set_trace
->>>>>>> 27ed9ab9
 
 # MASK VALUES FROM EXTRACTION
 # 0 
@@ -57,7 +51,7 @@
     bgcorr = np.zeros_like(cr_mask)
     # Loop on Objects
     for o in range(nobj):
-        #set_trace()
+        #pdb.set_trace()
         msgs.info("Performing boxcar extraction on object {0:d}/{1:d}".format(o+1,nobj))
         # Fit the background
         msgs.info("   Fitting the background")
@@ -101,11 +95,7 @@
             skysum[NANs] = 0.
         # Check on specobjs
         if not specobjs[o].check_trace(scitrace['traces'][:, o]):
-<<<<<<< HEAD
             debugger.set_trace()
-=======
-            set_trace()
->>>>>>> 27ed9ab9
             msgs.error("Bad match to specobj in boxcar!")
         # Fill
         specobjs[o].boxcar['wave'] = wvsum*u.AA  # Yes, units enter here
@@ -114,33 +104,4 @@
         specobjs[o].boxcar['sky'] = skysum  # per pixel
         specobjs[o].boxcar['mask'] = boxmask
     # Return
-    return bgcorr
-
-def obj_profiles(slf, det, specobjs, sciframe, varframe, skyframe, crmask, scitrace,
-                 COUNT_LIM=15.):
-    """ Derive spatial profiles for each object
-
-    Parameters
-    ----------
-    slf
-    det
-    specobjs
-    sciframe
-    varframe
-    skyframe
-    crmask
-    scitrace
-
-    Returns
-    -------
-
-    """
-    nobj = scitrace['traces'].shape[1]
-    for o in range(nobj):
-        # Identify good rows
-        gdrow = np.where(specobjs[o].boxcar['counts'] > COUNT_LIM)[0]
-        if len(gdrow) > 50:  # Good S/N
-            debugger.set_trace()
-        elif len(gdrow) > 10:  # Good S/N
-            debugger.set_trace()
-
+    return bgcorr