include README.md
include LICENSE.rst
#include CHANGES.rst

include setup.cfg

<<<<<<< HEAD
recursive-include *.pyx *.c *.pxd
=======
recursive-include pypeit *.pyx *.c *.pxd *.h
recursive-include pypeit/data *
>>>>>>> c7b2ab67
recursive-include docs *
recursive-include licenses *
recursive-include cextern *
recursive-include scripts *

prune build
prune docs/_build
prune docs/api
prune pypeit/deprecated

#recursive-include astropy_helpers *
#exclude astropy_helpers/.git
#exclude astropy_helpers/.gitignore

global-exclude *.pyc *.o *.so *.DS_Store<|MERGE_RESOLUTION|>--- conflicted
+++ resolved
@@ -4,16 +4,14 @@
 
 include setup.cfg
 
-<<<<<<< HEAD
-recursive-include *.pyx *.c *.pxd
-=======
 recursive-include pypeit *.pyx *.c *.pxd *.h
 recursive-include pypeit/data *
->>>>>>> c7b2ab67
 recursive-include docs *
 recursive-include licenses *
 recursive-include cextern *
 recursive-include scripts *
+
+include pypeit/requirements.txt
 
 prune build
 prune docs/_build
