# Folders#
.idea/
<<<<<<< HEAD
=======
.vscode/
build/*
dist/*
doc/build_
>>>>>>> c7b2ab67

# Compiled source #
###################
# *.c
*.com
*.class
*.dll
*.exe
*.o
*.so
*.pyd
*.pyc
*_rjc*
*.nbi
*.nbc
 
# Packages #
############
# it's better to unpack these files and commit the raw source
# git has its own built in compression methods
*.7z
*.dmg
*.gz
*.iso
*.jar
*.rar
*.tar
*.zip
 
# Logs and databases #
######################
*.log
*.sql
*.sqlite
 
# OS generated files #
######################
.DS_Store
.DS_Store?
._*
.Spotlight-V100
.Trashes
ehthumbs.db
Thumbs.db

# ADDED by KBW
.eggs
*egg-info*
*.ipynb_checkpoints
*.pytest_cache
*.swp
pypeit/_compiler.c
pypeit/data/telluric/*.pckl
pypeit/data/telluric/*.fits
pypeit/data/telluric/*.fits.gz

*.pckl<|MERGE_RESOLUTION|>--- conflicted
+++ resolved
@@ -1,12 +1,9 @@
 # Folders#
 .idea/
-<<<<<<< HEAD
-=======
 .vscode/
 build/*
 dist/*
 doc/build_
->>>>>>> c7b2ab67
 
 # Compiled source #
 ###################
@@ -22,7 +19,7 @@
 *_rjc*
 *.nbi
 *.nbc
- 
+
 # Packages #
 ############
 # it's better to unpack these files and commit the raw source
@@ -35,13 +32,13 @@
 *.rar
 *.tar
 *.zip
- 
+
 # Logs and databases #
 ######################
 *.log
 *.sql
 *.sqlite
- 
+
 # OS generated files #
 ######################
 .DS_Store
