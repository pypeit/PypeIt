--- conflicted
+++ resolved
@@ -89,10 +89,7 @@
     """
     from pypit import arutils
     invvar = (var > 0.)/(np.max(var,0))
-<<<<<<< HEAD
-=======
     invvar[np.where(var==0.0)] = 0.0
->>>>>>> 4c056090
     nx = wave.size
     pos_error = 1./np.sqrt(np.maximum(invvar,0.) + (invvar == 0))
     pos_mask = (flux > pos_error/10.0) & (invvar > 0) & (flux_std > 0.0)
