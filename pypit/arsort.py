from __future__ import (print_function, absolute_import, division, unicode_literals)

import os
import re
import sys
import shutil
import string
import numpy as np
import yaml

from pypit import armsgs
from pypit import arparse as settings
from pypit import arutils
from pypit.arflux import find_standard_file
from astropy.io.votable.tree import VOTableFile, Resource, Table, Field
from astropy.table import Table as tTable, Column
from astropy import units as u

from linetools import utils as ltu

from pypit import ardebug as debugger

try:
    basestring
except NameError:
    basestring = str

# Logging
msgs = armsgs.get_logger()


def sort_data(fitsdict, flag_unknown=False):
    """ Generate a dict of filetypes from the input fitsdict object

    Parameters
    ----------
    fitsdict : dict
      Contains relevant information from fits header files
    flag_unknown : bool, optional
      Instead of crashing out if there are unidentified files,
      set to 'unknown' and continue

    Returns
    -------
    ftag : dict
      A dictionary of filetypes
    """
    msgs.bug("There appears to be a bug with the assignment of arc frames when only one science frame is supplied")
    msgs.info("Sorting files")
    numfiles = fitsdict['filename'].size
    # Set the filetype dictionary
    ftag = dict({'science': np.array([], dtype=np.int),
                 'standard': np.array([], dtype=np.int),
                 'bias': np.array([], dtype=np.int),
                 'dark': np.array([], dtype=np.int),
                 'pinhole': np.array([], dtype=np.int),
                 'pixelflat': np.array([], dtype=np.int),
                 'trace': np.array([], dtype=np.int),
                 'unknown': np.array([], dtype=np.int),
                 'arc': np.array([], dtype=np.int)})
    if len(settings.ftdict) > 0:
        for ifile,ftypes in settings.ftdict.items():
            idx = np.where(fitsdict['filename'] == ifile)[0]
            sptypes = ftypes.split(',')
            for iftype in sptypes:
                ftag[iftype] = np.concatenate([ftag[iftype], idx])
        # Sort
        for key in ftag.keys():
            ftag[key].sort()
        return ftag
    fkey = np.array(list(ftag.keys()))  # For Python 3 compatability
    # Create an array where 1 means it is a certain type of frame and 0 means it isn't.
    filarr = np.zeros((len(fkey), numfiles), dtype=np.int)
    setarr = np.zeros((len(fkey), numfiles), dtype=np.int)
    # Identify the frames:
    for i in range(len(fkey)):
        if fkey[i] == 'unknown':
            continue
        # Self identification
        if settings.argflag['run']['useIDname']:
            w = np.where(fitsdict['idname'] == settings.spect[fkey[i]]['idname'])[0]
            msgs.info("Sorting files")
        else:
            w = np.arange(numfiles)
        n = np.arange(numfiles)
        n = np.intersect1d(n, w)
        # Perform additional checks in order to make sure this identification is true
        if 'check' in settings.spect[fkey[i]].keys():
            chkk = settings.spect[fkey[i]]['check'].keys()
            for ch in chkk:
                if ch[0:9] == 'condition':
                    # Deal with a conditional argument
                    conds = re.split("(\||\&)", settings.spect[fkey[i]]['check'][ch])
                    ntmp = chk_condition(fitsdict, conds[0])
                    # And more
                    for cn in range((len(conds)-1)//2):
                        if conds[2*cn+1] == "|":
                            ntmp = ntmp | chk_condition(fitsdict, conds[2*cn+2])
                        elif conds[2*cn+1] == "&":
                            ntmp = ntmp & chk_condition(fitsdict, conds[2*cn+2])
                    w = np.where(ntmp)[0]
                else:
                    if fitsdict[ch].dtype.char == 'S':  # Numpy string array
                        # Strip numpy string array of all whitespace
                        w = np.where(np.char.strip(fitsdict[ch]) == settings.spect[fkey[i]]['check'][ch])[0]
                    else:
                        w = np.where(fitsdict[ch] == settings.spect[fkey[i]]['check'][ch])[0]
                n = np.intersect1d(n, w)
        # Assign these filetypes
        filarr[i, :][n] = 1
        # Check if these files can also be another type
        if settings.spect[fkey[i]]['canbe'] is not None:
            for cb in settings.spect[fkey[i]]['canbe']:
                # Assign these filetypes
                fa = np.where(fkey == cb)[0]
                if np.size(fa) == 1:
                    filarr[fa[0], :][n] = 1
                else:
                    msgs.error("Unknown type for argument 'canbe': {0:s}".format(cb))
#		# Check for filetype clashes
#		bdf=np.where(np.sum(filarr,axis=0)[n] != 0)[0]
#		if np.size(bdf) != 0:
#			msgs.info("Clash with file identifications when assigning frames as type {0:s}:".format(fkey[i]))
#			# Check if this clash is allowed:
#			clashfound=False
#			for b in range(np.size(bdf)):
#				# For each file with a clash, get all frames that have been assigned to it
#				tarr = np.where(filarr[:,n[bdf[b]]]==1)[0]
#				for a in tarr:
#					if settings.spect[fkey[i]]['canbe'] is None:
#						print "{0:s} can only be of type: {1:s}, and is marked as {2:s}".format(fitsdict['filename'][n[bdf[b]]],fkey[i],fkey[a])
#						clashfound=True
#					elif fkey[a] not in settings.spect[fkey[i]]['canbe']:
#						print "{0:s}  current filetype: {1:s}".format(fitsdict['filename'][n[bdf[b]]],fkey[a])
#						clashfound=True
#			if clashfound: msgs.error("Check these files and your settings.{0:s} file before continuing.".format(settings.argflag['run']['spectrograph'])+msgs.newline()+"You can use the 'canbe' option to allow one frame to have multiple types.")
#			else: msgs.info("Clash permitted")
    # Identify the standard stars
    # Find the nearest standard star to each science frame
    wscistd = np.where(filarr[np.where(fkey == 'standard')[0], :].flatten() == 1)[0]
    for i in range(wscistd.size):
        radec = (fitsdict['ra'][wscistd[i]], fitsdict['dec'][wscistd[i]])
        if fitsdict['ra'][wscistd[i]] == 'None':
            msgs.warn("No RA and DEC information for file:" + msgs.newline() + fitsdict['filename'][wscistd[i]])
            msgs.warn("The above file could be a twilight flat frame that was" + msgs.newline() +
                      "missed by the automatic identification.")
            filarr[np.where(fkey == 'standard')[0], wscistd[i]] = 0
            continue
        # If an object exists within 20 arcmins of a listed standard, then it is probably a standard star
        foundstd = find_standard_file(radec, toler=20.*u.arcmin, check=True)
        if foundstd:
            filarr[np.where(fkey == 'science')[0], wscistd[i]] = 0
        else:
            filarr[np.where(fkey == 'standard')[0], wscistd[i]] = 0
    # Make any forced changes
    msgs.info("Making forced file identification changes")
    skeys = settings.spect['set'].keys()
    for sk in skeys:
        for j in settings.spect['set'][sk]:
            w = np.where(fitsdict['filename']==j)[0]
            filarr[:,w]=0
            setarr[np.where(fkey==sk)[0],w]=1
            del w
    filarr = filarr + setarr
    # Check that all files have an identification
    badfiles = np.where(np.sum(filarr, axis=0) == 0)[0]
    if np.size(badfiles) != 0:
        msgs.info("Couldn't identify the following files:")
        for i in range(np.size(badfiles)):
            msgs.info(fitsdict['filename'][badfiles[i]])
        if flag_unknown:
            filarr[np.where(fkey == 'unknown')[0],badfiles] = 1
        else:
            msgs.error("Check these files and your settings.{0:s} file before continuing".format(settings.argflag['run']['spectrograph']))
    # Now identify the dark frames
    wdark = np.where((filarr[np.where(fkey == 'bias')[0],:] == 1).flatten() &
        (fitsdict['exptime'].astype(np.float64) > settings.spect['mosaic']['minexp']))[0]
    ftag['dark'] = wdark
    # Store the frames in the ftag array
    for i in range(len(fkey)):
        ftag[fkey[i]] = np.where(filarr[i,:] == 1)[0]
    # Finally check there are no duplicates (the arrays will automatically sort with np.unique)
    msgs.info("Finalising frame sorting, and removing duplicates")
    for key in ftag.keys():
        ftag[key] = np.unique(ftag[key])
        if np.size(ftag[key]) == 1:
            msgs.info("Found {0:d} {1:s} frame".format(np.size(ftag[key]),key))
        else:
            msgs.info("Found {0:d} {1:s} frames".format(np.size(ftag[key]),key))
    # Return ftag!
    msgs.info("Sorting completed successfully")
    return ftag


def chk_condition(fitsdict, cond):
    """
    Code to perform condition.  A bit messy so a separate definition
    was generated.
    Create an exposure class for every science frame

    Parameters
    ----------
    fitsdict : dict
      Contains relevant information from fits header files
    cond : str
      A user-specified condition that is used to identify filetypes.
      This string is the fourth argument of the frame conditions that
      is specified in the settings file. For example, in the line:
      'bias check condition1 exptime=0'
      cond = 'exptime=0'

    Returns
    -------
    ntmp: bool array
      A boolean array of all frames that satisfy the input condition
    """
    if "<=" in cond:
        tcond = cond.split("<=")
        ntmp = fitsdict[tcond[0]] <= float(tcond[1])
    elif ">=" in cond:
        tcond = cond.split(">=")
        ntmp = fitsdict[tcond[0]] >= float(tcond[1])
    elif "!=" in cond:
        tcond = cond.split("!=")
        ntmp = fitsdict[tcond[0]] != tcond[1]
    elif "<" in cond:
        tcond = cond.split("<")
        ntmp = fitsdict[tcond[0]] < float(tcond[1])
    elif ">" in cond:
        tcond = cond.split(">")
        ntmp = fitsdict[tcond[0]] > float(tcond[1])
    elif "=" in cond:
        tcond = cond.split("=")
        if 'int' in fitsdict[tcond[0]].dtype.name:
            ntmp = fitsdict[tcond[0]] == int(tcond[1])
        elif 'float' in fitsdict[tcond[0]].dtype.name:
            ntmp = fitsdict[tcond[0]] == float(tcond[1])
        else:
            ntmp = fitsdict[tcond[0]] == tcond[1]
    else:
        ntmp = None
    return ntmp


def sort_write(fitsdict, filesort, space=3):
    """
    Write out an xml and ascii file that contains the details of the file sorting.
    By default, the filename is printed first, followed by the filetype.
    After these, all parameters listed in the 'keyword' item in the
    settings file will be printed

    Parameters
    ----------
    fitsdict : dict
      Contains relevant information from fits header files
    filesort : dict
      Details of the sorted files
    space : int
      Keyword to set how many blank spaces to place between keywords
    """
    msgs.info("Preparing to write out the data sorting details")
    nfiles = fitsdict['filename'].size
    # Specify which keywords to print after 'filename' and 'filetype'
    prord = ['filename', 'frametype', 'target', 'exptime', 'naxis0', 'naxis1', 'filter1', 'filter2']
    prdtp = ["char",     "char",      "char",   "double",  "int",    "int",    "char",     "char"]
    # Now insert the remaining keywords:
    fkey = settings.spect['keyword'].keys()
    for i in fkey:
        if i not in prord:
            prord.append(i)
            # Append the type of value this keyword holds
            typv = type(fitsdict[i][0])
            if typv is int or typv is np.int_:
                prdtp.append("int")
            elif isinstance(fitsdict[i][0], basestring) or typv is np.string_:
                prdtp.append("char")
            elif typv is float or typv is np.float_:
                prdtp.append("double")
            else:
                msgs.bug("I didn't expect useful headers to contain type {0:s}".format(typv).replace('<type ', '').replace('>', ''))

    '''
    # Open a VOTable for writing
    votable = VOTableFile()
    resource = Resource()
    votable.resources.append(resource)
    table = Table(votable)
    resource.tables.append(table)
    # Define VOTable fields
    tabarr=[]
    # Insert the filename and filetype first
    for i in range(len(prord)):
        tabarr.append(Field(votable, name=prord[i], datatype=prdtp[i], arraysize="*"))
    table.fields.extend(tabarr)
    table.create_arrays(nfiles)
    filtyp = filesort.keys()
    for i in range(nfiles):
        values = ()
        for pr in prord:
            if pr == 'frametype':
                addval = ""
                for ft in filtyp:
                    if i in filesort[ft]:
                        if len(addval) != 0: addval += ","
                        addval += ft
                addval = (addval,)
            else: addval = (fitsdict[pr][i],)
            values = values + addval
        table.array[i] = values
    #osspl = sortname.split('.')
    #if len(osspl) > 1:
    #    fname = sortname
    #else:
    fname = settings.argflag['output']['sorted']+'.xml'
    votable.to_xml(fname)
    msgs.info("Successfully written sorted data information file:"+msgs.newline() +
              "{0:s}".format(fname))
    '''

    # ASCII file
    asciiord = ['filename', 'date', 'frametype', 'frameno', 'target', 'exptime', 'binning',
        'dichroic', 'dispname', 'dispangle', 'decker']
    # Generate the columns except frametype
    ascii_tbl = tTable()
    badclms = []
    for pr in asciiord:
        if pr != 'frametype':
            try:  # No longer require that all of these be present
                ascii_tbl[pr] = fitsdict[pr]
            except KeyError:
                badclms.append(pr)
    # Remove
    for pr in badclms:
        asciiord.pop(asciiord.index(pr))
    # Now frame type
    ftypes = []
    filtyp = filesort.keys()
    for i in range(nfiles):
        addval = ""
        for ft in filtyp:
            if i in filesort[ft]:
                if len(addval) != 0: addval += ","
                addval += ft
        ftypes.append(addval)
    ascii_tbl['frametype'] = ftypes
    # Write
    ascii_name = settings.argflag['output']['sorted']+'.lst'
    ascii_tbl[asciiord].write(ascii_name, format='ascii.fixed_width')
    return ascii_tbl


def match_science(fitsdict, filesort, setup_ftag=None):
    """
    For a given set of identified data, match calibration frames to science frames

    Parameters
    ----------
    fitsdict : dict
      Contains relevant information from fits header files
    filesort : dict
      Details of the sorted files
    """

    msgs.info("Matching calibrations to Science frames")
    ftag = ['standard', 'bias', 'dark', 'pixelflat', 'pinhole', 'trace', 'arc']
    if setup_ftag is None:
        setup_ftag = dict(standard=0, bias=0, dark=0, pixelflat=0, pinhole=0, trace=0, arc=1)
    nfiles = fitsdict['filename'].size
    iSCI = filesort['science']
    iSTD = filesort['standard']
    iBIA = filesort['bias']
    iDRK = filesort['dark']
    iPFL = filesort['pixelflat']
    iBFL = filesort['pinhole']
    iTRC = filesort['trace']
    iARC = filesort['arc']
    filesort['failures'] = []
    iARR = [iSTD, iBIA, iDRK, iPFL, iBFL, iTRC, iARC]
    nSCI = iSCI.size
    i = 0
    while i < nSCI:
        msgs.info("Matching calibrations to {:s}: {:s}".format(
                fitsdict['target'][iSCI[i]], fitsdict['filename'][iSCI[i]]))
        settings.spect['science']['index'].append(np.array([iSCI[i]]))
        # Find nearby calibration frames
        for ft in range(len(ftag)):
            # Some checks first to make sure we need to find matching frames
            if ftag[ft] == 'dark' and settings.argflag['bias']['useframe'] != 'dark':
                msgs.info("  Dark frames not required")
                continue
            if ftag[ft] == 'bias' and settings.argflag['bias']['useframe'] != 'bias' and not settings.argflag['reduce']['badpix']:
                msgs.info("  Bias frames not required")
                continue
            # How many frames are required
            if settings.argflag['run']['setup']:
                numfr = setup_ftag[ftag[ft]]
            else:
                numfr = settings.spect[ftag[ft]]['number']
<<<<<<< HEAD
            if numfr == 0:
=======
            if (numfr == 0) and (not settings.argflag['run']['setup']):
>>>>>>> 8b32a243
                settings.spect[ftag[ft]]['index'].append(np.array([]))
                msgs.info("No {0:s} frames are required".format(ftag[ft]))
                continue
            # Now go ahead and match the frames
            n = np.arange(nfiles)
            if 'match' not in settings.spect[ftag[ft]].keys() and (not settings.argflag['run']['setup']):
                debugger.set_trace()
            if not settings.argflag['run']['setup']:
                chkk = settings.spect[ftag[ft]]['match'].keys()
                for ch in chkk:
                    tmtch = settings.spect[ftag[ft]]['match'][ch]
                    if tmtch == "any":
                        w = np.arange(len(fitsdict['filename'])).astype(int)
                    elif tmtch == "''":
                        w = np.where(fitsdict[ch] == fitsdict[ch][iSCI[i]])[0]
                    elif tmtch[0] == '=':
                        mtch = np.float64(fitsdict[ch][iSCI[i]]) + np.float64(tmtch[1:])
                        w = np.where((fitsdict[ch]).astype(np.float64) == mtch)[0]
                    elif tmtch[0] == '<':
                        if tmtch[1] == '=':
                            mtch = np.float64(fitsdict[ch][iSCI[i]]) + np.float64(tmtch[2:])
                            w = np.where((fitsdict[ch]).astype(np.float64) <= mtch)[0]
                        else:
                            mtch = np.float64(fitsdict[ch][iSCI[i]]) + np.float64(tmtch[1:])
                            w = np.where((fitsdict[ch]).astype(np.float64) < mtch)[0]
                    elif tmtch[0] == '>':
                        if tmtch[1] == '=':
                            mtch = np.float64(fitsdict[ch][iSCI[i]]) + np.float64(tmtch[2:])
                            w = np.where((fitsdict[ch]).astype(np.float64) >= mtch)[0]
                        else:
                            mtch = np.float64(fitsdict[ch][iSCI[i]]) + np.float64(tmtch[1:])
                            w = np.where((fitsdict[ch]).astype(np.float64) > mtch)[0]
                    elif tmtch[0] == '|':
                        if tmtch[1] == '=':
                            mtch = np.float64(tmtch[2:])
                            w = np.where(np.abs((fitsdict[ch]).astype(np.float64)-np.float64(fitsdict[ch][iSCI[i]])) == mtch)[0]
                        elif tmtch[1] == '<':
                            if tmtch[2] == '=':
                                mtch = np.float64(tmtch[3:])
                                w = np.where(np.abs((fitsdict[ch]).astype(np.float64)-np.float64(fitsdict[ch][iSCI[i]])) <= mtch)[0]
                            else:
                                mtch = np.float64(tmtch[2:])
                                w = np.where(np.abs((fitsdict[ch]).astype(np.float64)-np.float64(fitsdict[ch][iSCI[i]])) < mtch)[0]
                        elif tmtch[1] == '>':
                            if tmtch[2] == '=':
                                mtch = np.float64(tmtch[3:])
                                w = np.where(np.abs((fitsdict[ch]).astype(np.float64)-np.float64(fitsdict[ch][iSCI[i]])) >= mtch)[0]
                            else:
                                mtch = np.float64(tmtch[2:])
                                w = np.where(np.abs((fitsdict[ch]).astype(np.float64)-np.float64(fitsdict[ch][iSCI[i]])) > mtch)[0]
                    elif tmtch[0:2] == '%,':  # Splitting a header keyword
                        splcom = tmtch.split(',')
                        try:
                            spltxt, argtxt, valtxt = splcom[1], np.int(splcom[2]), splcom[3]
                            tspl = []
                            for sp in fitsdict[ch]:
                                tmpspl = str(re.escape(spltxt)).replace("\\|", "|")
                                tmpspl = re.split(tmpspl, sp)
                                if len(tmpspl) < argtxt+1:
                                    tspl.append("-9999999")
                                else:
                                    tspl.append(tmpspl[argtxt])
                            tspl = np.array(tspl)
    #                        debugger.set_trace()
                            tmpspl = str(re.escape(spltxt)).replace("\\|", "|")
                            tmpspl = re.split(tmpspl, fitsdict[ch][iSCI[i]])
                            if len(tmpspl) < argtxt + 1:
                                continue
                            else:
                                scispl = tmpspl[argtxt]
                            if valtxt == "''":
                                w = np.where(tspl == scispl)[0]
                            elif valtxt[0] == '=':
                                mtch = np.float64(scispl) + np.float64(valtxt[1:])
                                w = np.where(tspl.astype(np.float64) == mtch)[0]
                            elif valtxt[0] == '<':
                                if valtxt[1] == '=':
                                    mtch = np.float64(scispl) + np.float64(valtxt[2:])
                                    w = np.where(tspl.astype(np.float64) <= mtch)[0]
                                else:
                                    mtch = np.float64(scispl) + np.float64(valtxt[1:])
                                    w = np.where(tspl.astype(np.float64) < mtch)[0]
                            elif valtxt[0] == '>':
                                if valtxt[1] == '=':
                                    mtch = np.float64(scispl) + np.float64(valtxt[2:])
                                    w = np.where(tspl.astype(np.float64) >= mtch)[0]
                                else:
                                    mtch = np.float64(scispl) + np.float64(valtxt[1:])
                                    w = np.where(tspl.astype(np.float64) > mtch)[0]
                        except:
                            debugger.set_trace()
                            continue
                    else:
                        msgs.bug("Matching criteria {0:s} is not supported".format(tmtch))
                    n = np.intersect1d(n, w)  # n corresponds to all frames with matching instrument setup to science frames
            # Find the time difference between the calibrations and science frames
            if settings.spect['fits']['calwin'] > 0.0:
                tdiff = np.abs(fitsdict['time'][n].astype(np.float64)-np.float64(fitsdict['time'][iSCI[i]]))
                w = np.where(tdiff <= settings.spect['fits']['calwin'])[0]
                n = n[w] # n corresponds to all frames within a set time difference of the science target frame
            # Now find which of the remaining n are the appropriate calibration frames
            n = np.intersect1d(n, iARR[ft])
            if settings.argflag['output']['verbosity'] == 2:
                if numfr == 1: areis = "is"
                else: areis = "are"
                if np.size(n) == 1:
                    msgs.info("  Found {0:d} {1:s} frame for {2:s} ({3:d} {4:s} required)".format(
                        np.size(n), ftag[ft], fitsdict['target'][iSCI[i]], numfr, areis))
                else:
                    msgs.info("  Found {0:d} {1:s} frames for {2:s} ({3:d} {4:s} required)".format(np.size(n), ftag[ft], fitsdict['target'][iSCI[i]], numfr, areis))
            # Have we identified enough of these calibration frames to continue?
            if np.size(n) < np.abs(numfr):
                msgs.warn("  Only {0:d}/{1:d} {2:s} frames for {3:s}".format(np.size(n), numfr, ftag[ft],
                                                                             fitsdict['target'][iSCI[i]]))
                # Errors for insufficient BIAS frames
                if settings.argflag['bias']['useframe'].lower() == ftag[ft]:
                    msgs.warn("Expecting to use bias frames for bias subtraction. But insufficient frames found.")
                    msgs.warn("Either include more frames or modify bias method" + msgs.newline() +
                              "  e.g.:   bias useframe overscan")
                    msgs.error("Unable to continue")
                # Errors for insufficient PIXELFLAT frames
                if ftag[ft] == 'pixelflat' and settings.argflag['reduce']['flatfield']['perform'] and (
                    settings.argflag['reduce']['flatfield']['useframe'] == 'pixelflat'):
                    msgs.warn("Either include more frames or reduce the required amount with:" + msgs.newline() +
                              "pixelflat number XX" + msgs.newline() +
                              "in the spect read/end block")
                    msgs.warn("Or specify a pixelflat file with --  reduce flatfield useframe file_name")
                    msgs.error("Unable to continue")
                # Errors for insufficient PINHOLE frames
                if ftag[ft] == 'pinhole':
                    msgs.error("Unable to continue without more {0:s} frames".format(ftag[ft]))
                # Errors for insufficient TRACE frames
                if ftag[ft] == 'trace' and settings.argflag['reduce']['flatfield']['perform']:
                    msgs.error("Unable to continue without more {0:s} frames".format(ftag[ft]))
                # Errors for insufficient standard frames
                if ftag[ft] == 'standard' and settings.argflag['reduce']['calibrate']['flux']:
                    msgs.error("Unable to continue without more {0:s} frames".format(ftag[ft]))
                # Errors for insufficient ARC frames
                if ftag[ft] == 'arc' and settings.argflag['reduce']['calibrate']:
                    if settings.argflag['run']['setup']:
                        msgs.warn("No arc frame for {0:s}. Removing it from list of science frames".format(fitsdict['target'][iSCI[i]]))
                        msgs.warn("Add an arc and rerun one if you wish to reduce this with PYPIT!!")
                        # Remove
                        #tmp = list(filesort['science'])
                        #tmp.pop(tmp.index(iSCI[i]))
                        #filesort['science'] = np.array(tmp)
                        filesort['failures'].append(iSCI[i])
                        settings.spect['science']['index'].pop(-1)
                    else:
                        msgs.error("Unable to continue without more {0:s} frames".format(ftag[ft]))
            else:
                # Select the closest calibration frames to the science frame
                tdiff = np.abs(fitsdict['time'][n].astype(np.float64)-np.float64(fitsdict['time'][iSCI[i]]))
                wa = np.argsort(tdiff)
                if (settings.argflag['run']['setup']) or (numfr < 0):
                    settings.spect[ftag[ft]]['index'].append(n[wa].copy())
                else:
                    settings.spect[ftag[ft]]['index'].append(n[wa[:numfr]].copy())
        i += 1
    msgs.info("Science frames successfully matched to calibration frames")
    return


def match_frames(frames, criteria, frametype='<None>', satlevel=None):
    """
    identify frames with a similar appearance (i.e. one frame appears to be a scaled version of another).
    """

    prob = arutils.erf(criteria/np.sqrt(2.0))[0]
    frsh0, frsh1, frsh2 = frames.shape
    msgs.info("Matching {:d} {:s} frames with confidence interval {:5.3%}".format(frsh2, frametype, prob))
    srtframes = [np.zeros((frsh0, frsh1, 1))]
    srtframes[0][:,:,0] = frames[:,:,0]
    tsrta = [frames[frsh0/2,:,0]]
    tsrtb = [frames[:,frsh1/2,0]]
    msgs.bug("Throughout this routine, you should probably search for the mean of the non-saturated pixels")
    tsrta[0] /= np.mean(tsrta[0])
    tsrtb[0] /= np.mean(tsrtb[0])
    for fr in range(1, frames.shape[2]):
        fm = None
        for st in range(len(srtframes)):
            tmata = frames[frsh0/2,:,fr]
            tmatb = frames[:,frsh1/2,fr]
            tmata /= np.mean(tmata)
            tmatb /= np.mean(tmatb)
            if satlevel is None:
                wa = np.where(tmata>0.0)
                wb = np.where(tmatb>0.0)
            else:
                wa = np.where((tmata>0.0)&(tmata<satlevel))
                wb = np.where((tmatb>0.0)&(tmatb<satlevel))
            testa, testb = np.mean(tsrta[st][wa]/tmata[wa]), np.mean(tsrtb[st][wb]/tmatb[wb])
            if np.size(wa[0]) == 0 or np.size(wb[0]) == 0:
                msgs.bug("I didn't expect to find a row of zeros in the middle of the chip!")
                sys.exit()
            if (testa >= prob) and (testa <= (2.0-prob)) and (testb >= prob) and (testb <= (2.0-prob)):
                fm = st
                break
        if fm is None:
            srtframes.append(np.zeros((frames.shape[0], frames.shape[1], 1)))
            srtframes[-1][:,:,0] = frames[:,:,fr]
            tsrta.append(tmata)
            tsrtb.append(tmatb)
        else:
            srtframes[fm] = np.append(srtframes[fm],np.zeros((frames.shape[0], frames.shape[1], 1)), axis=2)
            srtframes[fm][:,:,-1] = frames[:,:,fr]
    if len(srtframes) > 1:
        msgs.info("Found {0:d} different sets of {1:s} frames".format(len(srtframes), frametype))
    else:
        msgs.info("Found {0:d} set of {1:s} frames".format(len(srtframes), frametype))
    if frames.shape[2] > 1:
        del tsrta, tsrtb, tmata, tmatb, testa, testb
    return srtframes


def make_dirs(fitsdict, filesort):
    """
    For a given set of identified data, match calibration frames to science frames

    Parameters
    ----------
    fitsdict : dict
      Contains relevant information from fits header files
    filesort : dict
      Details of the sorted files

    Returns
    -------
    sci_targs : str array
      Names of the science targets
    """

    # First, get the current working directory
    currDIR = os.getcwd()
    msgs.info("Creating Science directory")
    newdir = "{0:s}/{1:s}".format(currDIR, settings.argflag['run']['directory']['science'])
    if os.path.exists(newdir):
        msgs.info("The following directory already exists:"+msgs.newline()+newdir)
        if not settings.argflag['output']['overwrite']:
            rmdir = ''
            while os.path.exists(newdir):
                while rmdir != 'n' and rmdir != 'y' and rmdir != 'r':
                    rmdir = raw_input(msgs.input()+"Remove this directory and it's contents? ([y]es, [n]o, [r]ename) - ")
                if rmdir == 'n':
                    msgs.warn("Any previous calibration files may be overwritten")
                    break
                elif rmdir == 'r':
                    newdir = raw_input(msgs.input()+"Enter a new directory name: ")
                elif rmdir == 'y':
                    shutil.rmtree(newdir)
                    os.mkdir(newdir)
                    break
            if rmdir == 'r': os.mkdir(newdir)
    else: os.mkdir(newdir)
    # Create a directory for each object in the Science directory
    msgs.info("Creating Object directories")
    #Go through objects creating directory tree structure
    w = filesort['science']
    sci_targs = np.array(list(set(fitsdict['target'][w])))
    '''
    # Loop through targets and replace spaces with underscores
    nored = np.array([])
    # Create directories
    rmalways = False
    for i in range(sci_targs.size):
        sci_targs[i] = sci_targs[i].replace(' ', '_')
        newdir = "{0:s}/{1:s}/{2:s}".format(currDIR, settings.argflag['run']['directory']['science'], sci_targs[i])
        if os.path.exists(newdir):
            if settings.argflag['output']['overwrite'] or rmalways:
                pass
#				shutil.rmtree(newdir)
#				os.mkdir(newdir)
            else:
                msgs.info("The following directory already exists:"+msgs.newline()+newdir)
                rmdir = ''
                while rmdir != 'n' and rmdir != 'y' and rmdir != 'a':
                    rmdir = raw_input(msgs.input()+"Remove this directory and it's contents? ([y]es, [n]o, or [a]lways) - ")
                if rmdir == 'n':
                    msgs.info("Not reducing {0:s}".format(sci_targs[i]))
                    nored = np.append(i)
                else:
                    shutil.rmtree(newdir)
                    os.mkdir(newdir)
                    if rmdir == 'a': rmalways = True
        else: os.mkdir(newdir)
    # Remove the entries from sci_targs which will not be reduced
    nored = nored.astype(np.int)
    while nored.size > 0:
        sci_targs = np.delete(sci_targs, nored[0])
        nored = np.delete(nored, 0)
    '''
    # Create a directory where all of the master calibration frames are stored.
    msgs.info("Creating Master Calibrations directory")
    newdir = "{:s}/{:s}_{:s}".format(currDIR, settings.argflag['run']['directory']['master'],
                                     settings.argflag['run']['spectrograph'])
    if os.path.exists(newdir):
        if not settings.argflag['output']['overwrite']:
            msgs.info("The following directory already exists:"+msgs.newline()+newdir)
            rmdir = ''
            while rmdir != 'n' and rmdir != 'y':
                rmdir = raw_input(msgs.input()+"Remove this directory and it's contents? ([y]es, [n]o) - ")
            if rmdir == 'n':
                msgs.warn("Any previous calibration files will be overwritten")
            else:
                shutil.rmtree(newdir)
                os.mkdir(newdir)
#		else:
#			shutil.rmtree(newdir)
#			os.mkdir(newdir)
    else: os.mkdir(newdir)
    # Create a directory where all of the master calibration frames are stored.
    msgs.info("Creating Plots directory")
    newdir = "{0:s}/{1:s}".format(currDIR, settings.argflag['run']['directory']['qa'])
    if os.path.exists(newdir):
        if not settings.argflag['output']['overwrite']:
            msgs.info("The following directory already exists:"+msgs.newline()+newdir)
            rmdir=''
            while rmdir != 'n' and rmdir != 'y':
                rmdir=raw_input(msgs.input()+"Remove this directory and it's contents? ([y]es, [n]o) - ")
            if rmdir == 'n':
                msgs.warn("Any previously made plots will be overwritten")
            else:
                shutil.rmtree(newdir)
                os.mkdir(newdir)
        else:
            shutil.rmtree(newdir)
            os.mkdir(newdir)
    else: os.mkdir(newdir)
    # Return the name of the science targets
    return sci_targs


def calib_set(isetup_dict, sciexp, fitsdict):
    """
    Ordering is 'aa', 'ab', ...
    Parameters
    ----------
    isetup_dict
    cset

    Returns
    -------

    """
    cb_strs = []
    default = 'aa'
    for ll in ['a', 'b', 'c', 'd']:
        for lower in string.ascii_lowercase:
            cb_strs.append(ll+lower)
    # Build cbset from sciexp
    new_cbset = {}
    cbkeys = ['arcs', 'bias', 'trace', 'flat', 'sci', 'cent']
    for cbkey in cbkeys:
        nms = list(fitsdict['filename'][getattr(sciexp, '_idx_'+cbkey)])
        nms.sort()
        new_cbset[cbkey] = nms

    # Uninitialized?
    if default not in isetup_dict.keys():
        isetup_dict[default] = new_cbset
        return default

    # Not in default
    for cbkey in cbkeys:
        def_names = np.array(isetup_dict[default][cbkey])
        if np.array_equal(def_names, new_cbset[cbkey]):
            _ = new_cbset.pop(cbkey)
    # Science only or exactly the same?
    if len(new_cbset) == 0:
        return default
    elif len(new_cbset) == 1:
        assert list(new_cbset.keys()) == ['sci']
        if new_cbset['sci'][0] not in isetup_dict[default]['sci']:
            isetup_dict[default]['sci'] += new_cbset['sci']
        return default

    # New calib set?
    for cb_str in cb_strs[1:]:
        mtch = True
        if cb_str not in isetup_dict.keys():
            isetup_dict[cb_str] = new_cbset
            break
        for key in new_cbset:
            if key not in isetup_dict[cb_str]:
                mtch = False
                break
            if key in ['sci']:
                continue
            ar_names = np.array(isetup_dict[default][cbkey])
            mtch &= np.array_equal(ar_names, new_cbset[key])
        if mtch:
            # Add sci frames
            for sciframe in new_cbset['sci']:
                break
    # Return
    return cb_str


def det_setup(isetup_dict, ddict):
    """ Return detector setup on config dict or add to it if new

    Parameters
    ----------
    isetup_dict : dict
      Selected setup_dict
    ddict : dict
      detector dict

    Returns
    -------
    dkey : str
      Name of the detector string associated to the input ddict
      May be new or previously used

    """
    det_str = [str('{:02d}'.format(i+1)) for i in range(99)]
    # Init
    for dkey in det_str:
        mtch = True
        if dkey not in isetup_dict.keys():
            isetup_dict[dkey] = ddict
            break
        for key in isetup_dict[dkey].keys():
            mtch &= isetup_dict[dkey][key] == ddict[key]
        if mtch:
            break
    # Return
    return dkey


def instr_setup(sciexp, det, fitsdict, setup_dict, must_exist=False,
                skip_cset=False, config_name=None):
    """ Define instrument config
    Make calls to detector and calib set

    config: A, B, C
    detector setup: 01, 02, 03, ..
    calib set: aa, ab, ac, ..


    Parameters
    ----------
    sciexp : ScienceExposure
    det : int
      detector identifier
    fitsdict : dict
      contains header info
    setup_dict : dict
    skip_cset : bool, optional
      Skip calib_set;  only used when first generating instrument .setup file
    config_name : str, optional
      Can be used to choose the config value

    Returns
    -------
    setup : str
      Full setup ID, e.g. A_01_aa
    """
    dnum = settings.get_dnum(det)
    # Labels
    cfig_str = string.ascii_uppercase
    cstr = '--'
    # Arc
    idx = sciexp._idx_arcs
    disp_name = fitsdict["dispname"][idx[0]]
    disp_angle = fitsdict["dispangle"][idx[0]]
    # Common
    dichroic = fitsdict["dichroic"][idx[0]]
    decker = fitsdict["decker"][idx[0]]
    slitwid = fitsdict["slitwid"][idx[0]]
    slitlen = fitsdict["slitlen"][idx[0]]

    # Detector -- These may not be set properly from the header alone, e.g. LRIS
    binning = fitsdict["binning"][idx[0]]
    naxis0 = fitsdict["naxis0"][idx[0]]
    naxis1 = fitsdict["naxis1"][idx[0]]
    namp = settings.spect[dnum]["numamplifiers"]

    # Generate
    # Don't nest deeper than 1
    cdict = dict(disperser={'name': disp_name,
                            'angle': disp_angle},
                 dichroic=dichroic,
                 slit={'decker': decker,
                       'slitwid': slitwid,
                       'slitlen': slitlen},
                 )
    ddict = {'binning': binning,
              'det': det,
              'namp': namp}
              #'naxis0': naxis0,
              #'naxis1': naxis1}

    # Configuration
    setup = None
    if len(setup_dict) == 0: # Generate
        if config_name is None:
            setup = 'A'
        else:
            setup = config_name
        # Finish
        setup_dict[setup] = {}
        setup_dict[setup][cstr] = cdict
    else:
        for ckey in setup_dict.keys():
            mtch = True
            for key in setup_dict[ckey][cstr].keys():
                # Dict?
                if isinstance(setup_dict[ckey][cstr][key], dict):
                    for ikey in setup_dict[ckey][cstr][key].keys():
                        mtch &= setup_dict[ckey][cstr][key][ikey] == cdict[key][ikey]
                else:
                    mtch &= setup_dict[ckey][cstr][key] == cdict[key]
            if mtch:
                setup = ckey
                break
        # Augment setup_dict?
        if setup is None:
            if must_exist:
                msgs.error("This setup is not present in the setup_dict.  Something went wrong..")
            maxs = max(setup_dict.keys())
            setup = cfig_str[cfig_str.index(maxs)+1]
            setup_dict[setup] = {}
            setup_dict[setup][cstr] = cdict

    # Detector
    dkey = det_setup(setup_dict[setup], ddict)
    # Calib set
    if not skip_cset:
        calib_key = calib_set(setup_dict[setup], sciexp, fitsdict)
    else:
        calib_key = '--'

    return '{:s}_{:s}_{:s}'.format(setup, dkey, calib_key)


def get_setup_file(spectrograph=None):
    """ Passes back name of setup file
    Also checks for existing setup files

    Parameters
    ----------
    spectrograph : str, optional

    Returns
    -------
    setup_file : str
      Name for the setup file
    nexist : int
      Number of existing setup files (0 or 1)

    """
    import glob
    import datetime

    if spectrograph is None:
        spectrograph = settings.argflag['run']['spectrograph']
    setup_files = glob.glob('./{:s}*.setups'.format(spectrograph))
    nexist = len(setup_files)
    # Require 1 or 0
    if nexist == 1:
        return setup_files[0], nexist
    elif nexist == 0:
        setup_file = settings.argflag['run']['redname'].replace('.pypit', '.setups')
        if os.path.isfile(setup_file):
            nexist = 1
        #date = str(datetime.date.today().strftime('%Y-%b-%d'))
        #return '{:s}_{:s}.setups'.format(spectrograph,date), nexist
        return setup_file, nexist
    else:
        msgs.error("Found more than one .setup file in the working directory.  Limit to one.")


def compare_setup(s1, s2):
    """ Compare two setup dicts
    Parameters
    ----------
    s1
    s2

    Returns
    -------

    """
    pass
    #for key in s1.keys():
    #    for key2 in s1[key]

def load_setup(**kwargs):
    """ Load setup from the disk

    Returns
    -------
    setup_dict : dict
    setup_file : str

    """
    import yaml
    setup_file, nexist = get_setup_file(**kwargs)
    if nexist == 0:
        debugger.set_trace()
        msgs.error("No existing setup file.  Generate one first (e.g. pypit_setup)!")
    # YAML
    with open(setup_file, 'r') as infile:
        setup_dict = yaml.load(infile)
    # Return
    return setup_dict, setup_file


def write_calib(setup_dict):
    """ Output setup_dict with full calibrations to hard drive

    Parameters
    ----------
    setup_dict : dict
      setup dict
    """
    calib_file = settings.argflag['run']['redname'].replace('.pypit', '.calib')
    # Write
    ydict = arutils.yamlify(setup_dict)
    with open(calib_file, 'w') as yamlf:
        yamlf.write(yaml.dump(ydict))

def write_setup(setup_dict, use_json=False):
    """ Output setup_dict to hard drive

    Parameters
    ----------
    setup_dict : dict
      setup dict
    use_json : bool, optional
      Output with JSON instead of YAML (not recommended)

    Returns
    -------

    """
    import json, io
    # Write
    setup_file, nexist = get_setup_file()
    if nexist == 1:
        msgs.warn("Over-writing existing .setups file")
    if use_json:
        gddict = ltu.jsonify(setup_dict)
        with io.open(setup_file, 'w', encoding='utf-8') as f:
            f.write(unicode(json.dumps(gddict, sort_keys=True, indent=4,
                                       separators=(',', ': '))))
    else: # YAML
        ydict = arutils.yamlify(setup_dict)
        with open(setup_file, 'w') as yamlf:
            yamlf.write(yaml.dump(ydict))

def load_sorted(sorted_file):
    """ Load a .sorted file (mainly to generate a .pypit file)
    Parameters
    ----------
    sorted_file : str

    Returns
    -------
    all_setups : list
     list of all setups eg. ['A','B']
    all_setuplines : list
     list of lists of all setup lines which describe the setup
    all_setupfiles : list
     list of lists of all setup files including the header
    """
    all_setups, all_setuplines, all_setupfiles = [], [], []
    with open(sorted_file,'r') as ff:
        # Should begin with ####
        fline = ff.readline()
        if fline[0:4] != '####':
            msgs.error('Bad .sorted fomatting')
        # Loop on setups
        while fline[0:5] != '##end':
            # Setup lines
            setuplines = []
            while fline[0:2] != '#-':
                fline = ff.readline()
                # Setup name
                if 'Setup' in fline:
                    all_setups.append(fline[6:].strip())
                #
                setuplines.append(fline)
            all_setuplines.append(setuplines[:-1])
            # Data files
            datafiles = []
            while fline[0:2] != '##':
                fline = ff.readline()
                datafiles.append(fline)
            all_setupfiles.append(datafiles[:-1])
    # Return
    return all_setups, all_setuplines, all_setupfiles


def write_sorted(srt_tbl, group_dict, setup_dict):
    """ Write the .sorted file
    Parameters
    ----------
    group_dict
    setup_dict

    Returns
    -------

    """
    # Output file
    group_file = settings.argflag['run']['redname'].replace('.pypit', '.sorted')
    ff = open(group_file, 'w')
    # Keys
    setups = list(group_dict.keys())
    setups.sort()
    ftypes = list(group_dict[setups[0]].keys())
    ftypes.sort()
    # Loop on Setup
    asciiord = np.array(['filename', 'date', 'frameno', 'frametype', 'target', 'exptime', 'dispname', 'decker'])
    for setup in setups:
        ff.write('##########################################################\n')
        in_setup = []
        ff.write('Setup {:s}\n'.format(setup))
        ydict = arutils.yamlify(setup_dict[setup])
        ff.write(yaml.dump(ydict))
        ff.write('#---------------------------------------------------------\n')
        # ID files
        for key in ftypes:
            # Sort
            gfiles = group_dict[setup][key]
            gfiles.sort()
            for ifile in gfiles:
                mt = np.where(srt_tbl['filename'] == ifile)[0]
                if (len(mt) > 0) and (mt not in in_setup):
                    in_setup.append(mt[0])
        # Write overlapping keys
        gdkeys = np.in1d(asciiord, np.array(srt_tbl.keys()))
        subtbl = srt_tbl[asciiord[gdkeys].tolist()][np.array(in_setup)]
        subtbl.write(ff, format='ascii.fixed_width')
    ff.write('##end\n')
    ff.close()<|MERGE_RESOLUTION|>--- conflicted
+++ resolved
@@ -349,7 +349,7 @@
     return ascii_tbl
 
 
-def match_science(fitsdict, filesort, setup_ftag=None):
+def match_science(fitsdict, filesort):
     """
     For a given set of identified data, match calibration frames to science frames
 
@@ -363,8 +363,7 @@
 
     msgs.info("Matching calibrations to Science frames")
     ftag = ['standard', 'bias', 'dark', 'pixelflat', 'pinhole', 'trace', 'arc']
-    if setup_ftag is None:
-        setup_ftag = dict(standard=0, bias=0, dark=0, pixelflat=0, pinhole=0, trace=0, arc=1)
+    setup_ftag = dict(standard=0, bias=0, dark=0, pixelflat=0, pinhole=0, trace=0, arc=1)
     nfiles = fitsdict['filename'].size
     iSCI = filesort['science']
     iSTD = filesort['standard']
@@ -396,11 +395,7 @@
                 numfr = setup_ftag[ftag[ft]]
             else:
                 numfr = settings.spect[ftag[ft]]['number']
-<<<<<<< HEAD
-            if numfr == 0:
-=======
             if (numfr == 0) and (not settings.argflag['run']['setup']):
->>>>>>> 8b32a243
                 settings.spect[ftag[ft]]['index'].append(np.array([]))
                 msgs.info("No {0:s} frames are required".format(ftag[ft]))
                 continue
