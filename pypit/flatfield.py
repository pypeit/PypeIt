--- conflicted
+++ resolved
@@ -254,12 +254,6 @@
         if self.mspixelflat is None:
             self.mspixelflat = self.build_pixflat()
 
-<<<<<<< HEAD
-        # Apply gain
-        self.mspixelflat = self.apply_gain(datasec_img)
-
-=======
->>>>>>> b93d3fe0
         # Prep tck (sets self.ntckx, self.ntcky)
         self._prep_tck()
 
