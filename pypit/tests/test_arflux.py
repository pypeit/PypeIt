--- conflicted
+++ resolved
@@ -19,15 +19,8 @@
     FileExistsError = OSError
 
 from astropy import units
+import linetools.utils
 
-<<<<<<< HEAD
-#from pypit import msgs
-=======
-from linetools import utils as ltu
-
-from pypit import pyputils
-msgs = pyputils.get_dummy_logger()
->>>>>>> 2ae94276
 from pypit import arparse as settings
 from pypit import arflux
 from pypit import arload
@@ -44,7 +37,7 @@
 
 def test_bspline_fit():
     # Testing the bspline works ok (really testing bkspace)
-    fit_dict = ltu.loadjson(data_path('flux_data.json'))
+    fit_dict = linetools.utils.loadjson(data_path('flux_data.json'))
     wave = np.array(fit_dict['wave'])
     magfunc = np.array(fit_dict['magf'])
     logivar = np.array(fit_dict['logiv'])
