--- conflicted
+++ resolved
@@ -43,7 +43,7 @@
     def header_keys(self):
         hdr_keys = {}
         hdr_keys[0] = {}
-        
+
         # The keyword that identifies the frame type (i.e. bias, flat, etc.)
         hdr_keys[0]['idname']  = 'HIERARCH ESO DPR CATG'
         # Header keyword for the name given by the observer to a given frame
@@ -75,7 +75,7 @@
         fitstbl['binning_x'][indx] = 1
         indx = fitstbl['binning_y'] == 'None'
         fitstbl['binning_y'][indx] = 1
-        fitstbl['binning'] = np.array(['{0},{1}'.format(bx,by) 
+        fitstbl['binning'] = np.array(['{0},{1}'.format(bx,by)
                                 for bx,by in zip(fitstbl['binning_x'], fitstbl['binning_y'])])
 
     def metadata_keys(self):
@@ -101,14 +101,14 @@
             return good_exp & (fitstbl['target'] == 'DARK')
         if ftype == 'pixelflat' or ftype == 'trace':
             # Flats and trace frames are typed together
-            return good_exp & ((fitstbl['target'] == 'LAMP,DFLAT') 
+            return good_exp & ((fitstbl['target'] == 'LAMP,DFLAT')
                                | (fitstbl['target'] == 'LAMP,QFLAT')
                                | (fitstbl['target'] == 'LAMP,FLAT'))
         if ftype == 'pinhole':
             # Don't type pinhole
             return np.zeros(len(fitstbl), dtype=bool)
         if ftype == 'arc':
-            return good_exp & (fitstbl['target'] == 'LAMP,WAVE') 
+            return good_exp & (fitstbl['target'] == 'LAMP,WAVE')
 
         msgs.warn('Cannot determine if frames are of type {0}.'.format(ftype))
         return np.zeros(len(fitstbl), dtype=bool)
@@ -180,14 +180,9 @@
         par['calibrations']['slits']['polyorder'] = 5
         par['calibrations']['slits']['maxshift'] = 0.5
         par['calibrations']['slits']['pcatype'] = 'pixel'
-<<<<<<< HEAD
-        par['calibrations']['tilts']['tracethresh'] = [50, 50, 50, 50, 50, 50, 50, 50, 50, 50, 50,
-                                                       60, 60, 2000, 2000, 6000]
-=======
         par['calibrations']['tilts']['tracethresh'] = [10,10,10,10,10,10,10,10,10, 10, 10, 20, 20, 20,20,10]
         # Always correct for flexure, starting with default parameters
         par['flexure'] = pypeitpar.FlexurePar()
->>>>>>> 87fe04f1
         par['scienceframe']['process']['sigclip'] = 20.0
         par['scienceframe']['process']['satpix'] ='nothing'
 
@@ -232,15 +227,6 @@
 
         """
         #debugger.set_trace() # THIS NEEDS TO BE DEVELOPED
-<<<<<<< HEAD
-        # Line lamps on
-        arcparam['lamps'] = ['OH_triplespec'] 
-        arcparam['nonlinear_counts'] = self.detector[0]['nonlinear']*self.detector[0]['saturation']
-        # Minimum amplitude
-        arcparam['min_ampl'] = 1000.
-        # Guess at wavelength range
-        arcparam['wvmnx'] = [8000.,25000.]
-=======
         arcparam['lamps'] = ['OH_XSHOOTER'] # Line lamps on
         arcparam['nonlinear_counts'] = self.detector[0]['nonlinear']*self.detector[0]['saturation'] # lines abovet this are masked
         arcparam['min_nsig'] = 50.0         # Min significance for arc lines to be used
@@ -256,7 +242,6 @@
 
 
 
->>>>>>> 87fe04f1
 
 #        arcparam['nonlinear_counts'] = self.detector[0]['nonlinear']*self.detector[0]['saturation']
 #        arcparam['disp'] = 0.6                                 # Ang/unbinned pixel
