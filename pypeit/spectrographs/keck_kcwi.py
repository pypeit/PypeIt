"""
Implements KCWI-specific functions.

.. include common links, assuming primary doc root is up one directory
.. include:: ../include/links.rst
"""

import glob

from IPython import embed

import numpy as np

from astropy import wcs, units
from astropy.io import fits
from astropy.time import Time
from astropy.coordinates import EarthLocation
from scipy.optimize import curve_fit
from pypeit import msgs
from pypeit import telescopes
from pypeit import io
from pypeit.core import parse
from pypeit.core import procimg
from pypeit.core import framematch
from pypeit.spectrographs import spectrograph
from pypeit.images import detector_container


class KeckKCWIKCRMSpectrograph(spectrograph.Spectrograph):
    """
    Parent to handle Keck/KCWI+KCRM specific code

    .. todo::
        * Need to apply spectral flexure and heliocentric correction to waveimg -- done?
        * Copy fast_histogram code into PypeIt?
        * Re-write flexure code with datamodel + implement spectral flexure QA in find_objects.py
        * When making the datacube, add an option to apply a spectral flexure correction from a different frame?
        * Write some detailed docs about the corrections that can be used when making a datacube
        * Consider introducing a new method (par['flexure']['spec_method']) for IFU flexure corrections (see find-objects.py)
    """
    ndet = 1
    telescope = telescopes.KeckTelescopePar()
    pypeline = 'SlicerIFU'
    supported = True

    def __init__(self):
        super().__init__()

        # TODO :: Might need to change the tolerance of disperser angle in
        # pypeit setup (two BH2 nights where sufficiently different that this
        # was important).

        # TODO :: Might consider changing TelescopePar to use the astropy
        # EarthLocation. KBW: Fine with me!
        self.location = EarthLocation.of_site('Keck Observatory')

    def init_meta(self):
        """
        Define how metadata are derived from the spectrograph files.

        That is, this associates the PypeIt-specific metadata keywords
        with the instrument-specific header cards using :attr:`meta`.
        """
        self.meta = {}

        # Required (core)
        self.meta['ra'] = dict(ext=0, card=None, compound=True)
        self.meta['dec'] = dict(ext=0, card=None, compound=True)
        self.meta['target'] = dict(ext=0, card='TARGNAME')
        self.meta['decker'] = dict(ext=0, card='IFUNAM')
        self.meta['binning'] = dict(card=None, compound=True)

        self.meta['mjd'] = dict(ext=0, card='MJD')
        self.meta['exptime'] = dict(card=None, compound=True)
        self.meta['airmass'] = dict(ext=0, card='AIRMASS')
        self.meta['posang'] = dict(card=None, compound=True)
        self.meta['ra_off'] = dict(ext=0, card='RAOFF')
        self.meta['dec_off'] = dict(ext=0, card='DECOFF')


        # Extras for config and frametyping
        self.meta['hatch'] = dict(ext=0, card='HATPOS')
        #        self.meta['idname'] = dict(ext=0, card='CALXPOS')
        self.meta['idname'] = dict(ext=0, card='IMTYPE')
        self.meta['calpos'] = dict(ext=0, card='CALMNAM')
        self.meta['slitwid'] = dict(card=None, compound=True)

        # Get atmospheric conditions (note, these are the conditions at the end of the exposure)
        self.meta['obstime'] = dict(card=None, compound=True, required=False)
        self.meta['pressure'] = dict(card=None, compound=True, required=False)
        self.meta['temperature'] = dict(card=None, compound=True, required=False)
        self.meta['humidity'] = dict(card=None, compound=True, required=False)
        self.meta['parangle'] = dict(card=None, compound=True, required=False)
        self.meta['instrument'] = dict(ext=0, card='INSTRUME')

        # Lamps
        lamp_names = ['LMP0', 'LMP1', 'LMP2', 'LMP3']  # FeAr, ThAr, Aux, Continuum
        for kk, lamp_name in enumerate(lamp_names):
            self.meta['lampstat{:02d}'.format(kk + 1)] = dict(ext=0, card=lamp_name + 'STAT')
        for kk, lamp_name in enumerate(lamp_names):
            if lamp_name == 'LMP3':
                # There is no shutter on LMP3
                self.meta['lampshst{:02d}'.format(kk + 1)] = dict(ext=0, card=None, default=1)
                continue
            self.meta['lampshst{:02d}'.format(kk + 1)] = dict(ext=0, card=lamp_name + 'SHST')
        # Add in the dome lamp
        self.meta['lampstat{:02d}'.format(len(lamp_names) + 1)] = dict(ext=0, card='FLSPECTR')
        self.meta['lampshst{:02d}'.format(len(lamp_names) + 1)] = dict(ext=0, card=None, default=1)


    def config_specific_par(self, scifile, inp_par=None):
        """
        Modify the PypeIt parameters to hard-wired values used for
        specific instrument configurations.

        Args:
            scifile (:obj:`str`):
                File to use when determining the configuration and how
                to adjust the input parameters.
            inp_par (:class:`~pypeit.par.parset.ParSet`, optional):
                Parameter set used for the full run of PypeIt.  If None,
                use :func:`default_pypeit_par`.

        Returns:
            :class:`~pypeit.par.parset.ParSet`: The PypeIt parameter set
            adjusted for configuration specific parameter values.
        """
        par = super().config_specific_par(scifile, inp_par=inp_par)

        headarr = self.get_headarr(scifile)

        # Templates
        par['calibrations']['wavelengths']['method'] = 'full_template'
        par['calibrations']['wavelengths']['lamps'] = ['FeI', 'ArI', 'ArII']
        if self.get_meta_value(headarr, 'dispname') == 'BH2':
            par['calibrations']['wavelengths']['reid_arxiv'] = 'keck_kcwi_BH2.fits'
        elif self.get_meta_value(headarr, 'dispname') == 'BM':
            par['calibrations']['wavelengths']['reid_arxiv'] = 'keck_kcwi_BM.fits'
        elif self.get_meta_value(headarr, 'dispname') == 'BL':
            par['calibrations']['wavelengths']['reid_arxiv'] = 'keck_kcwi_BL.fits'
        elif self.get_meta_value(headarr, 'dispname') == 'RL':
            par['calibrations']['wavelengths']['reid_arxiv'] = 'keck_kcrm_RL.fits'
        elif self.get_meta_value(headarr, 'dispname') == 'RM1':
            par['calibrations']['wavelengths']['reid_arxiv'] = 'keck_kcrm_RM1.fits'
        elif self.get_meta_value(headarr, 'dispname') == 'RM2':
            par['calibrations']['wavelengths']['reid_arxiv'] = 'keck_kcrm_RM2.fits'
        elif self.get_meta_value(headarr, 'dispname') == 'RH3':
            par['calibrations']['wavelengths']['reid_arxiv'] = 'keck_kcrm_RH3.fits'
        else:
            msgs.warn("Full template solution is unavailable")
            msgs.info("Adopting holy-grail algorithm - Check the wavelength solution!")
            par['calibrations']['wavelengths']['method'] = 'holy-grail'
        # FWHM
        # binning = parse.parse_binning(self.get_meta_value(headarr, 'binning'))
        # par['calibrations']['wavelengths']['fwhm'] = 6.0 / binning[1]

        # Return
        return par

    def configuration_keys(self):
        """
        Return the metadata keys that define a unique instrument
        configuration.

        This list is used by :class:`~pypeit.metadata.PypeItMetaData` to
        identify the unique configurations among the list of frames read
        for a given reduction.

        Returns:
            :obj:`list`: List of keywords of data pulled from file headers
            and used to constuct the :class:`~pypeit.metadata.PypeItMetaData`
            object.
        """
        return ['dispname', 'decker', 'binning', 'cenwave']

    def compound_meta(self, headarr, meta_key):
        """
        Methods to generate metadata requiring interpretation of the header
        data, instead of simply reading the value of a header card.

        Args:
            headarr (:obj:`list`):
                List of `astropy.io.fits.Header`_ objects.
            meta_key (:obj:`str`):
                Metadata keyword to construct.

        Returns:
            object: Metadata value read from the header(s).
        """
        if meta_key == 'binning':
            binspatial, binspec = parse.parse_binning(headarr[0]['BINNING'])
            binning = parse.binning2string(binspec, binspatial)
            return binning
        elif meta_key == 'exptime':
            try:
                return headarr[0]['ELAPTIME']
            except KeyError:
                return headarr[0]['TELAPSE']
        elif meta_key == 'slitwid':
            # Get the slice scale
            slicescale = 0.00037718  # Degrees per 'large slicer' slice
            ifunum = headarr[0]['IFUNUM']
            if ifunum == 2:
                slicescale /= 2.0
            elif ifunum == 3:
                slicescale /= 4.0
            return slicescale
        elif meta_key == 'ra' or meta_key == 'dec':
            try:
                if self.is_nasmask(headarr[0]):
                    hdrstr = 'RABASE' if meta_key == 'ra' else 'DECBASE'
                else:
                    hdrstr = 'RA' if meta_key == 'ra' else 'DEC'
            except KeyError:
                try:
                    hdrstr = 'TARGRA' if meta_key == 'ra' else 'TARGDEC'
                except KeyError:
                    msgs.error(f'Cannot determine the {meta_key} from the header')
            return headarr[0][hdrstr]
        elif meta_key == 'pressure':
            try:
                return headarr[0]['WXPRESS']  # Must be in astropy.units.mbar
            except KeyError:
                msgs.warn("Pressure is not in header")
                msgs.info("The default pressure will be assumed: 611 mbar")
                return 611.0
        elif meta_key == 'temperature':
            try:
                return headarr[0]['WXOUTTMP']  # Must be in astropy.units.deg_C
            except KeyError:
                msgs.warn("Temperature is not in header")
                msgs.info("The default temperature will be assumed: 1.5 deg C")
                return 1.5  # van Kooten & Izett, arXiv:2208.11794
        elif meta_key == 'humidity':
            try:
                # Humidity expressed as a percentage, not a fraction
                return headarr[0]['WXOUTHUM']
            except KeyError:
                msgs.warn("Humidity is not in header")
                msgs.info("The default relative humidity will be assumed: 20 %")
                return 20.0  # van Kooten & Izett, arXiv:2208.11794
        elif meta_key == 'parangle':
            try:
                # Parallactic angle expressed in radians
                return headarr[0]['PARANG'] * np.pi / 180.0
            except KeyError:
                msgs.error("Parallactic angle is not in header")
        elif meta_key == 'obstime':
            return Time(headarr[0]['DATE-END'])
        elif meta_key == 'posang':
            hdr = headarr[0]
            # Get rotator position
            if 'ROTPOSN' in hdr:
                rpos = hdr['ROTPOSN']
            else:
                rpos = 0.
            if 'ROTREFAN' in hdr:
                rref = hdr['ROTREFAN']
            else:
                rref = 0.
            # Get the offset and PA
            skypa = rpos + rref  # IFU position angle (degrees)
            return skypa
        else:
            msgs.error("Not ready for this compound meta")


    @classmethod
    def default_pypeit_par(cls):
        """
        Return the default parameters to use for this instrument.

        Returns:
            :class:`~pypeit.par.pypeitpar.PypeItPar`: Parameters required by
            all of PypeIt methods.
        """
        par = super().default_pypeit_par()

        # Set the default exposure time ranges for the frame typing
        par['calibrations']['biasframe']['exprng'] = [None, 0.001]
        par['calibrations']['darkframe']['exprng'] = [0.01, None]

        # Set the number of alignments in the align frames
        par['calibrations']['alignment']['locations'] = [0.1, 0.3, 0.5, 0.7, 0.9]  # TODO:: Check this - is this accurate enough?

        # LACosmics parameters
        par['scienceframe']['process']['sigclip'] = 4.0
        par['scienceframe']['process']['objlim'] = 1.5
        # Illumination corrections
        par['scienceframe']['process']['use_illumflat'] = True  # illumflat is applied when building the relative scale image in reduce.py, so should be applied to scienceframe too.
        par['scienceframe']['process']['use_specillum'] = True  # apply relative spectral illumination
        par['scienceframe']['process']['spat_flexure_correct'] = False  # don't correct for spatial flexure - varying spatial illumination profile could throw this correction off. Also, there's no way to do astrometric correction if we can't correct for spatial flexure of the contbars frames
        par['scienceframe']['process']['use_biasimage'] = True  # Need to use bias frames for KCWI, because the bias level varies monotonically with spatial and spectral direction
        par['scienceframe']['process']['use_darkimage'] = False

        # Don't do 1D extraction for 3D data - it's meaningless because the DAR correction must be performed on the 3D data.
        par['reduce']['extraction']['skip_extraction'] = True  # Because extraction occurs before the DAR correction, don't extract

        # Make sure that this is reduced as a slit (as opposed to fiber) spectrograph
        par['reduce']['cube']['slit_spec'] = True
        par['reduce']['cube']['combine'] = False  # Make separate spec3d files from the input spec2d files

        # Sky subtraction parameters
        par['reduce']['skysub']['no_poly'] = False
        par['reduce']['skysub']['bspline_spacing'] = 0.6
        par['reduce']['skysub']['joint_fit'] = False

        # Don't correct flexure by default, but you should use slitcen,
        # because this is a slit-based IFU where no objects are extracted.
        par['flexure']['spec_method'] = 'skip'
        par['flexure']['spec_maxshift'] = 3  # Just in case someone switches on spectral flexure, this needs to be minimal

        # Flux calibration parameters
        par['sensfunc']['UVIS']['extinct_correct'] = False  # This must be False - the extinction correction is performed when making the datacube

        # If telluric is triggered
        par['sensfunc']['IR']['telgridfile'] = 'TellPCA_3000_26000_R15000.fits'

        return par

    def pypeit_file_keys(self):
        """
        Define the list of keys to be output into a standard PypeIt file.

        Returns:
            :obj:`list`: The list of keywords in the relevant
            :class:`~pypeit.metadata.PypeItMetaData` instance to print to the
            :ref:`pypeit_file`.
        """
        return super().pypeit_file_keys() + ['posang', 'ra_off', 'dec_off', 'idname', 'calpos']

    def check_frame_type(self, ftype, fitstbl, exprng=None):
        """
        Check for frames of the provided type.

        Args:
            ftype (:obj:`str`):
                Type of frame to check. Must be a valid frame type; see
                frame-type :ref:`frame_type_defs`.
            fitstbl (`astropy.table.Table`_):
                The table with the metadata for one or more frames to check.
            exprng (:obj:`list`, optional):
                Range in the allowed exposure time for a frame of type
                ``ftype``. See
                :func:`pypeit.core.framematch.check_frame_exptime`.

        Returns:
            `numpy.ndarray`_: Boolean array with the flags selecting the
            exposures in ``fitstbl`` that are ``ftype`` type frames.
        """
        good_exp = framematch.check_frame_exptime(fitstbl['exptime'], exprng)
        if ftype == 'science':
            return good_exp & (fitstbl['idname'] == 'OBJECT') & (fitstbl['calpos'] == 'Sky') \
                    & self.lamps(fitstbl, 'off') & (fitstbl['hatch'] == 'Open')
        if ftype == 'bias':
            return good_exp & (fitstbl['idname'] == 'BIAS')
        if ftype in ['pixelflat', 'scattlight']:  # Scattered light needs lots of counts - so set it to the pixelflat by default
            # Use internal lamp
            return good_exp & (fitstbl['idname'] == 'FLATLAMP') & (fitstbl['calpos'] == 'Mirror') \
                    & self.lamps(fitstbl, 'cont_noarc')
        if ftype in ['illumflat', 'trace']:
            # Use dome flats
            return good_exp & (fitstbl['idname'] == 'DOMEFLAT') & (fitstbl['calpos'] == 'Sky') \
                    & self.lamps(fitstbl, 'dome_noarc') & (fitstbl['hatch'] == 'Open')
        if ftype == 'dark':
            # Dark frames
            return good_exp & (fitstbl['idname'] == 'DARK') & self.lamps(fitstbl, 'off') \
                    & (fitstbl['hatch'] == 'Closed')
        if ftype == 'align':
            # Alignment frames
            # NOTE: Different from previous versions, this now only warns the user if everyth
            is_align = good_exp & (fitstbl['idname'] == 'CONTBARS') \
                        & (fitstbl['calpos'] == 'Mirror') & self.lamps(fitstbl, 'cont')
            if np.any(is_align & np.logical_not(self.lamps(fitstbl, 'cont_noarc'))):
                msgs.warn('Alignment frames have both the continuum and arc lamps on (although '
                          'arc-lamp shutter might be closed)!')
            return is_align
        if ftype == 'arc':
            # PypeIt is only setup to wavelength calibrate using the FeAr lamp.
            return good_exp & (fitstbl['idname'] == 'ARCLAMP') & (fitstbl['calpos'] == 'Mirror') \
                    & self.lamps(fitstbl, 'arcs')
        if ftype == 'tilt':
            # Check to see if ThAr frames are available. If so, use them. Otherwise, use the FeAr lamp.
            tmp = good_exp & (fitstbl['idname'] == 'ARCLAMP') & (fitstbl['calpos'] == 'Mirror') \
                    & self.lamps(fitstbl, 'tilts')
            if np.any(tmp):
                return tmp
            # No ThAr frames, so use the FeAr lamp
            return good_exp & (fitstbl['idname'] == 'ARCLAMP') & (fitstbl['calpos'] == 'Mirror') \
                   & self.lamps(fitstbl, 'arcs')
        if ftype == 'pinhole':
            # Don't type pinhole frames
            return np.zeros(len(fitstbl), dtype=bool)

        msgs.warn('Cannot determine if frames are of type {0}.'.format(ftype))
        return np.zeros(len(fitstbl), dtype=bool)

    def lamps(self, fitstbl, status):
        """
        Check the lamp status.

        Args:
            fitstbl (`astropy.table.Table`_):
                The table with the fits header meta data.
            status (:obj:`str`):
                The status to check. Can be ``'off'``, ``'arcs'``, or
                ``'dome'``.

        Returns:
            `numpy.ndarray`_: A boolean array selecting fits files that meet
            the selected lamp status.

        Raises:
            ValueError:
                Raised if the status is not one of the valid options.
        """
        if status == 'off':
            # Check if all are off
            lampstat = np.array([np.isin(fitstbl[k], ['0', 'None', 'off'])
                                    for k in fitstbl.keys() if 'lampstat' in k])
            return np.all(lampstat, axis=0)  # Lamp has to be off
        if status in ['arcs', 'tilts']:
            # Check if any arc/tilt lamps are on
            if status == 'arcs':
                # Only FeAr is used for wavelength calibration
                arc_lamp_stat = ['lampstat{0:02d}'.format(1)]
                arc_lamp_shst = ['lampshst{0:02d}'.format(1)]
            else:
                # Only ThAr is used to calculate the tilt
                arc_lamp_stat = ['lampstat{0:02d}'.format(2)]
                arc_lamp_shst = ['lampshst{0:02d}'.format(2)]
            lamp_stat = np.array([fitstbl[k] == '1' for k in fitstbl.keys() if k in arc_lamp_stat])
            lamp_shst = np.array([fitstbl[k] == '1' for k in fitstbl.keys() if k in arc_lamp_shst])
            # Make sure the continuum frames are off
            dome_lamps = ['lampstat{0:02d}'.format(i) for i in range(4, 5)]
            dome_lamp_stat = np.array([fitstbl[k] == '0' for k in fitstbl.keys()
                                       if k in dome_lamps])
            return np.any(lamp_stat & lamp_shst & dome_lamp_stat, axis=0)  # i.e. lamp on and shutter open
        if status in ['cont_noarc', 'cont']:
            # Check if any internal lamps are on (Continuum) - Ignore lampstat03 (Aux) - not sure what this is used for
            cont_lamp_stat = ['lampstat{0:02d}'.format(4)]
            lamp_stat = np.array([fitstbl[k] == '1' for k in fitstbl.keys()
                                  if k in cont_lamp_stat])
            if status == 'cont_noarc':
                # Make sure arcs are off - it seems even with the shutter closed, the arcs
                arc_lamps = ['lampstat{0:02d}'.format(i) for i in range(1, 3)]
                arc_lamp_stat = np.array([fitstbl[k] == '0' for k in fitstbl.keys()
                                        if k in arc_lamps])
                lamp_stat = lamp_stat & arc_lamp_stat
            return np.any(lamp_stat, axis=0)  # i.e. lamp on
        if status in ['dome_noarc', 'dome']:
            # Check if any dome lamps are on (Continuum) - Ignore lampstat03 (Aux) - not sure what this is used for
            dome_lamp_stat = ['lampstat{0:02d}'.format(5)]
            lamp_stat = np.array([fitstbl[k] == 'on' for k in fitstbl.keys()
                                  if k in dome_lamp_stat])
            if status == 'dome_noarc':
                # Make sure arcs are off - it seems even with the shutter closed, the arcs
                arc_lamps = ['lampstat{0:02d}'.format(i) for i in range(1, 3)]
                arc_lamp_stat = np.array([fitstbl[k] == '0' for k in fitstbl.keys()
                                          if k in arc_lamps])
                lamp_stat = lamp_stat & arc_lamp_stat
            return np.any(lamp_stat, axis=0)  # i.e. lamp on
        raise ValueError('No implementation for status = {0}'.format(status))

    def get_lamps_status(self, headarr):
        """
        Return a string containing the information on the lamp status.

        Args:
            headarr (:obj:`list`):
                A list of 1 or more `astropy.io.fits.Header`_ objects.

        Returns:
            :obj:`str`: A string that uniquely represents the lamp status.
        """
        # Loop through all lamps and collect their status
        kk = 1
        lampstat = []
        while True:
            lampkey1 = 'lampstat{:02d}'.format(kk)
            if lampkey1 not in self.meta.keys():
                break
            ext1, card1 = self.meta[lampkey1]['ext'], self.meta[lampkey1]['card']
            lampkey2 = 'lampshst{:02d}'.format(kk)
            if self.meta[lampkey2]['card'] is None:
                lampstat += [str(headarr[ext1][card1])]
            else:
                ext2, card2 = self.meta[lampkey2]['ext'], self.meta[lampkey2]['card']
                lampstat += ["{0:s}-{1:s}".format(str(headarr[ext1][card1]), str(headarr[ext2][card2]))]
            kk += 1
        return "_".join(lampstat)


    def calc_pattern_freq(self, frame, rawdatasec_img, oscansec_img, hdu):
        """
        Calculate the pattern frequency using the overscan region that covers
        the overscan and data sections. Using a larger range allows the
        frequency to be pinned down with high accuracy.

        NOTE: The amplifiers are arranged as follows:

        |   (0,ny)  --------- (nx,ny)
        |           | 3 | 4 |
        |           ---------
        |           | 1 | 2 |
        |     (0,0) --------- (nx, 0)

        .. todo::

            PATTERN FREQUENCY ALGORITHM HAS NOT BEEN TESTED WHEN BINNING != 1x1

        Parameters
        ----------
        frame : `numpy.ndarray`_
            Raw data frame to be used to estimate the pattern frequency.
        rawdatasec_img : `numpy.ndarray`_
            Array the same shape as ``frame``, used as a mask to identify the
            data pixels (0 is no data, non-zero values indicate the amplifier
            number).
        oscansec_img : `numpy.ndarray`_
            Array the same shape as ``frame``, used as a mask to identify the
            overscan pixels (0 is no data, non-zero values indicate the
            amplifier number).
        hdu : `astropy.io.fits.HDUList`_
            Opened fits file.

        Returns
        -------
        patt_freqs : :obj:`list`
            List of pattern frequencies.
        """
        msgs.info("Calculating pattern noise frequency")

        # Make a copy of te original frame
        raw_img = frame.copy()

        # Get a unique list of the amplifiers
        unq_amps = np.sort(np.unique(oscansec_img[np.where(oscansec_img >= 1)]))
        num_amps = unq_amps.size

        # Loop through amplifiers and calculate the frequency
        patt_freqs = []
        for amp in unq_amps:
            # Grab the pixels where the amplifier has data
            pixs = np.where((rawdatasec_img == amp) | (oscansec_img == amp))
            rmin, rmax = np.min(pixs[1]), np.max(pixs[1])
            # Deal with the different locations of the overscan regions in 2- and 4- amp mode
            if num_amps == 2:
                cmin = 1+np.max(pixs[0])
                frame = raw_img[cmin:, rmin:rmax].astype(float)
            elif num_amps == 4:
                if amp in [1, 2]:
                    pixalt = np.where((rawdatasec_img == amp+2) | (oscansec_img == amp+2))
                    cmin = 1+np.max(pixs[0])
                    cmax = (np.min(pixalt[0]) + cmin)//2  # Average of the bottom of the top amp, and top of the bottom amp
                else:
                    pixalt = np.where((rawdatasec_img == amp-2) | (oscansec_img == amp-2))
                    cmax = 1+np.min(pixs[0])
                    cmin = (np.max(pixalt[0]) + cmax)//2
                frame = raw_img[cmin:cmax, rmin:rmax].astype(float)
            # Calculate the pattern frequency
            freq = procimg.pattern_frequency(frame)
            patt_freqs.append(freq)
            msgs.info("Pattern frequency of amplifier {0:d}/{1:d} = {2:f}".format(amp, num_amps, freq))

        # Return the list of pattern frequencies
        return patt_freqs

    def get_wcs(self, hdr, slits, platescale, wave0, dwv, spatial_scale=None):
        """
        Construct/Read a World-Coordinate System for a frame.

        Args:
            hdr (`astropy.io.fits.Header`_):
                The header of the raw frame. The information in this
                header will be extracted and returned as a WCS.
            slits (:class:`~pypeit.slittrace.SlitTraceSet`):
                Slit traces.
            platescale (:obj:`float`):
                The platescale of an unbinned pixel in arcsec/pixel (e.g.
                detector.platescale). See also 'spatial_scale'
            wave0 (:obj:`float`):
                The wavelength zeropoint.
            dwv (:obj:`float`):
                Change in wavelength per spectral pixel.
            spatial_scale (:obj:`float`, None, optional):
                The spatial scale (units=arcsec/pixel) of the WCS to be used.
                This variable is fixed, and is independent of the binning.
                If spatial_scale is set, it will be used for the spatial size
                of the WCS and the platescale will be ignored. If None, then
                the platescale will be used.

        Returns:
            `astropy.wcs.WCS`_: The world-coordinate system.
        """
        msgs.info(f"Generating {self.camera} WCS")
        # Get the x and y binning factors, and the typical slit length
        binspec, binspat = parse.parse_binning(self.get_meta_value([hdr], 'binning'))

        # Get the pixel and slice scales
        pxscl = platescale * binspat / 3600.0  # 3600 is to convert arcsec to degrees
        slscl = self.get_meta_value([hdr], 'slitwid')
        if spatial_scale is not None:
            if pxscl > spatial_scale / 3600.0:
                msgs.warn("Spatial scale requested ({0:f}'') is less than the pixel scale ({1:f}'')".format(spatial_scale, pxscl*3600.0))
            # Update the pixel scale
            pxscl = spatial_scale / 3600.0  # 3600 is to convert arcsec to degrees

        # Get the typical slit length (this changes by ~0.3% over all slits, so a constant is fine for now)
        slitlength = int(np.round(np.median(slits.get_slitlengths(initial=True, median=True))))

        # Get RA/DEC
        ra = self.compound_meta([hdr], 'ra')
        dec = self.compound_meta([hdr], 'dec')

        skypa = self.compound_meta([hdr], 'posang')
        rotoff = 0.0  # IFU-SKYPA offset (degrees)
        crota = np.radians(-(skypa + rotoff))

        # Calculate the fits coordinates
        cdelt1 = -slscl
        cdelt2 = pxscl

        # Calculate the CD Matrix
        cd11 = cdelt1 * np.cos(crota)                          # RA degrees per column
        cd12 = abs(cdelt2) * np.sign(cdelt1) * np.sin(crota)   # RA degrees per row
        cd21 = -abs(cdelt1) * np.sign(cdelt2) * np.sin(crota)  # DEC degress per column
        cd22 = cdelt2 * np.cos(crota)                          # DEC degrees per row
        # Get reference pixels (set these to the middle of the FOV)
        crpix1 = 24/2   # i.e. 24 slices/2
        crpix2 = slitlength / 2.
        crpix3 = 1.
        # Get the offset
        porg = hdr['PONAME']
        ifunum = hdr['IFUNUM']
        if 'IFU' in porg:
            # if ifunum == 1:  # Large slicer
            #     off1 = 1.0
            #     off2 = 4.0
            # elif ifunum == 2:  # Medium slicer
            #     off1 = 1.0
            #     off2 = 5.0
            # elif ifunum == 3:  # Small slicer
            #     off1 = 0.05
            #     off2 = 5.6
            # else:
            #     msgs.warn("Unknown IFU number: {0:d}".format(ifunum))
            off1 = 0.
            off2 = 0.
            off1 /= binspec
            off2 /= binspat
            crpix1 += off1
            crpix2 += off2

        # Create a new WCS object.
        w = wcs.WCS(naxis=3)
        w.wcs.equinox = hdr['EQUINOX']
        w.wcs.name = self.camera
        w.wcs.radesys = 'FK5'
        w.wcs.lonpole = 180.0  # Native longitude of the Celestial pole
        w.wcs.latpole = 0.0  # Native latitude of the Celestial pole
        # Insert the coordinate frame
        w.wcs.cname = ['RA', 'DEC', 'Wavelength']
        w.wcs.cunit = [units.degree, units.degree, units.Angstrom]
        w.wcs.ctype = ["RA---TAN", "DEC--TAN", "WAVE"]  # Note, WAVE is vacuum wavelength
        w.wcs.crval = [ra, dec, wave0]  # RA, DEC, and wavelength zeropoints
        w.wcs.crpix = [crpix1, crpix2, crpix3]  # RA, DEC, and wavelength reference pixels
        w.wcs.cd = np.array([[cd11, cd12, 0.0], [cd21, cd22, 0.0], [0.0, 0.0, dwv]])
        return w

    def get_datacube_bins(self, slitlength, minmax, num_wave):
        r"""
        Calculate the bin edges to be used when making a datacube.

        Args:
            slitlength (:obj:`int`):
                Length of the slit in pixels
            minmax (`numpy.ndarray`_):
                An array with the minimum and maximum pixel locations on each
                slit relative to the reference location (usually the centre
                of the slit). Shape must be :math:`(N_{\rm slits},2)`, and is
                typically the array returned by
                :func:`~pypeit.slittrace.SlitTraceSet.get_radec_image`.
            num_wave (:obj:`int`):
                Number of wavelength steps.  Given by::
                    int(round((wavemax-wavemin)/delta_wave))

        Args:
            :obj:`tuple`: Three 1D `numpy.ndarray`_ providing the bins to use
            when constructing a histogram of the spec2d files. The elements
            are :math:`(x,y,\lambda)`.
        """
        xbins = np.arange(1 + 24) - 24/2 - 0.5
        ybins = np.linspace(np.min(minmax[:, 0]), np.max(minmax[:, 1]), 1+slitlength) - 0.5
        spec_bins = np.arange(1+num_wave) - 0.5
        return xbins, ybins, spec_bins

    def bpm(self, filename, det, shape=None, msbias=None):
        """
        Generate a default bad-pixel mask for KCWI and KCRM.

        Even though they are both optional, either the precise shape for
        the image (``shape``) or an example file that can be read to get
        the shape (``filename`` using :func:`get_image_shape`) *must* be
        provided.

        Args:
            filename (:obj:`str` or None):
                An example file to use to get the image shape.
            det (:obj:`int`):
                1-indexed detector number to use when getting the image
                shape from the example file.
            shape (tuple, optional):
                Processed image shape
                Required if filename is None
                Ignored if filename is not None
            msbias (`numpy.ndarray`_, optional):
                Processed bias frame used to identify bad pixels. **This is
                ignored for KCWI.**

        Returns:
            `numpy.ndarray`_: An integer array with a masked value set
            to 1 and an unmasked value set to 0.  All values are set to
            0.
        """
        # Call the base-class method to generate the empty bpm; msbias is always set to None.
        bpm_img = super().bpm(filename, det, shape=shape, msbias=None)

        # Extract some header info
        head0 = fits.getheader(filename, ext=0)
        ampmode = head0['AMPMODE']
        binning = head0['BINNING']

        # Construct a list of the bad columns
        # KCWI --> AMPMODE = 'ALL', 'TBO', 'TUP'
        # KCRM --> AMPMODE = 'L2U2', 'L2U2L1U1'
        bc = None
        if ampmode == 'ALL':
            # TODO: There are several bad columns in this mode, but this is typically only used for arcs.
            #       It's the same set of bad columns seen in the TBO and TUP amplifier modes.
            if binning == '1,1':
                bc = [[3676, 3676, 2056, 2244]]
            elif binning == '2,2':
                bc = [[1838, 1838, 1028, 1121]]
        elif ampmode == 'TBO':
            if binning == '1,1':
                bc = [[2622, 2622,  619,  687],
                      [2739, 2739, 1748, 1860],
                      [3295, 3300, 2556, 2560],
                      [3675, 3676, 2243, 4111]]
            elif binning == '2,2':
                bc = [[1311, 1311,  310,  354],
                      [1369, 1369,  876,  947],
                      [1646, 1650, 1278, 1280],
                      [1838, 1838, 1122, 2055]]
        elif ampmode == 'TUP':
            if binning == '1,1':
#                bc = [[2622, 2622, 3492, 3528],
                bc = [[2622, 2622, 3492, 4111],   # Extending this BPM, as sometimes the bad column is larger than this.
                      [3295, 3300, 1550, 1555],
                      [3676, 3676, 1866, 4111]]
            elif binning == '2,2':
#                bc = [[1311, 1311, 1745, 1788],
                bc = [[1311, 1311, 1745, 2055],   # Extending this BPM, as sometimes the bad column is larger than this.
                      [1646, 1650,  775,  777],
                      [1838, 1838,  933, 2055]]
        elif ampmode == 'L2U2':
            if binning == '1,1':
                bc = [[649, 651, 0, 613]]  # This accounts for the spatflip - not sure if the 649-651 is too broad though...
            elif binning == '2,2':
                bc = [[325, 325, 0, 307]]  # This accounts for the spatflip
        elif ampmode == "L2U2L1U1":
            pass
            # Currently unchecked...
            # if binning == '1,1':
            #     bc = [[3460, 3460, 2064, 3520]]
            # elif binning == '2,2':
            #     bc = [[1838, 1838, 1028, 1121]]

        # Check if the bad columns haven't been set
        if bc is None:
            msgs.warn("KCRM bad pixel mask is not available for ampmode={0:s} binning={1:s}".format(ampmode, binning))
            bc = []

        # Apply these bad columns to the mask
        for bb in range(len(bc)):
            bpm_img[bc[bb][2]:bc[bb][3]+1, bc[bb][0]:bc[bb][1]+1] = 1

        return np.flipud(bpm_img)


class KeckKCWISpectrograph(KeckKCWIKCRMSpectrograph):
    """
    Child to handle Keck/KCWI specific code
    """
    name = 'keck_kcwi'
    camera = 'KCWI'
    url = 'https://www2.keck.hawaii.edu/inst/kcwi/'
    header_name = 'KCWI'
    comment = 'Supported setups: BL, BM, BH2; see :doc:`keck_kcwi`'

    def get_detector_par(self, det, hdu=None):
        """
        Return metadata for the selected detector.

        .. warning::

            Many of the necessary detector parameters are read from the file
            header, meaning the ``hdu`` argument is effectively **required** for
            KCWI.  The optional use of ``hdu`` is only viable for automatically
            generated documentation.

        Args:
            det (:obj:`int`):
                1-indexed detector number.
            hdu (`astropy.io.fits.HDUList`_, optional):
                The open fits file with the raw image of interest.

        Returns:
            :class:`~pypeit.images.detector_container.DetectorContainer`:
            Object with the detector metadata.
        """
        if hdu is None:
            binning = '2,2'
            specflip = None
            numamps = None
            gainarr = None
            ronarr = None
#            dsecarr = None
#            msgs.error("A required keyword argument (hdu) was not supplied")
        else:
            # Some properties of the image
            binning = self.compound_meta(self.get_headarr(hdu), "binning")
            numamps = hdu[0].header['NVIDINP']
            specflip = True if hdu[0].header['AMPID1'] == 2 else False
            gainmul, gainarr = hdu[0].header['GAINMUL'], np.zeros(numamps)
            ronarr = np.zeros(numamps)  # Set this to zero (determine the readout noise from the overscan regions)
#            dsecarr = np.array(['']*numamps)

            for ii in range(numamps):
                # Assign the gain for this amplifier
                gainarr[ii] = hdu[0].header["GAIN{0:1d}".format(ii + 1)]# * gainmul

        detector = dict(det             = det,
                        binning         = binning,
                        dataext         = 0,
                        specaxis        = 0,
                        specflip        = specflip,
                        spatflip        = False,
                        platescale      = 0.145728,  # arcsec/pixel
                        darkcurr        = 1.0,  # e-/hour/unbinned pixel
                        mincounts       = -1e10,
                        saturation      = 65535.,
                        nonlinear       = 0.95,       # For lack of a better number!
                        numamplifiers   = numamps,
                        gain            = gainarr,
                        ronoise         = ronarr,
                        # These are never used because the image reader sets these up using the file headers data.
                        # datasec         = dsecarr, #.copy(),     # <-- This is provided in the header
                        # oscansec        = dsecarr, #.copy(),     # <-- This is provided in the header
                        )
        # Return
        return detector_container.DetectorContainer(**detector)

    def init_meta(self):
        """
        Define how metadata are derived from the spectrograph files.

        That is, this associates the PypeIt-specific metadata keywords
        with the instrument-specific header cards using :attr:`meta`.
        """
        super().init_meta()
        self.meta['dispname'] = dict(ext=0, card='BGRATNAM')
        self.meta['dispangle'] = dict(ext=0, card='BGRANGLE', rtol=0.01)
        self.meta['cenwave'] = dict(ext=0, card='BCWAVE', rtol=0.01)

    def raw_header_cards(self):
        """
        Return additional raw header cards to be propagated in
        downstream output files for configuration identification.

        The list of raw data FITS keywords should be those used to populate
        the :meth:`~pypeit.spectrographs.spectrograph.Spectrograph.configuration_keys`
        or are used in :meth:`~pypeit.spectrographs.spectrograph.Spectrograph.config_specific_par`
        for a particular spectrograph, if different from the name of the
        PypeIt metadata keyword.

        This list is used by :meth:`~pypeit.spectrographs.spectrograph.Spectrograph.subheader_for_spec`
        to include additional FITS keywords in downstream output files.

        Returns:
            :obj:`list`: List of keywords from the raw data files that should
            be propagated in output files.
        """
        return ['BGRATNAM', 'IFUNAM', 'BGRANGLE']

    @classmethod
    def default_pypeit_par(cls):
        """
        Return the default parameters to use for this instrument.

        Returns:
            :class:`~pypeit.par.pypeitpar.PypeItPar`: Parameters required by
            all of PypeIt methods.
        """
        par = super().default_pypeit_par()

        # Subtract the detector pattern from certain frames.
        # NOTE: The pattern subtraction is time-consuming, meaning we don't
        # perform it (by default) for the high S/N pixel flat images but we do
        # for everything else.
        par['calibrations']['biasframe']['process']['use_pattern'] = True
        par['calibrations']['darkframe']['process']['use_pattern'] = True
        par['calibrations']['pixelflatframe']['process']['use_pattern'] = False
        par['calibrations']['illumflatframe']['process']['use_pattern'] = True
        par['calibrations']['standardframe']['process']['use_pattern'] = True
        par['scienceframe']['process']['use_pattern'] = True
<<<<<<< HEAD
=======
        # Subtract scattered light, but only for the pixel and illum flats,
        # as well as and science/standard star data.
        par['calibrations']['scattlight_pad'] = 6  # This is the unbinned number of pixels to pad
        par['calibrations']['pixelflatframe']['process']['subtract_scattlight'] = True
        par['calibrations']['illumflatframe']['process']['subtract_scattlight'] = True
        par['scienceframe']['process']['subtract_scattlight'] = True
        par['scienceframe']['process']['scattlight']['finecorr_method'] = 'median'
        par['scienceframe']['process']['scattlight']['finecorr_pad'] = 4  # This is the unbinned number of pixels to pad
        par['scienceframe']['process']['scattlight']['finecorr_order'] = 2
        # par['scienceframe']['process']['scattlight']['finecorr_mask'] = 12  # Mask the middle inter-slit region. It contains a strange scattered light feature that doesn't appear to affect any other inter-slit regions
>>>>>>> 7dc53070

        # Correct the illumflat for pixel-to-pixel sensitivity variations
        par['calibrations']['illumflatframe']['process']['use_pixelflat'] = True

        # Make sure the overscan is subtracted from the dark
        par['calibrations']['darkframe']['process']['use_overscan'] = True

        # Set the slit edge parameters
        par['calibrations']['slitedges']['fit_order'] = 4
        par['calibrations']['slitedges']['pad'] = 2  # Need to pad out the tilts for the astrometric transform when creating a datacube.
        par['calibrations']['slitedges']['edge_thresh'] = 5  # 5 works well with a range of setups tested by RJC (mostly 1x1 binning)

        # KCWI has non-uniform spectral resolution across the field-of-view
        par['calibrations']['wavelengths']['fwhm_spec_order'] = 1
        par['calibrations']['wavelengths']['fwhm_spat_order'] = 2

        # Alter the method used to combine pixel flats
        par['calibrations']['pixelflatframe']['process']['combine'] = 'median'
        par['calibrations']['flatfield']['spec_samp_coarse'] = 20.0
        par['calibrations']['flatfield']['spat_samp'] = 1.0  # This should give 1% accuracy in the spatial illumination correction for 2x2 binning, and <0.5% accuracy for 1x1 binning
        #par['calibrations']['flatfield']['tweak_slits'] = False  # Do not tweak the slit edges (we want to use the full slit)
        par['calibrations']['flatfield']['tweak_slits_thresh'] = 0.0  # Make sure the full slit is used (i.e. when the illumination fraction is > 0.5)
        par['calibrations']['flatfield']['tweak_slits_maxfrac'] = 0.0  # Make sure the full slit is used (i.e. no padding)
        par['calibrations']['flatfield']['slit_trim'] = 3  # Trim the slit edges
        # Relative illumination correction
        par['calibrations']['flatfield']['slit_illum_relative'] = True  # Calculate the relative slit illumination
        par['calibrations']['flatfield']['slit_illum_ref_idx'] = 14  # The reference index - this should probably be the same for the science frame
        par['calibrations']['flatfield']['slit_illum_smooth_npix'] = 5  # Sufficiently small value so less structure in relative weights
        par['calibrations']['flatfield']['fit_2d_det_response'] = True  # Include the 2D detector response in the pixelflat.

        return par

    @staticmethod
    def is_nasmask(hdr):
        """
        Determine if a frame used nod-and-shuffle.

        Args:
            hdr (`astropy.io.fits.Header`_):
                The header of the raw frame.

        Returns:
            :obj:`bool`: True if NAS used.
        """
        return 'Mask' in hdr['BNASNAM']

    def get_rawimage(self, raw_file, det):
        """
        Read a raw KCWI data frame

        NOTE: The amplifiers are arranged as follows:

        |   (0,ny)  --------- (nx,ny)
        |           | 3 | 4 |
        |           ---------
        |           | 1 | 2 |
        |     (0,0) --------- (nx, 0)

        Parameters
        ----------
        raw_file : :obj:`str`
            File to read
        det : :obj:`int`
            1-indexed detector to read

        Returns
        -------
        detector_par : :class:`pypeit.images.detector_container.DetectorContainer`
            Detector metadata parameters.
        raw_img : `numpy.ndarray`_
            Raw image for this detector.
        hdu : `astropy.io.fits.HDUList`_
            Opened fits file
        exptime : :obj:`float`
            Exposure time read from the file header
        rawdatasec_img : `numpy.ndarray`_
            Data (Science) section of the detector as provided by setting the
            (1-indexed) number of the amplifier used to read each detector
            pixel. Pixels unassociated with any amplifier are set to 0.
        oscansec_img : `numpy.ndarray`_
            Overscan section of the detector as provided by setting the
            (1-indexed) number of the amplifier used to read each detector
            pixel. Pixels unassociated with any amplifier are set to 0.
        """
        # Check for file; allow for extra .gz, etc. suffix
        fil = glob.glob(raw_file + '*')
        if len(fil) != 1:
            msgs.error("Found {:d} files matching {:s}".format(len(fil), raw_file))

        # Read
        msgs.info("Reading KCWI file: {:s}".format(fil[0]))
        hdu = io.fits_open(fil[0])
        detpar = self.get_detector_par(det if det is not None else 1, hdu=hdu)
        head0 = hdu[0].header
        raw_img = hdu[detpar['dataext']].data.astype(float)

        # Some properties of the image
        numamps = head0['NVIDINP']
        # Exposure time (used by ProcessRawImage)
        headarr = self.get_headarr(hdu)
        exptime = self.get_meta_value(headarr, 'exptime')

        # Always assume normal FITS header formatting
        one_indexed = True
        include_last = True
        for section in ['DSEC', 'BSEC']:

            # Initialize the image (0 means no amplifier)
            pix_img = np.zeros(raw_img.shape, dtype=int)
            for aa, ampid in enumerate(1+np.arange(numamps)):
                # Get the data section
                sec = head0[section+"{0:1d}".format(ampid)]

                # Convert the data section from a string to a slice
                # TODO :: RJC - I think something has changed here... and the BPM is flipped (or not flipped) for different amp modes.
                # RJC - Note, KCWI records binned sections, so there's no need to pass binning in as an argument
                datasec = parse.sec2slice(sec, one_indexed=one_indexed, include_end=include_last, require_dim=2)
                # Flip the datasec
                datasec = datasec[::-1]

                # Assign the amplifier
                pix_img[datasec] = aa+1

            # Finish
            if section == 'DSEC':
                rawdatasec_img = pix_img.copy()
            elif section == 'BSEC':
                oscansec_img = pix_img.copy()

        # Return
        return detpar, raw_img, hdu, exptime, rawdatasec_img, oscansec_img

<<<<<<< HEAD
=======
    def scattered_light_archive(self, binning, dispname):
        """ Archival model parameters for the scattered light. These are based on best fits to currently available data.

        For KCWI, the main contributor to the scattered light is referred to as the "narcissistic ghost"
        by Morrissey et al. (2018), ApJ, 864, 93. This scattered light is thought to be a reflection off the
        detector that travels back through the optical system. Some fraction gets sent back out to space, while
        the remained comes back through the optical system and a fuzzy version of this is re-imaged onto the
        detector. The current KCWI scattered light model is designed to account for these effects.

        Parameters
        ----------
        binning : :obj:`str`, optional
            Comma-separated binning along the spectral and spatial directions; e.g., ``2,1``
        dispname : :obj:`str`, optional
            Name of the disperser

        Returns
        -------
        x0 : `numpy.ndarray`_
            A 1D array containing the best-fitting model parameters
        bounds : :obj:`tuple`
            A tuple of two elements, containing two `numpy.ndarray`_ of the same length as x0. These
            two arrays contain the lower (first element of the tuple) and upper (second element of the tuple)
            bounds to consider on the scattered light model parameters.
        """
        # Grab the binning for convenience
        specbin, spatbin = parse.parse_binning(binning)

        # Get some starting parameters (these were determined by fitting spectra,
        # and should be close to the final fitted values to reduce computational time)
        # Note :: These values need to be originally based on data that uses 1x1 binning,
        # and are now scaled here according to the binning of the current data to be analysed.
        if dispname == 'BH2':
            # This solution had Cost: 1.0393e+08 and was based on a 1x1 dataset using pixelflat as the scattlight frame, and assuming pad=6
            x0 = np.array([67.15200530737414 / specbin, 157.1074288810557 / spatbin,  # Gaussian kernel widths
                           179.2999412601927 / specbin, 139.76705167365654 / spatbin,  # Lorentzian kernel widths
                           4.562250837489429 / specbin, 5.054084609129999 / spatbin,  # pixel offsets
                           0.9551212825380554, 0.9982713953567679,  # Zoom factor (spec, spat)
                           24.967114476694526,  # constant flux offset
                           0.09655699215523728,  # kernel angle
                           0.5524841628998713,  # Relative kernel scale (>1 means the kernel is more Gaussian, >0 but <1 makes the profile more lorentzian)
                           0.0035617904638365447, -0.004572414005692468, # Polynomial terms (coefficients of "spat" and "spat*spec")
                           0.10339051745377138, -0.011285432228341519, -0.007042406129643602])  # Polynomial terms (coefficients of spec**index)
        elif dispname == 'BM':
            # This solution had Cost: 4.8690e+07 and was based on a 1x1 dataset using pixelflat as the scattlight frame, and assuming pad=6
            x0 = np.array([57.52686698670778 / specbin, 44.22645738529251 / spatbin,  # Gaussian kernel widths
                           177.49996713255973 / specbin, 157.85206762558929 / spatbin,  # Lorentzian kernel widths
                           1.5547056520696672 / specbin, 5.1916115942048915 / spatbin,  # pixel offsets
                           0.9969235709861033, 0.9988876925628252,  # Zoom factor (spec, spat)
                           5.117391743273053,  # constant flux offset
                           0.1073126011932528,  # kernel angle
                           0.37915677855016305,  # Relative kernel scale (>1 means the kernel is more Gaussian, >0 but <1 makes the profile more lorentzian)
                           -0.0023288032996881753, 0.002167786497577728,  # Polynomial terms (coefficients of "spat" and "spat*spec")
                           0.08981952806519802, -0.07364263035160445, 0.04799106653657783])  # Polynomial terms (coefficients of spec**index)
        elif dispname == 'BL':
            # This solution had Cost: 7.0172e+06 and was based on a 2x2 dataset using pixelflat as the scattlight frame, and assuming pad=10
            x0 = np.array([54.843502304988725 / specbin, 71.36603219575882 / spatbin,  # Gaussian kernel widths
                           166.5990017834228 / specbin, 164.45188033168876 / spatbin,  # Lorentzian kernel widths
                           -5.759623374637964 / specbin, 5.01392929142184 / spatbin,  # pixel offsets
                           1.0017829374409521, 1.000312421855213,  # Zoom factor (spec, spat)
                           4.429458755393496,  # constant flux offset
                           -0.11853206385621386,  # kernel angle
                           0.4961668294341919,  # Relative kernel scale (>1 means the kernel is more Gaussian, >0 but <1 makes the profile more lorentzian)
                           -0.004790394657721825, 0.0032481886185675036,  # Polynomial terms (coefficients of "spat" and "spat*spec")
                           0.07823077510724392, -0.0644638013233617, 0.01819438897935518])  # Polynomial terms (coefficients of spec**index)
        else:
            msgs.warn(f"Initial scattered light model parameters have not been setup for grating {dispname}")
            x0 = np.array([54.843502304988725 / specbin, 71.36603219575882 / spatbin,  # Gaussian kernel widths
                           166.5990017834228 / specbin, 164.45188033168876 / spatbin,  # Lorentzian kernel widths
                           -5.759623374637964 / specbin, 5.01392929142184 / spatbin,  # pixel offsets
                           1.0017829374409521, 1.000312421855213,  # Zoom factor (spec, spat)
                           4.429458755393496,  # constant flux offset
                           -0.11853206385621386,  # kernel angle
                           0.4961668294341919,  # Relative kernel scale (>1 means the kernel is more Gaussian, >0 but <1 makes the profile more lorentzian)
                           -0.004790394657721825, 0.0032481886185675036,  # Polynomial terms (coefficients of "spat" and "spat*spec")
                           0.07823077510724392, -0.0644638013233617, 0.01819438897935518])  # Polynomial terms (coefficients of spec**index)

        # Now set the bounds of the fitted parameters
        bounds = ([# Lower bounds:
                      1, 1,  # Gaussian kernel widths
                      1, 1,  # Lorentzian kernel widths
                      -10 / specbin, -10 / spatbin,  # pixel offsets
                      0, 0,  # Zoom factor (spec, spat)
                      -1000, -(10 / 180) * np.pi, 0.0,  # constant flux offset, kernel angle, relative kernel scale
                      -10, -10, -10, -10, -10],  # Polynomial terms
                  # Upper bounds
                     [600 / specbin, 600 / spatbin,  # Gaussian kernel widths
                      600 / specbin, 600 / spatbin,  # Lorentzian kernel widths
                      10 / specbin, 10 / spatbin,  # pixel offsets
                      2, 2,  # Zoom factor (spec, spat)
                      1000.0, +(10 / 180) * np.pi, 1000.0,  # constant flux offset, kernel angle, relative kernel scale
                      10, 10, 10, 10, 10])  # Polynomial terms

        # Return the best-fitting archival parameters and the bounds
        return x0, bounds

>>>>>>> 7dc53070
    def fit_2d_det_response(self, det_resp, gpmask):
        r"""
        Perform a 2D model fit to the KCWI detector response.
        A few different setups were inspected (BH2 & BM with different
        grating angles), and a very similar response pattern was found for all
        setups, indicating that this structure is something to do with
        the detector. The starting parameters and functional form are
        assumed to be sufficient for all setups.

        Args:
            det_resp (`numpy.ndarray`_):
                An image of the flatfield structure.
            gpmask (`numpy.ndarray`_):
                Good pixel mask (True=good), the same shape as ff_struct.

        Returns:
            `numpy.ndarray`_: A model fit to the flatfield structure.
        """
        msgs.info("Performing a 2D fit to the detector response")

        # Define a 2D sine function, which is a good description of KCWI data
        def sinfunc2d(x, amp, scl, quad, phase, wavelength, angle):
            """
            2D Sine function
            """
            xx, yy = x
            angle *= np.pi / 180.0
            return 1 + (amp + xx*scl + xx*xx*quad) * np.sin(
                2 * np.pi * (xx * np.cos(angle) + yy * np.sin(angle)) / wavelength + phase)

        x = np.arange(det_resp.shape[0])
        y = np.arange(det_resp.shape[1])
        xx, yy = np.meshgrid(x, y, indexing='ij')
        # Prepare the starting parameters
        amp = 0.02  # Roughly a 2% effect
        scale, quad = 0.0, 0.0  # Assume the amplitude is constant over the detector
        wavelength = np.sqrt(det_resp.shape[0] ** 2 + det_resp.shape[1] ** 2) / 31.5  # 31-32 cycles of the pattern from corner to corner
        phase, angle = 0.0, -45.34  # No phase, and a decent guess at the angle
        p0 = [amp, scale, quad, phase, wavelength, angle]
        this_bpm = gpmask & (np.abs(det_resp-1) < 0.1)  # Only expect this to be a 5% effect
        popt, pcov = curve_fit(sinfunc2d, (xx[this_bpm], yy[this_bpm]), det_resp[this_bpm], p0=p0)
        return sinfunc2d((xx, yy), *popt)


class KeckKCRMSpectrograph(KeckKCWIKCRMSpectrograph):
    """
    Child to handle Keck/KCRM specific code

    """
    name = 'keck_kcrm'
    camera = 'KCRM'
    url = 'https://www2.keck.hawaii.edu/inst/kcwi/'  # TODO :: Need to update this website
    header_name = 'KCRM'
    comment = 'Supported setups: RL, RM1, RM2, RH3; see :doc:`keck_kcwi`'

    def get_detector_par(self, det, hdu=None):
        """
        Return metadata for the selected detector.

        .. warning::

            Many of the necessary detector parameters are read from the file
            header, meaning the ``hdu`` argument is effectively **required** for
            KCRM.  The optional use of ``hdu`` is only viable for automatically
            generated documentation.

        Args:
            det (:obj:`int`):
                1-indexed detector number.
            hdu (`astropy.io.fits.HDUList`_, optional):
                The open fits file with the raw image of interest.

        Returns:
            :class:`~pypeit.images.detector_container.DetectorContainer`:
            Object with the detector metadata.
        """
        if hdu is None:
            binning = '2,2'
            specflip = None
            numamps = None
            gainarr = None
            ronarr = None
#            dsecarr = None
#            msgs.error("A required keyword argument (hdu) was not supplied")
        else:
            # Some properties of the image
            binning = self.compound_meta(self.get_headarr(hdu), "binning")
            nampsxy = hdu[0].header['NAMPSXY'].split()
            numamps = int(nampsxy[0]) * int(nampsxy[1])
            amps = self.get_amplifiers(numamps)

            specflip = False
            gainarr = np.zeros(numamps)
            ronarr = np.zeros(numamps)  # Set this to zero (determine the readout noise from the overscan regions)
            for aa, amp in enumerate(amps):
                # Assign the gain for this amplifier
                gainarr[aa] = hdu[0].header["GAIN{0:1d}".format(amp)]

        detector = dict(det             = det,
                        binning         = binning,
                        dataext         = 0,
                        specaxis        = 0,
                        specflip        = specflip,
                        spatflip        = True,  # Due to the extra mirror, the slices are flipped relative to KCWI
                        platescale      = 0.145728,  # arcsec/pixel TODO :: Need to double check this
                        darkcurr        = None,  # e-/pixel/hour  TODO :: Need to check this.
                        mincounts       = -1e10,
                        saturation      = 65535.,
                        nonlinear       = 0.95,       # For lack of a better number!
                        numamplifiers   = numamps,
                        gain            = gainarr,
                        ronoise         = ronarr,
                        # These are never used because the image reader sets these up using the file headers data.
                        # datasec         = dsecarr, #.copy(),     # <-- This is provided in the header
                        # oscansec        = dsecarr, #.copy(),     # <-- This is provided in the header
                        )
        # Return
        return detector_container.DetectorContainer(**detector)

    def get_amplifiers(self, numamps):
        """
        Obtain a list of the amplifier ID numbers

        Args:
            numamps (:obj:`int`):
                Number of amplifiers used for readout

        Returns:
            :obj:`list`:
            A list (of length numamps) containing the ID number of the amplifiers used for readout
        """
        if numamps == 2:
            return [1, 3]
        elif numamps == 4:
            return [0, 1, 2, 3]
        else:
            msgs.error("PypeIt only supports 2 or 4 amplifier readout of KCRM data")

    def init_meta(self):
        """
        Define how metadata are derived from the spectrograph files.

        That is, this associates the PypeIt-specific metadata keywords
        with the instrument-specific header cards using :attr:`meta`.
        """
        super().init_meta()
        self.meta['dispname'] = dict(ext=0, card='RGRATNAM')
        self.meta['dispangle'] = dict(ext=0, card='RGRANGLE', rtol=0.01)
        self.meta['cenwave'] = dict(ext=0, card='RCWAVE', rtol=0.01)

    def raw_header_cards(self):
        """
        Return additional raw header cards to be propagated in
        downstream output files for configuration identification.

        The list of raw data FITS keywords should be those used to populate
        the :meth:`~pypeit.spectrographs.spectrograph.Spectrograph.configuration_keys`
        or are used in :meth:`~pypeit.spectrographs.spectrograph.Spectrograph.config_specific_par`
        for a particular spectrograph, if different from the name of the
        PypeIt metadata keyword.

        This list is used by :meth:`~pypeit.spectrographs.spectrograph.Spectrograph.subheader_for_spec`
        to include additional FITS keywords in downstream output files.

        Returns:
            :obj:`list`: List of keywords from the raw data files that should
            be propagated in output files.
        """
        return ['RGRATNAM', 'IFUNAM', 'RGRANGLE']

    @classmethod
    def default_pypeit_par(cls):
        """
        Return the default parameters to use for this instrument.

        Returns:
            :class:`~pypeit.par.pypeitpar.PypeItPar`: Parameters required by
            all of PypeIt methods.
        """
        par = super().default_pypeit_par()

        # Subtract the detector pattern from certain frames.
        # NOTE: The pattern subtraction is time-consuming, meaning we don't
        # perform it (by default) for the high S/N pixel flat images but we do
        # for everything else.
        par['calibrations']['biasframe']['process']['use_pattern'] = False
        par['calibrations']['darkframe']['process']['use_pattern'] = False
        par['calibrations']['pixelflatframe']['process']['use_pattern'] = False
        par['calibrations']['illumflatframe']['process']['use_pattern'] = False
        par['calibrations']['standardframe']['process']['use_pattern'] = False
        par['scienceframe']['process']['use_pattern'] = False

        # Correct the illumflat for pixel-to-pixel sensitivity variations
        par['calibrations']['illumflatframe']['process']['use_pixelflat'] = True

        # Make sure the overscan is subtracted from the dark
        par['calibrations']['darkframe']['process']['use_overscan'] = True

        # Set the slit edge parameters
        par['calibrations']['slitedges']['fit_order'] = 4
        par['calibrations']['slitedges']['pad'] = 2  # Need to pad out the tilts for the astrometric transform when creating a datacube.
        par['calibrations']['slitedges']['edge_thresh'] = 5  # 5 works well with a range of setups tested by RJC (mostly 1x1 binning)

        # KCWI has non-uniform spectral resolution across the field-of-view
        par['calibrations']['wavelengths']['fwhm_spec_order'] = 1
        par['calibrations']['wavelengths']['fwhm_spat_order'] = 2

        # Alter the method used to combine pixel flats
        par['calibrations']['pixelflatframe']['process']['combine'] = 'median'
        par['calibrations']['flatfield']['spec_samp_coarse'] = 20.0
        #par['calibrations']['flatfield']['tweak_slits'] = False  # Do not tweak the slit edges (we want to use the full slit)
        par['calibrations']['flatfield']['tweak_slits_thresh'] = 0.0  # Make sure the full slit is used (i.e. when the illumination fraction is > 0.5)
        par['calibrations']['flatfield']['tweak_slits_maxfrac'] = 0.0  # Make sure the full slit is used (i.e. no padding)
        par['calibrations']['flatfield']['slit_trim'] = 3  # Trim the slit edges
        # Relative illumination correction
        par['calibrations']['flatfield']['slit_illum_relative'] = True  # Calculate the relative slit illumination
        par['calibrations']['flatfield']['slit_illum_ref_idx'] = 14  # The reference index - this should probably be the same for the science frame
        par['calibrations']['flatfield']['slit_illum_smooth_npix'] = 5  # Sufficiently small value so less structure in relative weights
        par['calibrations']['flatfield']['fit_2d_det_response'] = True  # Include the 2D detector response in the pixelflat.

        # Sky subtraction parameters
        par['reduce']['skysub']['bspline_spacing'] = 0.4
        par['reduce']['skysub']['joint_fit'] = False

        return par

    @staticmethod
    def is_nasmask(hdr):
        """
        Determine if a frame used nod-and-shuffle.

        Args:
            hdr (`astropy.io.fits.Header`_):
                The header of the raw frame.

        Returns:
            :obj:`bool`: True if NAS used.
        """
        return 'Mask' in hdr['RNASNAM']

    def get_rawimage(self, raw_file, det):
        """
        Read a raw KCRM data frame

        Parameters
        ----------
        raw_file : :obj:`str`
            File to read
        det : :obj:`int`
            1-indexed detector to read

        Returns
        -------
        detector_par : :class:`pypeit.images.detector_container.DetectorContainer`
            Detector metadata parameters.
        raw_img : `numpy.ndarray`_
            Raw image for this detector.
        hdu : `astropy.io.fits.HDUList`_
            Opened fits file
        exptime : :obj:`float`
            Exposure time read from the file header
        rawdatasec_img : `numpy.ndarray`_
            Data (Science) section of the detector as provided by setting the
            (1-indexed) number of the amplifier used to read each detector
            pixel. Pixels unassociated with any amplifier are set to 0.
        oscansec_img : `numpy.ndarray`_
            Overscan section of the detector as provided by setting the
            (1-indexed) number of the amplifier used to read each detector
            pixel. Pixels unassociated with any amplifier are set to 0.
        """
        # Check for file; allow for extra .gz, etc. suffix
        fil = glob.glob(raw_file + '*')
        if len(fil) != 1:
            msgs.error("Found {:d} files matching {:s}".format(len(fil), raw_file))

        # Read
        msgs.info("Reading KCWI file: {:s}".format(fil[0]))
        hdu = io.fits_open(fil[0])
        detpar = self.get_detector_par(det if det is not None else 1, hdu=hdu)
        head0 = hdu[0].header
        raw_img = hdu[detpar['dataext']].data.astype(float)

        # Some properties of the image
        nampsxy = head0['NAMPSXY'].split()
        numamps = int(nampsxy[0]) * int(nampsxy[1])
        amps = self.get_amplifiers(numamps)
        # Exposure time (used by ProcessRawImage)
        headarr = self.get_headarr(hdu)
        exptime = self.get_meta_value(headarr, 'exptime')

        # get the x and y binning factors...
        #binning = self.get_meta_value(headarr, 'binning')

        # Always assume normal FITS header formatting
        one_indexed = True
        include_last = True
        for section in ['DSEC', 'BSEC']:

            # Initialize the image (0 means no amplifier)
            pix_img = np.zeros(raw_img.shape, dtype=int)
            for aa, ampid in enumerate(amps):
                # Get the data section
                sec = head0[section+"{0:1d}".format(ampid)]

                # Convert the data section from a string to a slice
                # TODO :: RJC - I think something has changed here... and the BPM is flipped (or not flipped) for different amp modes.
                # RJC - Note, KCWI records binned sections, so there's no need to pass binning in as an argument
                datasec = parse.sec2slice(sec, one_indexed=one_indexed, include_end=include_last, require_dim=2)
                # Flip the datasec
                datasec = datasec[::-1]

                # Assign the amplifier
                pix_img[datasec] = aa+1

            # Finish
            if section == 'DSEC':
                rawdatasec_img = pix_img.copy()
            elif section == 'BSEC':
                oscansec_img = pix_img.copy()

        # Return
        return detpar, raw_img, hdu, exptime, rawdatasec_img, oscansec_img<|MERGE_RESOLUTION|>--- conflicted
+++ resolved
@@ -4,8 +4,6 @@
 .. include common links, assuming primary doc root is up one directory
 .. include:: ../include/links.rst
 """
-
-import glob
 
 from IPython import embed
 
@@ -16,8 +14,10 @@
 from astropy.time import Time
 from astropy.coordinates import EarthLocation
 from scipy.optimize import curve_fit
+
 from pypeit import msgs
 from pypeit import telescopes
+from pypeit import utils
 from pypeit import io
 from pypeit.core import parse
 from pypeit.core import procimg
@@ -915,8 +915,6 @@
         par['calibrations']['illumflatframe']['process']['use_pattern'] = True
         par['calibrations']['standardframe']['process']['use_pattern'] = True
         par['scienceframe']['process']['use_pattern'] = True
-<<<<<<< HEAD
-=======
         # Subtract scattered light, but only for the pixel and illum flats,
         # as well as and science/standard star data.
         par['calibrations']['scattlight_pad'] = 6  # This is the unbinned number of pixels to pad
@@ -927,7 +925,6 @@
         par['scienceframe']['process']['scattlight']['finecorr_pad'] = 4  # This is the unbinned number of pixels to pad
         par['scienceframe']['process']['scattlight']['finecorr_order'] = 2
         # par['scienceframe']['process']['scattlight']['finecorr_mask'] = 12  # Mask the middle inter-slit region. It contains a strange scattered light feature that doesn't appear to affect any other inter-slit regions
->>>>>>> 7dc53070
 
         # Correct the illumflat for pixel-to-pixel sensitivity variations
         par['calibrations']['illumflatframe']['process']['use_pixelflat'] = True
@@ -1012,14 +1009,11 @@
             (1-indexed) number of the amplifier used to read each detector
             pixel. Pixels unassociated with any amplifier are set to 0.
         """
-        # Check for file; allow for extra .gz, etc. suffix
-        fil = glob.glob(raw_file + '*')
-        if len(fil) != 1:
-            msgs.error("Found {:d} files matching {:s}".format(len(fil), raw_file))
+        fil = utils.find_single_file(f'{raw_file}*', required=True)
 
         # Read
-        msgs.info("Reading KCWI file: {:s}".format(fil[0]))
-        hdu = io.fits_open(fil[0])
+        msgs.info(f'Reading KCWI file: {fil}')
+        hdu = io.fits_open(fil)
         detpar = self.get_detector_par(det if det is not None else 1, hdu=hdu)
         head0 = hdu[0].header
         raw_img = hdu[detpar['dataext']].data.astype(float)
@@ -1060,8 +1054,6 @@
         # Return
         return detpar, raw_img, hdu, exptime, rawdatasec_img, oscansec_img
 
-<<<<<<< HEAD
-=======
     def scattered_light_archive(self, binning, dispname):
         """ Archival model parameters for the scattered light. These are based on best fits to currently available data.
 
@@ -1158,7 +1150,6 @@
         # Return the best-fitting archival parameters and the bounds
         return x0, bounds
 
->>>>>>> 7dc53070
     def fit_2d_det_response(self, det_resp, gpmask):
         r"""
         Perform a 2D model fit to the KCWI detector response.
@@ -1429,14 +1420,11 @@
             (1-indexed) number of the amplifier used to read each detector
             pixel. Pixels unassociated with any amplifier are set to 0.
         """
-        # Check for file; allow for extra .gz, etc. suffix
-        fil = glob.glob(raw_file + '*')
-        if len(fil) != 1:
-            msgs.error("Found {:d} files matching {:s}".format(len(fil), raw_file))
+        fil = utils.find_single_file(f'{raw_file}*', required=True)
 
         # Read
-        msgs.info("Reading KCWI file: {:s}".format(fil[0]))
-        hdu = io.fits_open(fil[0])
+        msgs.info(f'Reading KCWI file: {fil}')
+        hdu = io.fits_open(fil)
         detpar = self.get_detector_par(det if det is not None else 1, hdu=hdu)
         head0 = hdu[0].header
         raw_img = hdu[detpar['dataext']].data.astype(float)
