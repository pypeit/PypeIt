--- conflicted
+++ resolved
@@ -3,15 +3,8 @@
 
 .. include:: ../include/links.rst
 """
-<<<<<<< HEAD
 import os
-import glob
-from pkg_resources import resource_filename
-
-=======
->>>>>>> 106ab49e
 import numpy as np
-
 from pypeit import msgs
 from pypeit import telescopes
 from pypeit.core import parse
