--- conflicted
+++ resolved
@@ -234,7 +234,6 @@
 
         return par
 
-<<<<<<< HEAD
     def config_specific_par(self, par, scifile):
 
         # Templates
@@ -256,97 +255,6 @@
         # Return
         return par
 
-    '''
-    def check_headers(self, headers):
-        """
-        Check headers match expectations for a DEIMOS exposure.
-
-        See also
-        :func:`pypeit.spectrographs.spectrograph.Spectrograph.check_headers`.
-
-        Args:
-            headers (list):
-                A list of headers read from a fits file
-        """
-        expected_values = { '0.INSTRUME': 'DEIMOS',
-                               '1.NAXIS': 2,
-                               '2.NAXIS': 2,
-                               '3.NAXIS': 2,
-                               '4.NAXIS': 2,
-                               '5.NAXIS': 2,
-                               '6.NAXIS': 2,
-                               '7.NAXIS': 2,
-                               '8.NAXIS': 2,
-                             '1.CCDGEOM': 'MIT/LL 2k*4k',
-                             '2.CCDGEOM': 'MIT/LL 2k*4k',
-                             '3.CCDGEOM': 'MIT/LL 2k*4k',
-                             '4.CCDGEOM': 'MIT/LL 2k*4k',
-                             '5.CCDGEOM': 'MIT/LL 2k*4k',
-                             '6.CCDGEOM': 'MIT/LL 2k*4k',
-                             '7.CCDGEOM': 'MIT/LL 2k*4k',
-                             '8.CCDGEOM': 'MIT/LL 2k*4k',
-                             '1.CCDNAME': '14-2-6',
-                             '2.CCDNAME': '14-12-3',
-                             '3.CCDNAME': '14-10-6',
-                             '4.CCDNAME': '14-10-5',
-                             '5.CCDNAME': '14-4-1',
-                             '6.CCDNAME': '14-4-3',
-                             '7.CCDNAME': '14-4-2',
-                             '8.CCDNAME': '14-5-2' }
-        headers[0]['INSTRUME'] = headers[0]['INSTRUME'][:6] # To handle both 'fresh' and KOA data
-        super(KeckDEIMOSSpectrograph, self).check_headers(headers, expected_values=expected_values)
-    '''
-
-    '''
-    def header_keys(self):
-        """
-        Return a dictionary with the header keywords to read from the
-        fits file.
-
-        Returns:
-            dict: A nested dictionary with the header keywords to read.
-            The first level gives the extension to read and the second
-            level gives the common name for header values that is passed
-            on to the PypeItMetaData object.
-        """
-
-        hdr_keys = {}
-        hdr_keys[0] = {}
-        hdr_keys[1] = {}
-
-        # Copied over defaults
-        hdr_keys[0]['idname'] = 'OBSTYPE'
-        hdr_keys[0]['time'] = 'MJD-OBS'
-        #hdr_keys[0]['date'] = 'DATE'
-        hdr_keys[0]['utc'] = 'UTC'
-        hdr_keys[0]['ra'] = 'RA'
-        hdr_keys[0]['dec'] = 'DEC'
-        hdr_keys[0]['airmass'] = 'AIRMASS'
-        hdr_keys[0]['binning'] = 'BINNING'
-        hdr_keys[0]['decker'] = 'SLMSKNAM'
-
-        hdr_keys[0]['target'] = 'TARGNAME'
-        hdr_keys[0]['exptime'] = 'ELAPTIME'
-        hdr_keys[0]['hatch'] = 'HATCHPOS'
-        hdr_keys[0]['lamps'] = 'LAMPS'
-        hdr_keys[0]['detrot'] = 'ROTATVAL'
-        hdr_keys[0]['decker'] = 'SLMSKNAM'
-        hdr_keys[0]['filter1'] = 'DWFILNAM'
-        hdr_keys[0]['dispname'] = 'GRATENAM'
-
-        hdr_keys[0]['gratepos'] = 'GRATEPOS'
-        hdr_keys[0]['g3tltwav'] = 'G3TLTWAV'
-        hdr_keys[0]['g4tltwav'] = 'G4TLTWAV'
-#        hdr_keys[0]['dispangle'] = 'G3TLTWAV'   # TODO: This depends on the setup!
-
-        hdr_keys[1]['naxis0'] = 'NAXIS2'
-        hdr_keys[1]['naxis1'] = 'NAXIS1'
-
-        return hdr_keys
-    '''
-
-=======
->>>>>>> 2859146f
     def init_meta(self):
         """
         Generate the meta data dict
