"""
Module for LRIS specific methods.

.. include:: ../include/links.rst
"""
import glob
import os

from IPython import embed

import numpy as np

from astropy.io import fits
from astropy import time
from astropy.coordinates import SkyCoord 
from astropy import units

import linetools.utils

from pypeit import msgs
from pypeit import telescopes
from pypeit import io
from pypeit.core import parse
from pypeit.core import framematch
from pypeit.spectrographs import spectrograph
from pypeit.spectrographs import slitmask
from pypeit.images import detector_container
from pypeit import data


class KeckLRISSpectrograph(spectrograph.Spectrograph):
    """
    Child to handle Keck/LRIS specific code
    """
    ndet = 2
    telescope = telescopes.KeckTelescopePar()
    url = 'https://www2.keck.hawaii.edu/inst/lris/'

    def check_spectrograph(self, filename):
        """
        Check that the selected spectrograph is the correct one for the input data.

        Args:
            filename (:obj:`str`): File to use when determining if the input spectrograph is the correct one.

        """
        instrume = self.get_meta_value(filename, 'instrument')

        if 'keck_lris_red' in self.name and instrume != 'LRIS':
            msgs.error('This is not the correct spectrograph. You may want to use keck_lris_blue instead.')
        elif 'keck_lris_blue' in self.name and instrume == 'LRIS':
            msgs.error('This is not the correct spectrograph. You may want to use keck_lris_red instead.')

    @classmethod
    def default_pypeit_par(cls):
        """
        Return the default parameters to use for this instrument.
        
        Returns:
            :class:`~pypeit.par.pypeitpar.PypeItPar`: Parameters required by
            all of PypeIt methods.
        """
        par = super().default_pypeit_par()

        # Set wave tilts order
        par['calibrations']['slitedges']['edge_thresh'] = 15.
        par['calibrations']['slitedges']['fit_order'] = 3
        par['calibrations']['slitedges']['sync_center'] = 'gap'
        # TODO: I had to increase this from 1. to 2. to deal with
        # Keck_LRIS_red/multi_1200_9000_d680_1x2/ . May need a
        # different solution given that this is binned data and most of
        # the data in the dev suite is unbinned.
        # lris alignment boxes are typically 4 arcsec
        par['calibrations']['slitedges']['minimum_slit_length_sci'] = 5.
        # Remove slits that are too short
        par['calibrations']['slitedges']['minimum_slit_length'] = 3.
        # 1D wavelengths
<<<<<<< HEAD
        par['calibrations']['wavelengths']['rms_threshold'] = 0.20  # Might be grism dependent
=======
        par['calibrations']['wavelengths']['sigdetect'] = 10.0
        par['calibrations']['wavelengths']['rms_thresh_frac_fwhm'] = 0.05  # Might be grism dependent
        par['calibrations']['wavelengths']['n_first'] = 3
        par['calibrations']['wavelengths']['n_final'] = 5
>>>>>>> 7dc53070
        # Set the default exposure time ranges for the frame typing
        par['calibrations']['biasframe']['exprng'] = [None, 0.001]
        par['calibrations']['darkframe']['exprng'] = [999999, None]     # No dark frames
        par['calibrations']['pinholeframe']['exprng'] = [999999, None]  # No pinhole frames
        par['calibrations']['pixelflatframe']['exprng'] = [None, 60]
        par['calibrations']['traceframe']['exprng'] = [None, 60]
        par['calibrations']['illumflatframe']['exprng'] = [None, 60]
        par['calibrations']['standardframe']['exprng'] = [1, 61]

        # Flexure
        # Always correct for spectral flexure, starting with default parameters
        par['flexure']['spec_method'] = 'boxcar'
        # Always correct for spatial flexure on science images
        # TODO -- Decide whether to make the following defaults
        #   May not want to do them for LongSlit
        par['scienceframe']['process']['spat_flexure_correct'] = True
        par['calibrations']['standardframe']['process']['spat_flexure_correct'] = True

        par['scienceframe']['exprng'] = [61, None]


        # If telluric is triggered
        par['sensfunc']['IR']['telgridfile'] = 'TellPCA_3000_26000_R10000.fits'

        return par

    def config_specific_par(self, scifile, inp_par=None):
        """
        Modify the PypeIt parameters to hard-wired values used for
        specific instrument configurations.

        Args:
            scifile (:obj:`str`):
                File to use when determining the configuration and how
                to adjust the input parameters.
            inp_par (:class:`~pypeit.par.parset.ParSet`, optional):
                Parameter set used for the full run of PypeIt.  If None,
                use :func:`default_pypeit_par`.

        Returns:
            :class:`~pypeit.par.parset.ParSet`: The PypeIt parameter set
            adjusted for configuration specific parameter values.
        """
        par = super().config_specific_par(scifile, inp_par=inp_par)

        # Ignore PCA if longslit
        #  This is a little risky as a user could put long into their maskname
        #  But they would then need to over-ride in their PypeIt file
        if scifile is None:
            msgs.error("You have not included a standard or science file in your PypeIt file to determine the configuration")
        if 'long' in self.get_meta_value(scifile, 'decker'):
            par['calibrations']['slitedges']['sync_predict'] = 'nearest'
            # This might only be required for det=2, but we'll see..
            # TODO: Why is this here and not in KeckLRISRSpectrograph???
            if self.name == 'keck_lris_red':
                par['calibrations']['slitedges']['edge_thresh'] = 1000.

        # Wave FWHM
        binning = parse.parse_binning(self.get_meta_value(scifile, 'binning'))
        par['calibrations']['wavelengths']['fwhm'] = 8.0 / binning[0]
        par['calibrations']['wavelengths']['fwhm_fromlines'] = True
        # Arc lamps list from header
        par['calibrations']['wavelengths']['lamps'] = ['use_header']

        return par

    def init_meta(self):
        """
        Define how metadata are derived from the spectrograph files.

        That is, this associates the PypeIt-specific metadata keywords
        with the instrument-specific header cards using :attr:`meta`.
        """
        self.meta = {}
        # Required (core)
        self.meta['ra'] = dict(ext=0, card='RA')
        self.meta['dec'] = dict(ext=0, card='DEC')
        self.meta['target'] = dict(ext=0, card='TARGNAME')
        self.meta['decker'] = dict(ext=0, card='SLITNAME')
        self.meta['binning'] = dict(card=None, compound=True)
        # 
        self.meta['mjd'] = dict(card=None, compound=True)
        self.meta['exptime'] = dict(ext=0, card='ELAPTIME')
        self.meta['airmass'] = dict(ext=0, card='AIRMASS')
        # Extras for config and frametyping
        self.meta['dichroic'] = dict(ext=0, card='DICHNAME')
        self.meta['hatch'] = dict(ext=0, card='TRAPDOOR')
        # Red only, but grabbing here
        self.meta['dispangle'] = dict(ext=0, card='GRANGLE', rtol=1e-2)
        self.meta['cenwave'] = dict(card=None, compound=True, rtol=1e-3)
        self.meta['frameno'] = dict(ext=0, card='FRAMENO')
        self.meta['instrument'] = dict(ext=0, card='INSTRUME')

        # Extras for pypeit file
        self.meta['dateobs'] = dict(card=None, compound=True)
        self.meta['amp'] = dict(ext=0, card='NUMAMPS')

        # Lamps
        # similar approach to DEIMOS
        self.meta['lampstat01'] = dict(card=None, compound=True)

    def compound_meta(self, headarr, meta_key):
        """
        Methods to generate metadata requiring interpretation of the header
        data, instead of simply reading the value of a header card.

        Args:
            headarr (:obj:`list`):
                List of `astropy.io.fits.Header`_ objects.
            meta_key (:obj:`str`):
                Metadata keyword to construct.

        Returns:
            object: Metadata value read from the header(s).
        """
        if meta_key == 'binning':
            binspatial, binspec = parse.parse_binning(headarr[0]['BINNING'])
            binning = parse.binning2string(binspec, binspatial)
            return binning
        elif meta_key == 'cenwave':
            # it may happen that cenwave is zero in the header
            return headarr[0]['WAVELEN'] if headarr[0]['WAVELEN'] > 0. else 0.1
        elif meta_key == 'mjd':
            if headarr[0].get('MJD-OBS') is not None:
                return headarr[0]['MJD-OBS']
            elif headarr[0].get('UTC') is not None or headarr[0].get('UT') is not None:
                ut = headarr[0].get('UTC') if headarr[0].get('UTC') is not None else headarr[0].get('UT')
                if headarr[0].get('DATE-OBS') is not None:
                    return time.Time('{}T{}'.format(headarr[0]['DATE-OBS'], ut)).mjd
                elif headarr[0].get('DATE') is not None:
                    # LRIS sometime has a duplicate DATE card. The first one is the date of the
                    # file creation and the second one is the date of the observation.
                    # We want the second one. Find it by looking for the date string without "T"
                    dd = np.where([headarr[0].cards[i][0] == 'DATE' and 'T' not in headarr[0].cards[i][1]
                                   for i in range(len(headarr[0].cards))])[0]
                    if dd.size > 0:
                        date = headarr[0].cards[dd[0]][1]
                        return time.Time('{}T{}'.format(date, ut)).mjd
                    else:
                        # this is most likely not the obs date+time, but the date+time the file
                        # was created, which should be very close to the obs time
                        return time.Time(headarr[0]['DATE']).mjd
        elif meta_key == 'dateobs':
            if headarr[0].get('DATE-OBS') is not None:
                return headarr[0]['DATE-OBS']
            elif headarr[0].get('DATE') is not None:
                return headarr[0]['DATE'].split('T')[0]
        elif meta_key == 'lampstat01':
            # lamp status header keywords
            lamp_keys = ['MERCURY', 'NEON', 'ARGON', 'CADMIUM', 'ZINC', 'HALOGEN',
                         'KRYPTON', 'XENON', 'FEARGON', 'DEUTERI']
            # pypeit lamp names
            lamp_names = np.array(['HgI', 'NeI', 'ArI', 'CdI', 'ZnI', 'Halogen', 'KrI', 'XeI', 'FeAr', '2H'])

            # lamps header keywords changed over time. We know when the change happened ("2014-02-15"),
            # but will try to not use the date and instead look for the latest keyword.
            # old keyword looks like LAMPS = '0,0,0,0,0,1', which refers to 'MERCURY,NEON,ARGON,CADMIUM,ZINC,HALOGEN'
            # from https://www2.keck.hawaii.edu/inst/lris/instrument_key_list.html
            old_lamp_status = np.array(headarr[0].get('LAMPS').split(','), dtype=int).astype(bool) \
                if headarr[0].get('LAMPS') is not None else None
            new_lamp_status = np.array([headarr[0].get(k) == 'on' for k in lamp_keys])
            where_on = np.where(new_lamp_status)[0] if old_lamp_status is None else np.where(old_lamp_status)[0]
            if where_on.size > 0:
                return ' '.join(lamp_names[where_on])

            # dome flat header keywords changed over time, but it's not clear-cut the date of the change.
            # We check if the latest keyword is present, and if not, we assume it's the old one.
            elif headarr[0].get('FLAMP1') is not None or headarr[0].get('FLAMP2') is not None:
                if headarr[0].get('FLAMP1') == 'on' or headarr[0].get('FLAMP2') == 'on':
                    return 'on'
                else:
                    return 'off'
            elif headarr[0].get('FLIMAGIN') is not None or headarr[0].get('FLSPECTR') is not None:
                if headarr[0].get('FLIMAGIN') == 'on' or headarr[0].get('FLSPECTR') == 'on':
                    return 'on'
                else:
                    return 'off'
            else:
                return 'off'
        else:
            msgs.error("Not ready for this compound meta")

    def configuration_keys(self):
        """
        Return the metadata keys that define a unique instrument
        configuration.

        This list is used by :class:`~pypeit.metadata.PypeItMetaData` to
        identify the unique configurations among the list of frames read
        for a given reduction.

        Returns:
            :obj:`list`: List of keywords of data pulled from file headers
            and used to constuct the :class:`~pypeit.metadata.PypeItMetaData`
            object.
        """
        return super().configuration_keys() + ['amp', 'binning']

    def config_independent_frames(self):
        """
        Define frame types that are independent of the fully defined
        instrument configuration.

        Bias and dark frames are considered independent of a configuration,
        but the DATE-OBS keyword is used to assign each to the most-relevant
        configuration frame group. See
        :func:`~pypeit.metadata.PypeItMetaData.set_configurations`.

        Returns:
            :obj:`dict`: Dictionary where the keys are the frame types that
            are configuration independent and the values are the metadata
            keywords that can be used to assign the frames to a configuration
            group.
        """
        return {'bias': ['amp', 'binning', 'dateobs'], 'dark': ['amp', 'binning', 'dateobs']}

    def pypeit_file_keys(self):
        """
        Define the list of keys to be output into a standard PypeIt file.

        Returns:
            :obj:`list`: The list of keywords in the relevant
            :class:`~pypeit.metadata.PypeItMetaData` instance to print to the
            :ref:`pypeit_file`.
        """
        return super().pypeit_file_keys() + ['hatch', 'lampstat01', 'dateobs', 'utc', 'frameno']

    def check_frame_type(self, ftype, fitstbl, exprng=None):
        """
        Check for frames of the provided type.

        Args:
            ftype (:obj:`str`):
                Type of frame to check. Must be a valid frame type; see
                frame-type :ref:`frame_type_defs`.
            fitstbl (`astropy.table.Table`_):
                The table with the metadata for one or more frames to check.
            exprng (:obj:`list`, optional):
                Range in the allowed exposure time for a frame of type
                ``ftype``. See
                :func:`pypeit.core.framematch.check_frame_exptime`.

        Returns:
            `numpy.ndarray`_: Boolean array with the flags selecting the
            exposures in ``fitstbl`` that are ``ftype`` type frames.
        """
        good_exp = framematch.check_frame_exptime(fitstbl['exptime'], exprng)
        if ftype == 'science':
            return good_exp & self.lamps(fitstbl, 'off') & (fitstbl['hatch'] == 'open')
        if ftype == 'standard':
            return good_exp & self.lamps(fitstbl, 'off') & (fitstbl['hatch'] == 'open')
        if ftype == 'bias':
            return good_exp & self.lamps(fitstbl, 'off') & (fitstbl['hatch'] == 'closed')
        if ftype in ['pixelflat', 'trace', 'illumflat']:
            # Allow for dome or internal
            good_dome = self.lamps(fitstbl, 'dome') & (fitstbl['hatch'] == 'open')
            good_internal = self.lamps(fitstbl, 'internal') & (fitstbl['hatch'] == 'closed')
            # Flats and trace frames are typed together
            return good_exp & (good_dome + good_internal)
        if ftype in ['pinhole', 'dark']:
            # Don't type pinhole or dark frames
            return np.zeros(len(fitstbl), dtype=bool)
        if ftype in ['arc', 'tilt']:
            return good_exp & self.lamps(fitstbl, 'arcs') & (fitstbl['hatch'] == 'closed')

        msgs.warn('Cannot determine if frames are of type {0}.'.format(ftype))
        return np.zeros(len(fitstbl), dtype=bool)
  
    def lamps(self, fitstbl, status):
        """
        Check the lamp status.

        Args:
            fitstbl (`astropy.table.Table`_):
                The table with the fits header meta data.
            status (:obj:`str`):
                The status to check. Can be ``'off'``, ``'arcs'``, or
                ``'dome'``.

        Returns:
            `numpy.ndarray`_: A boolean array selecting fits files that meet
            the selected lamp status.

        Raises:
            ValueError:
                Raised if the status is not one of the valid options.
        """
        if status == 'off':
            # Check if all are off
            return fitstbl['lampstat01'] == 'off'
        elif status == 'arcs':
            # Check if any arc lamps are on
            return np.array([lamp not in ['Halogen', '2H', 'on', 'off'] for lamp in fitstbl['lampstat01']])
        elif status == 'dome':
            # Check if any dome lamps are on
            return fitstbl['lampstat01'] == 'on'

        elif status == 'internal':
            return np.array([lamp in ['Halogen', '2H'] for lamp in fitstbl['lampstat01']])
        else:
            msgs.error(f"Bad status option! {status}")

        raise ValueError('No implementation for status = {0}'.format(status))

    def get_lamps(self, fitstbl):
        """
        Extract the list of arc lamps used from header

        Args:
            fitstbl (`astropy.table.Table`_):
                The table with the metadata for one or more arc frames.

        Returns:
            lamps (:obj:`list`) : List used arc lamps

        """
        lamps = [f'{lamp}' for lamp in np.unique(np.concatenate([lname.split() for lname in fitstbl['lampstat01']]))]
        # sometimes the flat lamps keyword are set ON for arc frames, remove them to avoid crashes in wavecalib
        flat_lamps = ['Halogen', '2H']
        for fl in flat_lamps:
            if fl in lamps:
                lamps.remove(fl)
        return lamps

    def get_rawimage(self, raw_file, det):
        """
        Read raw images and generate a few other bits and pieces
        that are key for image processing.

        Based on readmhdufits.pro

        Parameters
        ----------
        raw_file : :obj:`str`
            File to read
        det : :obj:`int`
            1-indexed detector to read

        Returns
        -------
        detector_par : :class:`pypeit.images.detector_container.DetectorContainer`
            Detector metadata parameters.
        raw_img : `numpy.ndarray`_
            Raw image for this detector.
        hdu : `astropy.io.fits.HDUList`_
            Opened fits file
        exptime : :obj:`float`
            Exposure time read from the file header
        rawdatasec_img : `numpy.ndarray`_
            Data (Science) section of the detector as provided by setting the
            (1-indexed) number of the amplifier used to read each detector
            pixel. Pixels unassociated with any amplifier are set to 0.
        oscansec_img : `numpy.ndarray`_
            Overscan section of the detector as provided by setting the
            (1-indexed) number of the amplifier used to read each detector
            pixel. Pixels unassociated with any amplifier are set to 0.
        """
        # Check for file; allow for extra .gz, etc. suffix
        fil = glob.glob(raw_file + '*')
        if len(fil) != 1:
            msgs.error("Found {:d} files matching {:s}".format(len(fil)))

        # Read
        msgs.info("Reading LRIS file: {:s}".format(fil[0]))
        hdu = io.fits_open(fil[0])
        head0 = hdu[0].header

        # Get post, pre-pix values
        precol = head0['PRECOL']
        postpix = head0['POSTPIX']
        preline = head0['PRELINE']
        postline = head0['POSTLINE']

        # get the x and y binning factors...
        binning = head0['BINNING']
        xbin, ybin = [int(ibin) for ibin in binning.split(',')]

        # First read over the header info to determine the size of the output array...
        extensions = []
        for kk, ihdu in enumerate(hdu):
            if 'VidInp' in ihdu.name:
                extensions.append(kk)
        n_ext = len(extensions)
        xcol = []
        xmax = 0
        ymax = 0
        xmin = 10000
        ymin = 10000

        for i in extensions:
            theader = hdu[i].header
            detsec = theader['DETSEC']
            if detsec != '0':
                # parse the DETSEC keyword to determine the size of the array.
                x1, x2, y1, y2 = np.array(parse.load_sections(detsec, fmt_iraf=False)).flatten()

                # find the range of detector space occupied by the data
                # [xmin:xmax,ymin:ymax]
                xt = max(x2, x1)
                xmax = max(xt, xmax)
                yt = max(y2, y1)
                ymax = max(yt, ymax)

                # find the min size of the array
                xt = min(x1, x2)
                xmin = min(xmin, xt)
                yt = min(y1, y2)
                ymin = min(ymin, yt)
                # Save
                xcol.append(xt)

        # determine the output array size...
        nx = xmax - xmin + 1
        ny = ymax - ymin + 1

        # change size for binning...
        nx = nx // xbin
        ny = ny // ybin

        # Update PRECOL and POSTPIX
        precol = precol // xbin
        postpix = postpix // xbin

        # Deal with detectors
        if det in [1, 2]:
            nx = nx // 2
            n_ext = n_ext // 2
            det_idx = np.arange(n_ext, dtype=int) + (det - 1) * n_ext
        elif det is None:
            det_idx = np.arange(n_ext).astype(int)
        else:
            raise ValueError('Bad value for det')

        # change size for pre/postscan...
        nx += n_ext * (precol + postpix)
        ny += preline + postline

        # allocate output arrays...
        array = np.zeros((nx, ny))
        order = np.argsort(np.array(xcol))
        rawdatasec_img = np.zeros_like(array, dtype=int)
        oscansec_img = np.zeros_like(array, dtype=int)

        # insert extensions into calibration image...
        for amp, i in enumerate(order[det_idx]):

            # grab complete extension...
            data, predata, postdata, x1, y1 = lris_read_amp(hdu, i + 1)

            # insert predata...
            buf = predata.shape
            nxpre = buf[0]
            xs = amp * precol
            xe = xs + nxpre
            # predata (ignored)
            array[xs:xe, :] = predata

            # insert data...
            buf = data.shape
            nxdata = buf[0]
            xs = n_ext * precol + amp * nxdata  # (x1-xmin)/xbin
            xe = xs + nxdata
            array[xs:xe, :] = data
            rawdatasec_img[xs:xe, preline:ny-postline] = amp+1

            # ; insert postdata...
            buf = postdata.shape
            nxpost = buf[0]
            xs = nx - n_ext * postpix + amp * postpix
            xe = xs + nxpost
            array[xs:xe, :] = postdata
            oscansec_img[xs:xe, preline:ny-postline] = amp+1

        # Need the exposure time
        exptime = hdu[self.meta['exptime']['ext']].header[self.meta['exptime']['card']]
        # Return
        return self.get_detector_par(det if det is not None else 1, hdu=hdu), \
                array.T, hdu, exptime, rawdatasec_img.T, oscansec_img.T

    def subheader_for_spec(self, row_fitstbl, raw_header, extra_header_cards=None,
                           allow_missing=False):
        """
        Generate a dict that will be added to the Header of spectra files
        generated by PypeIt (e.g. :class:`~pypeit.specobjs.SpecObjs`).

        Args:
            row_fitstbl (dict-like):
                Typically an `astropy.table.Row`_ or
                `astropy.io.fits.Header`_ with keys defined by
                :func:`~pypeit.core.meta.define_core_meta`.
            raw_header (`astropy.io.fits.Header`_):
                Header that defines the instrument and detector, meaning that
                the header must contain the ``INSTRUME``, ``DETECTOR``,
                ``GRANAME``, ``GRISNAME``, and ``SLITNAME`` header cards. If
                provided, this must also contain the header cards provided by
                ``extra_header_cards``.
            extra_header_cards (:obj:`list`, optional):
                Additional header cards from ``raw_header`` to include in the
                output dictionary. Can be an empty list or None.
            allow_missing (:obj:`bool`, optional):
                Ignore any keywords returned by
                :func:`~pypeit.core.meta.define_core_meta` are not present in
                ``row_fitstbl``. Otherwise, raise ``PypeItError``.

        Returns:
            :obj:`dict`: Dictionary with data to include an output fits
            header file or table downstream.
        """
        _extra_header_cards = ['GRANAME', 'GRISNAME', 'SLITNAME']
        if extra_header_cards is not None:
            _extra_header_cards += extra_header_cards
        return super().subheader_for_spec(row_fitstbl, raw_header,
                                          extra_header_cards=_extra_header_cards,
                                          allow_missing=allow_missing)

    def get_slitmask(self, filename:str):
        """
        Parse the slitmask data from a LRIS file into :attr:`slitmask`, a
        :class:`~pypeit.spectrographs.slitmask.SlitMask` object.

        Args:
            filename (:obj:`str`):
                Name of the file to read.

        Returns:
            :class:`~pypeit.spectrographs.slitmask.SlitMask`: The slitmask
            data read from the file. The returned object is the same as
            :attr:`slitmask`.
        """
        self.slitmask = slitmask.load_keck_deimoslris(filename, self.name)
        return self.slitmask

    def get_maskdef_slitedges(self, ccdnum=None, filename=None, debug=None,
                              trc_path=None, binning=None):
        """
        Provides the slit edges positions predicted by the slitmask design using
        the mask coordinates already converted from mm to pixels by the method
        `mask_to_pixel_coordinates`.

        If not already instantiated, the :attr:`slitmask`, :attr:`amap`,
        and :attr:`bmap` attributes are instantiated.  If so, a file must be provided.

        Args:
            ccdnum (:obj:`int`):
                Detector number
            filename (:obj:`str`):
                The filename to use to (re)instantiate the :attr:`slitmask` and :attr:`grating`.
                Default is None, i.e., to use previously instantiated attributes.
            debug (:obj:`bool`, optional):
                Run in debug mode.

        Returns:
            :obj:`tuple`: Three `numpy.ndarray`_ and a :class:`~pypeit.spectrographs.slitmask.SlitMask`.
            Two arrays are the predictions of the slit edges from the slitmask design and
            one contains the indices to order the slits from left to right in the PypeIt orientation

        """
        # Re-initiate slitmask
        if filename is not None:
            self.get_slitmask(filename)
        else:
            msgs.error('The name of a science file should be provided for the mask info')

        if self.slitmask is None:
            msgs.error('Unable to read slitmask design info. Provide a file.')

        platescale = self.get_detector_par(det=1)['platescale']


        hdu = fits.open(filename)
        binning = self.get_meta_value(self.get_headarr(hdu), 'binning')
        _, bin_spat = parse.parse_binning(binning)

        # Slit center
        slit_coords = SkyCoord(ra=self.slitmask.onsky[:,0], 
                               dec=self.slitmask.onsky[:,1], unit='deg')
        mask_coord = SkyCoord(ra=self.slitmask.mask_radec[0],
                              dec=self.slitmask.mask_radec[1], unit='deg')

        # build an array of values containing the bottom (right) edge of the slits
        # starting edge
        left_edges = []
        #for islit in x_order:
        for islit in range(self.slitmask.nslits):
            sep = mask_coord.separation(slit_coords[islit])
            PA = mask_coord.position_angle(slit_coords[islit])
            #
            alpha = sep.to('arcsec') * np.cos(PA-self.slitmask.posx_pa*units.deg)
            #delta = sep.to('arcsec') * np.sin(PA-self.slitmask.posx_pa*units.deg)
            dx_pix = (alpha.value-self.slitmask.onsky[islit,2]/2.) / (platescale*bin_spat)
            # target is the slit number
            left_edges.append(np.round(dx_pix))
        left_edges = np.array(left_edges, dtype=int)

        # Build up the right edges
        right_edges = left_edges + np.round(
            self.slitmask.onsky[:,2]/(platescale*bin_spat)).astype(int)

        # Center of slit
        centers = (left_edges + right_edges)/2.

        # Trim down by detector
        # TODO -- Deal with Mark4
        if self.name == 'keck_lris_red_mark4':
            max_spat = 4112//bin_spat
        else:
            max_spat = 2048//bin_spat
        if ccdnum == 1:
            if self.name == 'keck_lris_red':
                good = centers < 0.
                xstart = max_spat + 160//bin_spat  # The 160 is for the chip gap
            elif self.name == 'keck_lris_blue':
                good = centers < 0.
                xstart = max_spat + 30//bin_spat
            elif self.name == 'keck_lris_red_mark4':
                xstart = 2073//bin_spat
                good = centers < max_spat # No chip gap
            else:
                msgs.error(f'Not ready to use slitmasks for {self.name}.  Develop it!')
        else:
            if self.name in ['keck_lris_red', 'keck_lris_blue']:
                good = centers >= 0.
                xstart = -48//bin_spat
            else:             
                msgs.error(f'Not ready to use slitmasks for {self.name}.  Develop it!')
        left_edges += xstart
        right_edges += xstart
        left_edges[~good] = -1

        # Toss any left edges off the right-side of the detector
        keep = left_edges < max_spat
        left_edges[~keep] = -1

        right_edges[left_edges == -1] = -1
        # Deal with right edge off the detector
        for islit in range(self.slitmask.nslits):
            if left_edges[islit] != -1 and right_edges[islit] > max_spat:
                right_edges[islit] = max_spat
        # Now the left
        for islit in range(self.slitmask.nslits):
            if right_edges[islit] != -1 and left_edges[islit] < 0:
                left_edges[islit] = 0

        # Order from left to right
        # Highest x is leftmost on DET=1
        x_order = np.argsort(self.slitmask.corners[:,1,0])
        sortindx = x_order[::-1]

        # Return
        return left_edges.astype(float), right_edges.astype(float), sortindx, self.slitmask



class KeckLRISBSpectrograph(KeckLRISSpectrograph):
    """
    Child to handle Keck/LRISb specific code
    """

    name = 'keck_lris_blue'
    camera = 'LRISb'
    header_name = 'LRISBLUE'
    supported = True
    comment = 'Blue camera; Current FITS file format; used from May 2009, see :doc:`lris`'
    
    def get_detector_par(self, det, hdu=None):
        """
        Return metadata for the selected detector.

        Args:
            det (:obj:`int`):
                1-indexed detector number.
            hdu (`astropy.io.fits.HDUList`_, optional):
                The open fits file with the raw image of interest.  If not
                provided, frame-dependent parameters are set to a default.

        Returns:
            :class:`~pypeit.images.detector_container.DetectorContainer`:
            Object with the detector metadata.
        """
        # Binning
        # TODO: Could this be detector dependent?
        binning = '1,1' if hdu is None else self.get_meta_value(self.get_headarr(hdu), 'binning')

        # Detector 1
        detector_dict1 = dict(
            binning         = binning,
            det             = 1,
            dataext         = 1,
            specaxis        = 0,
            specflip        = False,
            spatflip        = False,
            platescale      = 0.135,
            darkcurr        = 0.0,  # e-/pixel/hour
            saturation      = 65535.,
            nonlinear       = 0.86,
            mincounts       = -1e10,
            numamplifiers   = 2,
            gain            = np.atleast_1d([1.55, 1.56]),
            ronoise         = np.atleast_1d([3.9, 4.2]),
            )
        # Detector 2
        detector_dict2 = detector_dict1.copy()
        detector_dict2.update(dict(
            det=2,
            dataext=2,
            gain=np.atleast_1d([1.63, 1.70]),
            ronoise=np.atleast_1d([3.6, 3.6])
        ))

        # Instantiate
        detector_dicts = [detector_dict1, detector_dict2]
        detector = detector_container.DetectorContainer(**detector_dicts[det-1])

        if hdu is None:
            return detector

        # TODO: I don't know how to handle the hack below for the auto-generated
        # detector table...

        # Deal with number of amps
        namps = hdu[0].header['NUMAMPS']
        # The website does not give values for single amp per detector so we take the mean
        #   of the values provided
        if namps == 2 or (namps==4 and len(hdu)==3):  # Longslit readout mode is the latter.  This is a hack..
            detector.numamplifiers = 1
            detector.gain = np.atleast_1d(np.mean(detector.gain))
            detector.ronoise = np.atleast_1d(np.mean(detector.ronoise))
        elif namps == 4:
            pass
        else:
            msgs.error("Did not see this namps coming..")

        # Return
        return detector

    def check_spectrograph(self, filename):
        """
        Check that the selected spectrograph is the correct one for the input data.

        Args:
            filename (:obj:`str`): File to use when determining if the input spectrograph is the correct one.

        """

        super().check_spectrograph(filename)

        # check that we are using the right spectrograph (keck_lris_blue or keck_lris_blue_orig)
        _dateobs = time.Time(self.get_meta_value(filename, 'dateobs'), format='iso')
        # last day of keck_lris_blue_orig
        date_orig = time.Time('2009-04-30', format='iso')
        if _dateobs <= date_orig and self.name in ['keck_lris_blue']:
            msgs.error('This is not the correct spectrograph. Use keck_lris_blue_orig instead.')
        elif _dateobs > date_orig and self.name in ['keck_lris_blue_orig']:
            msgs.error('This is not the correct spectrograph. Use keck_lris_blue instead.')

    @classmethod
    def default_pypeit_par(cls):
        """
        Return the default parameters to use for this instrument.
        
        Returns:
            :class:`~pypeit.par.pypeitpar.PypeItPar`: Parameters required by
            all of PypeIt methods.
        """
        par = super().default_pypeit_par()

        par['calibrations']['slitedges']['det_min_spec_length'] = 0.1
        par['calibrations']['slitedges']['fit_min_spec_length'] = 0.2

<<<<<<< HEAD
        # 1D wavelength solution -- Additional parameters are grism dependent
        par['calibrations']['wavelengths']['rms_threshold'] = 0.20  # Might be grism dependent..
        par['calibrations']['wavelengths']['sigdetect'] = 10.0

        #par['calibrations']['wavelengths']['nonlinear_counts'] = self.detector[0]['nonlinear'] * self.detector[0]['saturation']
        par['calibrations']['wavelengths']['n_first'] = 3
        par['calibrations']['wavelengths']['method'] = 'full_template'
=======
        # 1D wavelength solution
        par['calibrations']['wavelengths']['rms_thresh_frac_fwhm'] = 0.06
>>>>>>> 7dc53070

        # Allow for longer exposure times on blue side (especially if using the Dome lamps)
        par['calibrations']['pixelflatframe']['exprng'] = [None, 300]
        par['calibrations']['traceframe']['exprng'] = [None, 300]
        par['calibrations']['illumflatframe']['exprng'] = [None, 300]

        return par

    def config_specific_par(self, scifile, inp_par=None):
        """
        Modify the PypeIt parameters to hard-wired values used for
        specific instrument configurations.

        Args:
            scifile (:obj:`str`):
                File to use when determining the configuration and how
                to adjust the input parameters.
            inp_par (:class:`~pypeit.par.parset.ParSet`, optional):
                Parameter set used for the full run of PypeIt.  If None,
                use :func:`default_pypeit_par`.

        Returns:
            :class:`~pypeit.par.parset.ParSet`: The PypeIt parameter set
            adjusted for configuration specific parameter values.
        """
        # Start with instrument wide
        par = super().config_specific_par(scifile, inp_par=inp_par)

        # Wavelength calibrations
        if self.get_meta_value(scifile, 'dispname') == '300/5000':
            par['calibrations']['wavelengths']['method'] = 'full_template'
            par['calibrations']['wavelengths']['reid_arxiv'] = 'keck_lris_blue_B300_5000_d680_ArCdHgKrNeXeZnFeAr.fits'
            par['calibrations']['wavelengths']['n_final'] = 2
            par['flexure']['spectrum'] = 'sky_LRISb_400.fits'
        elif self.get_meta_value(scifile, 'dispname') == '400/3400':
            par['calibrations']['wavelengths']['method'] = 'full_template'
            par['calibrations']['wavelengths']['reid_arxiv'] = 'keck_lris_blue_B400_3400_d560_ArCdHgNeZnFeAr.fits'
            par['calibrations']['wavelengths']['n_final'] = 2
            par['flexure']['spectrum'] = 'sky_LRISb_400.fits'
        elif self.get_meta_value(scifile, 'dispname') == '600/4000':
            par['calibrations']['wavelengths']['method'] = 'full_template'
            par['calibrations']['wavelengths']['reid_arxiv'] = 'keck_lris_blue_B600_4000_d560_ArCdHgKrNeXeZn.fits'
            par['calibrations']['wavelengths']['sigdetect'] = 20.
            par['calibrations']['wavelengths']['n_final'] = 6
            par['flexure']['spectrum'] = 'sky_LRISb_600.fits'
        elif self.get_meta_value(scifile, 'dispname') == '1200/3400':
            par['calibrations']['wavelengths']['method'] = 'full_template'
            par['calibrations']['wavelengths']['reid_arxiv'] = 'keck_lris_blue_B1200_3400_d560_ArCdHgNeZn.fits'
            par['flexure']['spectrum'] = 'sky_LRISb_600.fits'

        # Slit tracing
        # Reduce the slit parameters because the flux does not span the full detector
        #   It is primarily on the upper half of the detector (usually)
        if self.get_meta_value(scifile, 'dispname') == '300/5000':
            par['calibrations']['slitedges']['smash_range'] = [0.5, 1.]

        # Return
        return par

    def init_meta(self):
        """
        Define how metadata are derived from the spectrograph files.

        That is, this associates the PypeIt-specific metadata keywords
        with the instrument-specific header cards using :attr:`meta`.
        """
        super().init_meta()
        # Add the name of the dispersing element
        self.meta['dispname'] = dict(ext=0, card='GRISNAME')

    def raw_header_cards(self):
        """
        Return additional raw header cards to be propagated in
        downstream output files for configuration identification.

        The list of raw data FITS keywords should be those used to populate
        the :meth:`~pypeit.spectrographs.spectrograph.Spectrograph.configuration_keys`
        or are used in :meth:`~pypeit.spectrographs.spectrograph.Spectrograph.config_specific_par`
        for a particular spectrograph, if different from the name of the
        PypeIt metadata keyword.

        This list is used by :meth:`~pypeit.spectrographs.spectrograph.Spectrograph.subheader_for_spec`
        to include additional FITS keywords in downstream output files.

        Returns:
            :obj:`list`: List of keywords from the raw data files that should
            be propagated in output files.
        """
        return ['GRISNAME', 'DICHNAME', 'SLITNAME']

    def bpm(self, filename, det, shape=None, msbias=None):
        """
        Generate a default bad-pixel mask.

        Even though they are both optional, either the precise shape for
        the image (``shape``) or an example file that can be read to get
        the shape (``filename`` using :func:`get_image_shape`) *must* be
        provided.

        Args:
            filename (:obj:`str` or None):
                An example file to use to get the image shape.
            det (:obj:`int`):
                1-indexed detector number to use when getting the image
                shape from the example file.
            shape (tuple, optional):
                Processed image shape
                Required if filename is None
                Ignored if filename is not None
            msbias (`numpy.ndarray`_, optional):
                Processed bias frame used to identify bad pixels

        Returns:
            `numpy.ndarray`_: An integer array with a masked value set
            to 1 and an unmasked value set to 0.  All values are set to
            0.
        """
        # Call the base-class method to generate the empty bpm
        bpm_img = super().bpm(filename, det, shape=shape, msbias=msbias)

        # Only defined for det=1
        if det == 1:
            msgs.info("Using hard-coded BPM for det=1 on LRISb")
            bpm_img[:,:3] = 1

        return bpm_img


class KeckLRISBOrigSpectrograph(KeckLRISBSpectrograph):
    """
    Child to handle the LRISb detector packed prior to 01 JUL 2009
    """
    ndet = 2
    name = 'keck_lris_blue_orig'
    camera = 'LRISb'
    supported = True    # TODO: Is this true?
    comment = 'Blue camera; Original FITS file format; used until April 2009; see :doc:`lris`'

    def get_detector_par(self, det, hdu=None):
        """
        Return metadata for the selected detector.

        Args:
            det (:obj:`int`):
                1-indexed detector number.
            hdu (`astropy.io.fits.HDUList`_, optional):
                The open fits file with the raw image of interest.  If not
                provided, frame-dependent parameters are set to a default.

        Returns:
            :class:`~pypeit.images.detector_container.DetectorContainer`:
            Object with the detector metadata.
        """
        detpar = super().get_detector_par(det, hdu=hdu)
        detpar['specflip'] = True
        return detpar

    def get_rawimage(self, raw_file, det):
        """
        Read raw images and generate a few other bits and pieces
        that are key for image processing.

        Over-ride standard get_rawimage() for LRISb to deal
        with the original approach

        Parameters
        ----------
        raw_file : :obj:`str`
            File to read
        det : :obj:`int`
            1-indexed detector to read

        Returns
        -------
        detector_par : :class:`pypeit.images.detector_container.DetectorContainer`
            Detector metadata parameters.
        raw_img : `numpy.ndarray`_
            Raw image for this detector.
        hdu : `astropy.io.fits.HDUList`_
            Opened fits file
        exptime : :obj:`float`
            Exposure time read from the file header
        rawdatasec_img : `numpy.ndarray`_
            Data (Science) section of the detector as provided by setting the
            (1-indexed) number of the amplifier used to read each detector
            pixel. Pixels unassociated with any amplifier are set to 0.
        oscansec_img : `numpy.ndarray`_
            Overscan section of the detector as provided by setting the
            (1-indexed) number of the amplifier used to read each detector
            pixel. Pixels unassociated with any amplifier are set to 0.
        """
        # Image info
        image, hdul, elaptime, rawdatasec_img, oscansec_img = get_orig_rawimage(raw_file)
        # Cut down
        if np.max(rawdatasec_img) != 4:
            msgs.error("Deal with not 2 AMP mode!!")
        if det == 1:
            bad_amp = rawdatasec_img > 2
            rawdatasec_img[bad_amp] = 0
            bad_amp = oscansec_img > 2
            oscansec_img[bad_amp] = 0
        elif det == 2:
            # Kludge this to be 1 and 2's
            for timage in [rawdatasec_img, oscansec_img]:
                # Zero out
                bad_amp = timage <= 2
                timage[bad_amp] = 0
                # Offset
                good_amp = timage > 2
                timage[good_amp] -= 2
        else:
            msgs.error("Should not be here in keck_lris!")

        # Detector
        detector_par = self.get_detector_par(det-1, hdu=hdul)

#        # Flip the spectral axis
#        detector_par['specflip'] = True

        # Return
        return detector_par, image, hdul, elaptime, rawdatasec_img, oscansec_img


    def bpm(self, filename, det, shape=None, msbias=None):
        """
        Generate a default bad-pixel mask.

        Even though they are both optional, either the precise shape for
        the image (``shape``) or an example file that can be read to get
        the shape (``filename`` using :func:`get_image_shape`) *must* be
        provided.

        Args:
            filename (:obj:`str` or None):
                An example file to use to get the image shape.
            det (:obj:`int`):
                1-indexed detector number to use when getting the image
                shape from the example file.
            shape (tuple, optional):
                Processed image shape
                Required if filename is None
                Ignored if filename is not None
            msbias (`numpy.ndarray`_, optional):
                Processed bias frame used to identify bad pixels. **This is
                always ignored.**

        Returns:
            `numpy.ndarray`_: An integer array with a masked value set
            to 1 and an unmasked value set to 0.  All values are set to
            0.
        """
        # Call the base-class method to generate the empty bpm
        return super().bpm(filename, det, shape=shape, msbias=None)


class KeckLRISRSpectrograph(KeckLRISSpectrograph):
    """
    Child to handle Keck/LRISr specific code
    """
    name = 'keck_lris_red'
    camera = 'LRISr'
    header_name = 'LRIS'
    supported = True
    ql_supported = True
    comment = 'Red camera; Current FITS file format; ' \
              'LBNL detector, 2kx4k; used from May 2009, see :doc:`lris`'
    
    def get_detector_par(self, det, hdu=None):
        """
        Return metadata for the selected detector.

        Args:
            det (:obj:`int`):
                1-indexed detector number.
            hdu (`astropy.io.fits.HDUList`_, optional):
                The open fits file with the raw image of interest.  If not
                provided, frame-dependent parameters are set to a default.

        Returns:
            :class:`~pypeit.images.detector_container.DetectorContainer`:
            Object with the detector metadata.
        """
        # Binning
        # TODO: Could this be detector dependent??
        binning = '1,1' if hdu is None else self.get_meta_value(self.get_headarr(hdu), 'binning')

        # Detector 1
        detector_dict1 = dict(
            binning=binning,
            det=1,
            dataext=1,
            specaxis=0,
            specflip=False,
            spatflip=False,
            platescale=0.135,  # confirmed from keck website at: https://www2.keck.hawaii.edu/inst/lris/lris-red-upgrade-notes.html#dewar3
            darkcurr=0.0,  # e-/pixel/hour
            saturation=65535.,
            nonlinear=0.76,
            mincounts=-1e10,
            numamplifiers=2,
            gain=np.atleast_1d([1.255, 1.18]),
            ronoise=np.atleast_1d([4.64, 4.76]),
        )
        # Detector 2
        detector_dict2 = detector_dict1.copy()
        detector_dict2.update(dict(
            det=2,
            dataext=2,
            gain=np.atleast_1d([1.191, 1.162]),
            ronoise=np.atleast_1d([4.54, 4.62])
        ))

        if hdu is not None:
            # Allow for post COVID detector issues
            t2020_1 = time.Time("2020-06-30", format='isot')  # First run
            t2020_2 = time.Time("2020-07-29", format='isot')  # Second run
            # Check for the new detector (Mark4) upgrade
            t2021_upgrade = time.Time("2021-04-15", format='isot') 
            date = time.Time(self.get_meta_value(self.get_headarr(hdu), 'mjd'), 
                             format='mjd')

            if date < t2020_1:
                pass
            elif date < t2020_2: # This is for the June 30 2020 run
                msgs.warn("We are using LRISr gain/RN values based on WMKO estimates.")
                detector_dict1['gain'] = np.atleast_1d([37.6])
                detector_dict2['gain'] = np.atleast_1d([1.26])
                detector_dict1['ronoise'] = np.atleast_1d([99.])
                detector_dict2['ronoise'] = np.atleast_1d([5.2])
            elif date > t2021_upgrade: 
                # Note:  We are unlikely to trip this.  Other things probably failed first
                msgs.error("This is the new detector.  Use keck_lris_red_mark4")
            else: # This is the 2020 July 29 run
                msgs.warn("We are using LRISr gain/RN values based on WMKO estimates.")
                detector_dict1['gain'] = np.atleast_1d([1.45])
                detector_dict2['gain'] = np.atleast_1d([1.25])
                detector_dict1['ronoise'] = np.atleast_1d([4.47])
                detector_dict2['ronoise'] = np.atleast_1d([4.75])

        # Instantiate
        detector_dicts = [detector_dict1, detector_dict2]
        detector = detector_container.DetectorContainer(**detector_dicts[det-1])

        if hdu is None:
            return detector

        # Deal with number of amps
        namps = hdu[0].header['NUMAMPS']
        # The website does not give values for single amp per detector so we take the mean
        #   of the values provided
        if namps == 2 or (namps==4 and len(hdu)==3):  # Longslit readout mode is the latter.  This is a hack..
            detector.numamplifiers = 1
            # Long silt mode
            if hdu[0].header['AMPPSIZE'] == '[1:1024,1:4096]':
                idx = 0 if det==1 else 1  # Vid1 for det=1, Vid4 for det=2
                detector.gain = np.atleast_1d(detector.gain[idx])
                detector.ronoise = np.atleast_1d(detector.ronoise[idx])
            else:
                detector.gain = np.atleast_1d(np.mean(detector.gain))
                detector.ronoise = np.atleast_1d(np.mean(detector.ronoise))
        elif namps == 4:
            pass
        else:
            msgs.error("Did not see this namps coming..")

        # Return
        return detector

    def check_spectrograph(self, filename):
        """
        Check that the selected spectrograph is the correct one for the input data.

        Args:
            filename (:obj:`str`): File to use when determining if the input spectrograph is the correct one.

        """
        super().check_spectrograph(filename)

        # check that we are using the right spectrograph (keck_lris_red, keck_lris_red_orig, or keck_lris_red_mark4)
        _dateobs = time.Time(self.get_meta_value(filename, 'dateobs'), format='iso')
        # starting date for keck_lris_red_mark4
        date_mark4 = time.Time('2021-04-22', format='iso')
        # last day of keck_lris_red_orig
        date_orig = time.Time('2009-05-02', format='iso')
        if _dateobs <= date_orig and self.name in ['keck_lris_red_mark4', 'keck_lris_red']:
            msgs.error('This is not the correct spectrograph. Use keck_lris_red_orig instead.')
        elif _dateobs >= date_mark4 and self.name in ['keck_lris_red_orig', 'keck_lris_red']:
            msgs.error('This is not the correct spectrograph. Use keck_lris_red_mark4 instead.')
        elif date_orig < _dateobs < date_mark4 and self.name in ['keck_lris_red_orig', 'keck_lris_red_mark4']:
            msgs.error('This is not the correct spectrograph. Use keck_lris_red instead.')

    @classmethod
    def default_pypeit_par(cls):
        """
        Return the default parameters to use for this instrument.
        
        Returns:
            :class:`~pypeit.par.pypeitpar.PypeItPar`: Parameters required by
            all of PypeIt methods.
        """
        par = super().default_pypeit_par()

        par['calibrations']['slitedges']['edge_thresh'] = 20.

        # Tilts
        # These are the defaults
        par['calibrations']['tilts']['tracethresh'] = 25
        par['calibrations']['tilts']['spat_order'] = 4
        par['calibrations']['tilts']['spec_order'] = 7
        par['calibrations']['tilts']['maxdev2d'] = 1.0
        par['calibrations']['tilts']['maxdev_tracefit'] = 1.0
        par['calibrations']['tilts']['sigrej2d'] = 5.0

        #  Sky Subtraction
        par['reduce']['skysub']['bspline_spacing'] = 0.8

        # Defaults for anything other than 1,1 binning
        #  Rest config_specific_par below if binning is (1,1)
        par['scienceframe']['process']['sigclip'] = 5.
        par['scienceframe']['process']['objlim'] = 5.

        # Sensitivity function defaults
        par['sensfunc']['algorithm'] = 'IR'
        par['sensfunc']['polyorder'] = 9

        return par

    # NOTE: This function is used by the dev-suite
    def get_ql_calib_dir(self, file):
        """
        Returns calibration file directory for quicklook reductions.

        Args:
            file (str):
              Image file

        Returns:
            :obj:`str`: Quicklook calibrations directory

        """
        lris_grating = self.get_meta_value(file, 'dispname')
        lris_dichroic = self.get_meta_value(file, 'dichroic')
        setup_path = lris_grating.replace('/','_') + '_d' + lris_dichroic
        return os.path.join(self.name, setup_path)

    def config_specific_par(self, scifile, inp_par=None):
        """
        Modify the PypeIt parameters to hard-wired values used for
        specific instrument configurations.

        Args:
            scifile (:obj:`str`):
                File to use when determining the configuration and how
                to adjust the input parameters.
            inp_par (:class:`~pypeit.par.parset.ParSet`, optional):
                Parameter set used for the full run of PypeIt.  If None,
                use :func:`default_pypeit_par`.

        Returns:
            :class:`~pypeit.par.parset.ParSet`: The PypeIt parameter set
            adjusted for configuration specific parameter values.
        """
        # Start with instrument wide
        par = super().config_specific_par(scifile, inp_par=inp_par)

        # Lacosmic CR settings
        #   Grab the defaults for LRISr
        binning = self.get_meta_value(scifile, 'binning')
        # Unbinned LRISr needs very aggressive LACosmics parameters for 1x1 binning
        if binning == '1,1':
            sigclip = 3.0
            objlim = 0.5
            par['scienceframe']['process']['sigclip'] = sigclip
            par['scienceframe']['process']['objlim'] = objlim

        # Wavelength calibrations
        if self.get_meta_value(scifile, 'dispname') == '150/7500':
            par['calibrations']['wavelengths']['reid_arxiv'] = 'keck_lris_red_R150_7500_ArCdHgNeZn.fits'
            par['calibrations']['wavelengths']['method'] = 'full_template'
            par['calibrations']['wavelengths']['n_first'] = 2
            par['calibrations']['wavelengths']['n_final'] = 2
        elif self.get_meta_value(scifile, 'dispname') == '300/5000':
            par['calibrations']['wavelengths']['reid_arxiv'] = 'keck_lris_red_R300_5000_ArCdHgKrNeXeZn.fits'
            par['calibrations']['wavelengths']['method'] = 'full_template'
        elif self.get_meta_value(scifile, 'dispname') == '400/8500':
            par['calibrations']['wavelengths']['reid_arxiv'] = 'keck_lris_red_R400_8500_ArCdHgKrNeXeZn.fits'
            par['calibrations']['wavelengths']['method'] = 'full_template'
            # par['calibrations']['wavelengths']['sigdetect'] = 20.0
        elif self.get_meta_value(scifile, 'dispname') == '600/5000':
            par['calibrations']['wavelengths']['reid_arxiv'] = 'keck_lris_red_R600_5000_ArCdHgKrNeXeZn.fits'
            par['calibrations']['wavelengths']['method'] = 'full_template'
        elif self.get_meta_value(scifile, 'dispname') == '600/7500':
            par['calibrations']['wavelengths']['reid_arxiv'] = 'keck_lris_red_R600_7500_ArCdHgKrNeXeZn.fits'
            par['calibrations']['wavelengths']['method'] = 'full_template'
        elif self.get_meta_value(scifile, 'dispname') == '600/10000':
            par['calibrations']['wavelengths']['reid_arxiv'] = 'keck_lris_red_R600_10000_ArCdHgKrNeXeZn.fits'
            par['calibrations']['wavelengths']['method'] = 'full_template'
        elif self.get_meta_value(scifile, 'dispname') == '831/8200':
            par['calibrations']['wavelengths']['reid_arxiv'] = 'keck_lris_red_R831_8200_ArCdHgKrNeXeZn.fits'
            par['calibrations']['wavelengths']['method'] = 'full_template'
            par['calibrations']['wavelengths']['sigdetect'] = 30.0  # lots of ghost lines
        elif self.get_meta_value(scifile, 'dispname') == '900/5500':
            par['calibrations']['wavelengths']['reid_arxiv'] = 'keck_lris_red_R900_5500_ArCdHgNeZn.fits'
            par['calibrations']['wavelengths']['method'] = 'full_template'
            par['calibrations']['wavelengths']['sigdetect'] = 30.0  # lots of ghost lines
        elif self.get_meta_value(scifile, 'dispname') == '1200/7500':
            par['calibrations']['wavelengths']['reid_arxiv'] = 'keck_lris_red_R1200_7500_ArCdHgKrNeXeZn.fits'
            par['calibrations']['wavelengths']['method'] = 'full_template'
        elif self.get_meta_value(scifile, 'dispname') == '1200/9000':
            par['calibrations']['wavelengths']['reid_arxiv'] = 'keck_lris_red_R1200_9000.fits'
            par['calibrations']['wavelengths']['method'] = 'full_template'

        # Return
        return par

    def init_meta(self):
        """
        Define how metadata are derived from the spectrograph files.

        That is, this associates the PypeIt-specific metadata keywords
        with the instrument-specific header cards using :attr:`meta`.
        """
        super().init_meta()
        # Add the name of the dispersing element
        self.meta['dispname'] = dict(ext=0, card='GRANAME')

    def configuration_keys(self):
        """
        Return the metadata keys that define a unique instrument
        configuration.

        This list is used by :class:`~pypeit.metadata.PypeItMetaData` to
        identify the unique configurations among the list of frames read
        for a given reduction.

        Returns:
            :obj:`list`: List of keywords of data pulled from file headers
            and used to constuct the :class:`~pypeit.metadata.PypeItMetaData`
            object.
        """
        return super().configuration_keys() + ['dispangle', 'cenwave']

    def raw_header_cards(self):
        """
        Return additional raw header cards to be propagated in
        downstream output files for configuration identification.

        The list of raw data FITS keywords should be those used to populate
        the :meth:`~pypeit.spectrographs.spectrograph.Spectrograph.configuration_keys`
        or are used in :meth:`~pypeit.spectrographs.spectrograph.Spectrograph.config_specific_par`
        for a particular spectrograph, if different from the name of the
        PypeIt metadata keyword.

        This list is used by :meth:`~pypeit.spectrographs.spectrograph.Spectrograph.subheader_for_spec`
        to include additional FITS keywords in downstream output files.

        Returns:
            :obj:`list`: List of keywords from the raw data files that should
            be propagated in output files.
        """
        return ['GRANAME', 'DICHNAME', 'SLITNAME', 'GRANGLE', 'WAVELEN', 'TAPLINES', 'NUMAMPS']

    def bpm(self, filename, det, shape=None, msbias=None):
        """
        Generate a default bad-pixel mask.

        Even though they are both optional, either the precise shape for
        the image (``shape``) or an example file that can be read to get
        the shape (``filename`` using :func:`get_image_shape`) *must* be
        provided.

        Args:
            filename (:obj:`str` or None):
                An example file to use to get the image shape.
            det (:obj:`int`):
                1-indexed detector number to use when getting the image
                shape from the example file.
            shape (tuple, optional):
                Processed image shape
                Required if filename is None
                Ignored if filename is not None
            msbias (`numpy.ndarray`_, optional):
                Processed bias frame used to identify bad pixels.

        Returns:
            `numpy.ndarray`_: An integer array with a masked value set
            to 1 and an unmasked value set to 0.  All values are set to
            0.
        """
        # Call the base-class method to generate the empty bpm
        bpm_img = super().bpm(filename, det, shape=shape, msbias=msbias)

        # Only defined for det=2
        if det == 2:
            msgs.info("Using hard-coded BPM for det=2 on LRISr")

            # Get the binning
            hdu = io.fits_open(filename)
            binning = hdu[0].header['BINNING']
            hdu.close()

            # Apply the mask
            xbin = int(binning.split(',')[0])
            badc = 16//xbin
            bpm_img[:,:badc] = 1

            # Mask the end too (this is risky as an edge may appear)
            #  But there is often weird behavior at the ends of these detectors
            bpm_img[:,-10:] = 1

        return bpm_img

class KeckLRISRMark4Spectrograph(KeckLRISRSpectrograph):
    """
    Child to handle the new Mark4 detector
    """
    ndet = 1
    name = 'keck_lris_red_mark4'
    supported = True
    comment = 'Red camera; New Mark4 detector, in operation since May 2021; see :doc:`lris`'

    def init_meta(self):
        super().init_meta()
        # Over-ride a pair
        self.meta['mjd'] = dict(ext=0, card='MJD')
        self.meta['exptime'] = dict(ext=0, card='TELAPSE')
        self.meta['amp'] = dict(ext=0, card='TAPLINES')

    def get_detector_par(self, det, hdu=None):
        """
        Return metadata for the selected detector.

        Args:
            det (:obj:`int`):
                1-indexed detector number.
            hdu (`astropy.io.fits.HDUList`_, optional):
                The open fits file with the raw image of interest.  If not
                provided, frame-dependent parameters are set to a default.

        Returns:
            :class:`~pypeit.images.detector_container.DetectorContainer`:
            Object with the detector metadata.
        """
        # Binning
        binning = '1,1' if hdu is None else self.get_meta_value(self.get_headarr(hdu), 'binning')

        # Detector 1
        detector_dict1 = dict(
            binning=binning,
            det=1,
            dataext=0,
            specaxis=0,
            specflip=True,  
            spatflip=True,
            platescale=0.135,  # From the web page
            darkcurr=0.0,  # e-/pixel/hour
            saturation=65535.,
            nonlinear=0.76,
            mincounts=-1e10,
            numamplifiers=2,  # These are defaults but can modify below
            gain=np.atleast_1d([1.61, 1.67*0.959]), # Assumes AMPMODE=HSPLIT,VUP;  Corrected by JXP using 2x1 binned flats
            ronoise=np.atleast_1d([3.65, 3.52]),
        )

        if hdu is None:
            return detector_container.DetectorContainer(**detector_dict1)

        # Date of Mark4 installation
        t2021_upgrade = time.Time("2021-04-15", format='isot') 
        # TODO -- Update with the date we transitioned to the correct ones
        t_gdhead = time.Time("2029-01-01", format='isot')
        date = time.Time(hdu[0].header['MJD'], format='mjd')

        if date < t2021_upgrade:
            msgs.error("This is not the Mark4 detector.  Use a different keck_lris_red spectrograph")

        # Deal with the intermediate headers
        if date < t_gdhead:
            amp_mode = hdu[0].header['AMPMODE']
            msgs.info("AMPMODE = {:s}".format(amp_mode))
            # Load up translation dict
            ampmode_translate_file = (
                data.Paths.data / 'spectrographs' / 'keck_lris_red_mark4' / 'dict_for_ampmode.json'
            )
            # Force any possible pathlib.Path object to string before `loadjson`
            ampmode_translate_dict = linetools.utils.loadjson(str(ampmode_translate_file))
            # Load up the corrected header
            swap_binning = f"{binning[-1]},{binning[0]}"  # LRIS convention is oppopsite ours
            header_file = (
                data.Paths.data /
                'spectrographs' /
                'keck_lris_red_mark4' /
                f'header{ampmode_translate_dict[amp_mode]}_{swap_binning.replace(",","_")}.fits'
            )
            correct_header = fits.getheader(header_file)
        else:
            correct_header = hdu[0].header

        # Deal with number of amps
        detector_dict1['numamplifiers'] = correct_header['TAPLINES']

        # The website does not give values for single amp per detector so we take the mean
        #   of the values provided
        if detector_dict1['numamplifiers'] == 2: 
            pass
        elif detector_dict1['numamplifiers'] == 4:
            # From the web page on 2021-10-04 (L1, L2, U1, U2)
            #  Corrected by JXP and SS using chk_lris_mark4_gain.py in the DevSuite
            detector_dict1['gain'] = np.atleast_1d([1.710, 
                                                    1.64*1.0245,  # L2
                                                    1.61*1.0185,  # U1
                                                    1.67*1.0052]) # U2
            detector_dict1['ronoise'] = np.atleast_1d([3.64, 3.45, 3.65, 3.52])
        else:
            msgs.error("Did not see this namps coming..")

        detector_dict1['datasec'] = []
        detector_dict1['oscansec'] = []

        # Parse which AMPS were used
        used_amps = []
        for amp in range(4):
            if f'AMPNM{amp}' in correct_header.keys():
                used_amps.append(amp)
        # Check
        assert detector_dict1['numamplifiers'] == len(used_amps)

        # Reverse engenieering to translate LRIS DSEC, BSEC
        #  into ones friendly for PypeIt...
        binspec = int(binning[0])
        binspatial = int(binning[-1])
        
        for iamp in used_amps:
            # These are column, row
            dsecs = correct_header[f'DSEC{iamp}'].split(',')
            d_rows = [int(item) for item in dsecs[1][:-1].split(':')]
            d_cols = [int(item) for item in dsecs[0][1:].split(':')]
            bsecs = correct_header[f'BSEC{iamp}'].split(',')
            o_rows = [int(item) for item in bsecs[1][:-1].split(':')]
            o_cols = [int(item) for item in bsecs[0][1:].split(':')]

            # Deal with binning (heaven help me!!)
            d_rows = [str(item*binspec) if item != 1 else str(item) for item in d_rows]
            o_rows = [str(item*binspec) if item != 1 else str(item) for item in o_rows]
            d_cols = [str(item*binspatial) if item != 1 else str(item) for item in d_cols]
            o_cols = [str(item*binspatial) if item != 1 else str(item) for item in o_cols]

            # These are now row, column
            #  And they need to be native!!  i.e. no binning accounted for..
            detector_dict1['datasec'] += [f"[{':'.join(d_rows)},{':'.join(d_cols)}]"]
            detector_dict1['oscansec'] += [f"[{':'.join(o_rows)},{':'.join(o_cols)}]"]

        detector_dict1['datasec'] = np.array(detector_dict1['datasec'])
        detector_dict1['oscansec'] = np.array(detector_dict1['oscansec'])

        # Instantiate
        detector = detector_container.DetectorContainer(**detector_dict1)

        #print('Dict1:', detector_dict1)
        #print('Binning:', binning)

        # Return
        return detector

    def get_rawimage(self, raw_file, det):
        """
        Read raw images and generate a few other bits and pieces
        that are key for image processing.

        Over-ride standard get_rawimage() for LRIS

        Parameters
        ----------
        raw_file : :obj:`str`
            File to read
        det : :obj:`int`
            1-indexed detector to read

        Returns
        -------
        detector_par : :class:`pypeit.images.detector_container.DetectorContainer`
            Detector metadata parameters.
        raw_img : `numpy.ndarray`_
            Raw image for this detector.
        hdu : `astropy.io.fits.HDUList`_
            Opened fits file
        exptime : :obj:`float`
            Exposure time read from the file header
        rawdatasec_img : `numpy.ndarray`_
            Data (Science) section of the detector as provided by setting the
            (1-indexed) number of the amplifier used to read each detector
            pixel. Pixels unassociated with any amplifier are set to 0.
        oscansec_img : `numpy.ndarray`_
            Overscan section of the detector as provided by setting the
            (1-indexed) number of the amplifier used to read each detector
            pixel. Pixels unassociated with any amplifier are set to 0.
        """
        # Note:  There is no way we know to super super super
        return spectrograph.Spectrograph.get_rawimage(self, raw_file, det)


class KeckLRISROrigSpectrograph(KeckLRISRSpectrograph):
    """
    Child to handle the original LRISr detector (up to 2009-05-02)
    """
    ndet = 1
    name = 'keck_lris_red_orig'
    camera = 'LRISr'
    supported = True
    comment = 'Red camera; Original FITS file format; used until April 2009; see :doc:`lris`'

    @classmethod
    def default_pypeit_par(cls):
        """
        Return the default parameters to use for this instrument.
        
        Returns:
            :class:`~pypeit.par.pypeitpar.PypeItPar`: Parameters required by
            all of PypeIt methods.
        """
        par = super().default_pypeit_par()

        return par

    def config_specific_par(self, scifile, inp_par=None):
        """
        Modify the PypeIt parameters to hard-wired values used for
        specific instrument configurations.

        Args:
            scifile (:obj:`str`):
                File to use when determining the configuration and how
                to adjust the input parameters.
            inp_par (:class:`~pypeit.par.parset.ParSet`, optional):
                Parameter set used for the full run of PypeIt.  If None,
                use :func:`default_pypeit_par`.

        Returns:
            :class:`~pypeit.par.parset.ParSet`: The PypeIt parameter set
            adjusted for configuration specific parameter values.
        """
        # Start with instrument wide
        par = super().config_specific_par(scifile, inp_par=inp_par)

        # Wavelength calibrations
        if self.get_meta_value(scifile, 'dispname') == '150/7500':
            par['calibrations']['wavelengths']['reid_arxiv'] = 'keck_lris_red_orig_R150_7500_ArHgNe.fits'
            par['calibrations']['wavelengths']['method'] = 'full_template'
            par['calibrations']['wavelengths']['n_first'] = 2
            par['calibrations']['wavelengths']['n_final'] = 2
        elif self.get_meta_value(scifile, 'dispname') == '300/5000':
            par['calibrations']['wavelengths']['reid_arxiv'] = 'keck_lris_red_orig_R300_5000_ArCdHgNeZn.fits'
            par['calibrations']['wavelengths']['method'] = 'full_template'
        elif self.get_meta_value(scifile, 'dispname') == '400/8500':
            par['calibrations']['wavelengths']['reid_arxiv'] = 'keck_lris_red_orig_R400_8500_ArCdHgNeZn.fits'
            par['calibrations']['wavelengths']['method'] = 'full_template'
        elif self.get_meta_value(scifile, 'dispname') == '600/5000':
            par['calibrations']['wavelengths']['reid_arxiv'] = 'keck_lris_red_orig_R600_5000_ArCdHgNeZn.fits'
            par['calibrations']['wavelengths']['method'] = 'full_template'
        elif self.get_meta_value(scifile, 'dispname') == '600/7500':
            par['calibrations']['wavelengths']['reid_arxiv'] = 'keck_lris_red_orig_R600_7500_ArCdHgNeZn.fits'
            par['calibrations']['wavelengths']['method'] = 'full_template'
        elif self.get_meta_value(scifile, 'dispname') == '600/10000':
            par['calibrations']['wavelengths']['reid_arxiv'] = 'keck_lris_red_orig_R600_10000_ArCdHgNeZn.fits'
            par['calibrations']['wavelengths']['method'] = 'full_template'
        elif self.get_meta_value(scifile, 'dispname') == '831/8200':
            par['calibrations']['wavelengths']['reid_arxiv'] = 'keck_lris_red_orig_R831_8200_ArCdHgNeZn.fits'
            par['calibrations']['wavelengths']['method'] = 'full_template'
        elif self.get_meta_value(scifile, 'dispname') == '900/5500':
            par['calibrations']['wavelengths']['reid_arxiv'] = 'keck_lris_red_orig_R900_5500_ArCdHgNeZn.fits'
            par['calibrations']['wavelengths']['method'] = 'full_template'
        elif self.get_meta_value(scifile, 'dispname') == '1200/7500':
            par['calibrations']['wavelengths']['reid_arxiv'] = 'keck_lris_red_orig_R1200_7500_ArCdHgNeZn.fits'
            par['calibrations']['wavelengths']['method'] = 'full_template'

        # Return
        return par

    def get_detector_par(self, det, hdu=None):
        """
        Return metadata for the selected detector.

        Args:
            det (:obj:`int`):
                1-indexed detector number.
            hdu (`astropy.io.fits.HDUList`_, optional):
                The open fits file with the raw image of interest.  If not
                provided, frame-dependent parameters are set to a default.

        Returns:
            :class:`~pypeit.images.detector_container.DetectorContainer`:
            Object with the detector metadata.
        """
        # Binning
        # TODO: Could this be detector dependent??
        binning = '1,1' if hdu is None else self.get_meta_value(self.get_headarr(hdu), 'binning')

        # Detector 1
        detector_dict1 = dict(
            binning=binning,
            det=1,
            dataext=1,
            specaxis=1,
            specflip=False,
            spatflip=False,
            platescale=0.211,  # confirmed from keck website at: https://www2.keck.hawaii.edu/inst/lris/lris-red-upgrade-notes.html#dewar3
            darkcurr=0.0,  # e-/pixel/hour
            saturation=65535.,
            nonlinear=0.76,
            mincounts=-1e10,
            numamplifiers=2,
            gain=np.atleast_1d([1.98, 2.17]),    # TAKEN FROM LOWREDUX
            ronoise=np.atleast_1d([6.1, 6.3]),   # TAKEN FROM LOWREDUX
        )
        # Instantiate
        detector = detector_container.DetectorContainer(**detector_dict1)

        # Deal with number of amps
        if hdu is not None and hdu[0].header['NUMAMPS'] != 2:
            msgs.error("Did not see this namps coming..")

        # Return
        return detector

    def get_rawimage(self, raw_file, det):
        """
        Read raw images and generate a few other bits and pieces
        that are key for image processing.

        Over-ride standard get_rawimage() for LRIS

        Parameters
        ----------
        raw_file : :obj:`str`
            File to read
        det : :obj:`int`
            1-indexed detector to read

        Returns
        -------
        detector_par : :class:`pypeit.images.detector_container.DetectorContainer`
            Detector metadata parameters.
        raw_img : `numpy.ndarray`_
            Raw image for this detector.
        hdu : `astropy.io.fits.HDUList`_
            Opened fits file
        exptime : :obj:`float`
            Exposure time read from the file header
        rawdatasec_img : `numpy.ndarray`_
            Data (Science) section of the detector as provided by setting the
            (1-indexed) number of the amplifier used to read each detector
            pixel. Pixels unassociated with any amplifier are set to 0.
        oscansec_img : `numpy.ndarray`_
            Overscan section of the detector as provided by setting the
            (1-indexed) number of the amplifier used to read each detector
            pixel. Pixels unassociated with any amplifier are set to 0.
        """
        # Image info
        image, hdul, elaptime, rawdatasec_img, oscansec_img = get_orig_rawimage(raw_file)
        # Detector
        detector_par = self.get_detector_par(det, hdu=hdul)
        # Return
        return detector_par, image, hdul, elaptime, rawdatasec_img, oscansec_img

    def bpm(self, filename, det, shape=None, msbias=None):
        """
        Generate a default bad-pixel mask.

        Even though they are both optional, either the precise shape for
        the image (``shape``) or an example file that can be read to get
        the shape (``filename`` using :func:`get_image_shape`) *must* be
        provided.

        Args:
            filename (:obj:`str` or None):
                An example file to use to get the image shape.
            det (:obj:`int`):
                1-indexed detector number to use when getting the image
                shape from the example file.
            shape (tuple, optional):
                Processed image shape
                Required if filename is None
                Ignored if filename is not None
            msbias (`numpy.ndarray`_, optional):
                Processed bias frame used to identify bad pixels. **This is
                always ignored.**

        Returns:
            `numpy.ndarray`_: An integer array with a masked value set
            to 1 and an unmasked value set to 0.  All values are set to
            0.
        """
        # Call the base-class method to generate the empty bpm
        return super().bpm(filename, det, shape=shape, msbias=None)


def lris_read_amp(inp, ext):
    """
    Read one amplifier of an LRIS multi-extension FITS image

    Args:
        inp (str, astropy.io.fits.HDUList):
            filename or HDUList
        ext (int):
            Extension index

    Returns:
        tuple:
            data
            predata
            postdata
            x1
            y1

    """
    # Parse input
    if isinstance(inp, str):
        hdu = io.fits_open(inp)
    else:
        hdu = inp
    # Count the number of extensions
    n_ext = np.sum(['VidInp' in h.name for h in hdu])

    # Get the pre and post pix values
    # for LRIS red POSTLINE = 20, POSTPIX = 80, PRELINE = 0, PRECOL = 12
    head0 = hdu[0].header
    precol = head0['precol']
    postpix = head0['postpix']

    # Deal with binning
    binning = head0['BINNING']
    xbin, ybin = [int(ibin) for ibin in binning.split(',')]
    precol = precol//xbin
    postpix = postpix//xbin

    # get entire extension...
    temp = hdu[ext].data.transpose() # Silly Python nrow,ncol formatting
    tsize = temp.shape
    nxt = tsize[0]

    # parse the DETSEC keyword to determine the size of the array.
    header = hdu[ext].header
    detsec = header['DETSEC']
    x1, x2, y1, y2 = np.array(parse.load_sections(detsec, fmt_iraf=False)).flatten()

    # parse the DATASEC keyword to determine the size of the science region (unbinned)
    datasec = header['DATASEC']
    xdata1, xdata2, ydata1, ydata2 = np.array(parse.load_sections(datasec, fmt_iraf=False)).flatten()
    # grab the components...
    predata = temp[0:precol, :]
    # datasec appears to have the x value for the keywords that are zero
    # based. This is only true in the image header extensions
    # not true in the main header.  They also appear inconsistent between
    # LRISr and LRISb!
    #data     = temp[xdata1-1:xdata2-1,*]
    #data = temp[xdata1:xdata2+1, :]
    if (xdata1-1) != precol:
        msgs.error("Something wrong in LRIS datasec or precol")
    xshape = 1024 // xbin * (4//n_ext)  # Allow for single amp
    if (xshape+precol+postpix) != temp.shape[0]:
        msgs.warn("Unexpected size for LRIS detector.  We expect you did some windowing...")
        xshape = temp.shape[0] - precol - postpix
    data = temp[precol:precol+xshape,:]
    postdata = temp[nxt-postpix:nxt, :]

    # flip in X as needed...
    if x1 > x2:
        xt = x2
        x2 = x1
        x1 = xt
        data = np.flipud(data)

    # flip in Y as needed...
    if y1 > y2:
        yt = y2
        y2 = y1
        y1 = yt
        data = np.fliplr(data)
        predata = np.fliplr(predata)
        postdata = np.fliplr(postdata)

    return data, predata, postdata, x1, y1


def convert_lowredux_pixelflat(infil, outfil):
    """ Convert LowRedux pixelflat to PYPIT format
    Returns
    -------

    """
    # Read
    hdu = io.fits_open(infil)
    data = hdu[0].data

    #
    prihdu = fits.PrimaryHDU()
    hdus = [prihdu]
    prihdu.header['FRAMETYP'] = 'pixelflat'

    # Detector 1
    img1 = data[:,:data.shape[1]//2]
    hdu = fits.ImageHDU(img1)
    hdu.name = 'DET1'
    prihdu.header['EXT0001'] = 'DET1-pixelflat'
    hdus.append(hdu)

    # Detector 2
    img2 = data[:,data.shape[1]//2:]
    hdu = fits.ImageHDU(img2)
    hdu.name = 'DET2'
    prihdu.header['EXT0002'] = 'DET2-pixelflat'
    hdus.append(hdu)

    # Finish
    hdulist = fits.HDUList(hdus)
    hdulist.writeto(outfil, clobber=True)
    print('Wrote {:s}'.format(outfil))


def get_orig_rawimage(raw_file, debug=False):
    """
    Read a raw, original LRIS data frame.

    Ported from LOWREDUX long_oscan.pro lris_oscan()

    Parameters
    ----------
    raw_file : :obj:`str`
        Filename
    debug : :obj:`bool`, optional
        Run in debug mode (doesn't do anything)

    Returns
    -------
    raw_img : `numpy.ndarray`_
        Raw image for this detector.
    hdu : `astropy.io.fits.HDUList`_
        Opened fits file
    exptime : :obj:`float`
        Exposure time read from the file header
    rawdatasec_img : `numpy.ndarray`_
        Data (Science) section of the detector as provided by setting the
        (1-indexed) number of the amplifier used to read each detector pixel.
        Pixels unassociated with any amplifier are set to 0.
    oscansec_img : `numpy.ndarray`_
        Overscan section of the detector as provided by setting the
        (1-indexed) number of the amplifier used to read each detector pixel.
        Pixels unassociated with any amplifier are set to 0.
    """
    # Open
    hdul = io.fits_open(raw_file)
    head0 = hdul[0].header
    # TODO -- Check date here and error/warn if not after the upgrade
    image = hdul[0].data.astype(float)

    # Get post, pre-pix values
    postpix = head0['POSTPIX']
    prepix = head0['PREPIX']
    post_buffer1 = 4
    post_buffer2 = 8
    namps = head0['NUMAMPS']

    # get the x and y binning factors...
    binning = head0['BINNING']
    xbin, ybin = [int(ibin) for ibin in binning.split(',')]

    rawdatasec_img = np.zeros_like(image, dtype=int)
    oscansec_img = np.zeros_like(image, dtype=int)

    datacol = namps * (prepix // xbin) + np.arange(namps) * 1024 // xbin
    postcol = datacol[namps - 1] + (1024 + post_buffer1) // xbin
    for iamp in range(namps): #= 0, namps - 1L
        biascols = np.arange((postpix - post_buffer2) // xbin) + (
                iamp * postpix) // xbin + postcol
        oscansec_img[:, biascols] = iamp+1
        imagecols = np.arange(1024 // xbin) + iamp * 1024 // xbin
        rawdatasec_img[:,imagecols + namps*(prepix // xbin)] = iamp+1
    return image, hdul, float(head0['ELAPTIME']), \
           rawdatasec_img, oscansec_img

<|MERGE_RESOLUTION|>--- conflicted
+++ resolved
@@ -3,7 +3,6 @@
 
 .. include:: ../include/links.rst
 """
-import glob
 import os
 
 from IPython import embed
@@ -19,6 +18,7 @@
 
 from pypeit import msgs
 from pypeit import telescopes
+from pypeit import utils
 from pypeit import io
 from pypeit.core import parse
 from pypeit.core import framematch
@@ -75,14 +75,10 @@
         # Remove slits that are too short
         par['calibrations']['slitedges']['minimum_slit_length'] = 3.
         # 1D wavelengths
-<<<<<<< HEAD
-        par['calibrations']['wavelengths']['rms_threshold'] = 0.20  # Might be grism dependent
-=======
         par['calibrations']['wavelengths']['sigdetect'] = 10.0
         par['calibrations']['wavelengths']['rms_thresh_frac_fwhm'] = 0.05  # Might be grism dependent
         par['calibrations']['wavelengths']['n_first'] = 3
         par['calibrations']['wavelengths']['n_final'] = 5
->>>>>>> 7dc53070
         # Set the default exposure time ranges for the frame typing
         par['calibrations']['biasframe']['exprng'] = [None, 0.001]
         par['calibrations']['darkframe']['exprng'] = [999999, None]     # No dark frames
@@ -143,7 +139,6 @@
         # Wave FWHM
         binning = parse.parse_binning(self.get_meta_value(scifile, 'binning'))
         par['calibrations']['wavelengths']['fwhm'] = 8.0 / binning[0]
-        par['calibrations']['wavelengths']['fwhm_fromlines'] = True
         # Arc lamps list from header
         par['calibrations']['wavelengths']['lamps'] = ['use_header']
 
@@ -440,14 +435,11 @@
             (1-indexed) number of the amplifier used to read each detector
             pixel. Pixels unassociated with any amplifier are set to 0.
         """
-        # Check for file; allow for extra .gz, etc. suffix
-        fil = glob.glob(raw_file + '*')
-        if len(fil) != 1:
-            msgs.error("Found {:d} files matching {:s}".format(len(fil)))
+        fil = utils.find_single_file(f'{raw_file}*', required=True)
 
         # Read
-        msgs.info("Reading LRIS file: {:s}".format(fil[0]))
-        hdu = io.fits_open(fil[0])
+        msgs.info(f'Reading LRIS file: {fil}')
+        hdu = io.fits_open(fil)
         head0 = hdu[0].header
 
         # Get post, pre-pix values
@@ -852,18 +844,8 @@
         par['calibrations']['slitedges']['det_min_spec_length'] = 0.1
         par['calibrations']['slitedges']['fit_min_spec_length'] = 0.2
 
-<<<<<<< HEAD
-        # 1D wavelength solution -- Additional parameters are grism dependent
-        par['calibrations']['wavelengths']['rms_threshold'] = 0.20  # Might be grism dependent..
-        par['calibrations']['wavelengths']['sigdetect'] = 10.0
-
-        #par['calibrations']['wavelengths']['nonlinear_counts'] = self.detector[0]['nonlinear'] * self.detector[0]['saturation']
-        par['calibrations']['wavelengths']['n_first'] = 3
-        par['calibrations']['wavelengths']['method'] = 'full_template'
-=======
         # 1D wavelength solution
         par['calibrations']['wavelengths']['rms_thresh_frac_fwhm'] = 0.06
->>>>>>> 7dc53070
 
         # Allow for longer exposure times on blue side (especially if using the Dome lamps)
         par['calibrations']['pixelflatframe']['exprng'] = [None, 300]
@@ -1181,7 +1163,7 @@
             t2020_1 = time.Time("2020-06-30", format='isot')  # First run
             t2020_2 = time.Time("2020-07-29", format='isot')  # Second run
             # Check for the new detector (Mark4) upgrade
-            t2021_upgrade = time.Time("2021-04-15", format='isot') 
+            t2021_upgrade = time.Time("2021-04-22", format='isot')
             date = time.Time(self.get_meta_value(self.get_headarr(hdu), 'mjd'), 
                              format='mjd')
 
@@ -1193,7 +1175,7 @@
                 detector_dict2['gain'] = np.atleast_1d([1.26])
                 detector_dict1['ronoise'] = np.atleast_1d([99.])
                 detector_dict2['ronoise'] = np.atleast_1d([5.2])
-            elif date > t2021_upgrade: 
+            elif date >= t2021_upgrade:
                 # Note:  We are unlikely to trip this.  Other things probably failed first
                 msgs.error("This is the new detector.  Use keck_lris_red_mark4")
             else: # This is the 2020 July 29 run
@@ -1532,7 +1514,7 @@
             return detector_container.DetectorContainer(**detector_dict1)
 
         # Date of Mark4 installation
-        t2021_upgrade = time.Time("2021-04-15", format='isot') 
+        t2021_upgrade = time.Time("2021-04-22", format='isot')
         # TODO -- Update with the date we transitioned to the correct ones
         t_gdhead = time.Time("2029-01-01", format='isot')
         date = time.Time(hdu[0].header['MJD'], format='mjd')
