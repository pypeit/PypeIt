""" Module for LRIS specific codes
"""
import glob
import os
import numpy as np
from astropy.io import fits

from pkg_resources import resource_filename

from pypeit import msgs
from pypeit import telescopes
from pypeit.core import parse
from pypeit.core import framematch
from pypeit.par import pypeitpar
from pypeit.spectrographs import spectrograph

from IPython import embed

class KeckLRISSpectrograph(spectrograph.Spectrograph):
    """
    Child to handle Keck/LRIS specific code
    """
    def __init__(self):
        # Get it started
        super(KeckLRISSpectrograph, self).__init__()
        self.spectrograph = 'keck_lris_base'
        self.telescope = telescopes.KeckTelescopePar()

    @staticmethod
    def default_pypeit_par():
        """
        Set default parameters for Keck LRISr reductions.
        """
        par = pypeitpar.PypeItPar()
        # Set wave tilts order
        par['calibrations']['slitedges']['edge_thresh'] = 15.
        par['calibrations']['slitedges']['fit_order'] = 3
        par['calibrations']['slitedges']['sync_center'] = 'gap'
        # TODO: I had to increase this from 1. to 2. to deal with
        # Keck_LRIS_red/multi_1200_9000_d680_1x2/ . May need a
        # different solution given that this is binned data and most of
        # the data in the dev suite is unbinned.
        # JXP -- Increased to 6 arcsec.  I don't know how 2 (or 1!) could have worked.
        par['calibrations']['slitedges']['minimum_slit_length'] = 6
        # 1D wavelengths
        par['calibrations']['wavelengths']['rms_threshold'] = 0.20  # Might be grism dependent
<<<<<<< HEAD

        # Always flux calibrate, starting with default parameters
        par['fluxcalib'] = pypeitpar.FluxCalibratePar()
=======
>>>>>>> 9a5d88b5
        # Always correct for flexure, starting with default parameters
        par['flexure']['method'] = 'boxcar'

        # Set the default exposure time ranges for the frame typing
        par['calibrations']['biasframe']['exprng'] = [None, 1]
        par['calibrations']['darkframe']['exprng'] = [999999, None]     # No dark frames
        par['calibrations']['pinholeframe']['exprng'] = [999999, None]  # No pinhole frames
        par['calibrations']['pixelflatframe']['exprng'] = [None, 30]    # This may be too low for LRISb
        par['calibrations']['traceframe']['exprng'] = [None, 30]
        par['scienceframe']['exprng'] = [29, None]
        return par


    def config_specific_par(self, scifile, inp_par=None):
        """
        Modify the PypeIt parameters to hard-wired values used for
        specific instrument configurations.

        .. todo::
            Document the changes made!

        Args:
            scifile (str):
                File to use when determining the configuration and how
                to adjust the input parameters.
            inp_par (:class:`pypeit.par.parset.ParSet`, optional):
                Parameter set used for the full run of PypeIt.  If None,
                use :func:`default_pypeit_par`.

        Returns:
            :class:`pypeit.par.parset.ParSet`: The PypeIt paramter set
            adjusted for configuration specific parameter values.
        """
        par = self.default_pypeit_par() if inp_par is None else inp_par

        # Ignore PCA if longslit
        #  This is a little risky as a user could put long into their maskname
        #  But they would then need to over-ride in their PypeIt file
        if 'long' in self.get_meta_value(scifile, 'decker'):
            par['calibrations']['slitedges']['sync_predict'] = 'nearest'
            # This might only be required for det=2, but we'll see..
            if self.spectrograph == 'keck_lris_red':
                par['calibrations']['slitedges']['edge_thresh'] = 1000.

        return par


    def init_meta(self):
        """
        Generate the meta data dict
        Note that the children can add to this

        Returns:
            self.meta: dict (generated in place)

        """
        meta = {}
        # Required (core)
        meta['ra'] = dict(ext=0, card='RA')
        meta['dec'] = dict(ext=0, card='DEC')
        meta['target'] = dict(ext=0, card='TARGNAME')
        meta['decker'] = dict(ext=0, card='SLITNAME')
        meta['binning'] = dict(card=None, compound=True)

        meta['mjd'] = dict(ext=0, card='MJD-OBS')
        meta['exptime'] = dict(ext=0, card='ELAPTIME')
        meta['airmass'] = dict(ext=0, card='AIRMASS')
        # Extras for config and frametyping
        meta['dichroic'] = dict(ext=0, card='DICHNAME')
        meta['hatch'] = dict(ext=0, card='TRAPDOOR')
        # Red only, but grabbing here
        meta['dispangle'] = dict(ext=0, card='GRANGLE', rtol=1e-2)

        # Lamps
        lamp_names = ['MERCURY', 'NEON', 'ARGON', 'CADMIUM', 'ZINC', 'KRYPTON', 'XENON',
                      'FEARGON', 'DEUTERI', 'FLAMP1', 'FLAMP2', 'HALOGEN']
        for kk,lamp_name in enumerate(lamp_names):
            meta['lampstat{:02d}'.format(kk+1)] = dict(ext=0, card=lamp_name)
        # Ingest
        self.meta = meta

    def compound_meta(self, headarr, meta_key):
        if meta_key == 'binning':
#            return '1,1'
            binspatial, binspec = parse.parse_binning(headarr[0]['BINNING'])
            binning = parse.binning2string(binspec, binspatial)
            return binning
        else:
            msgs.error("Not ready for this compound meta")

    def configuration_keys(self):
        """
        Return the metadata keys that defines a unique instrument
        configuration.

        This list is used by :class:`pypeit.metadata.PypeItMetaData` to
        identify the unique configurations among the list of frames read
        for a given reduction.

        Returns:
            list: List of keywords of data pulled from file headers and
            used to constuct the :class:`pypeit.metadata.PypeItMetaData`
            object.
        """
        return ['dispname', 'dichroic', 'decker', 'binning']

    def check_frame_type(self, ftype, fitstbl, exprng=None):
        """
        Check for frames of the provided type.
        """
        good_exp = framematch.check_frame_exptime(fitstbl['exptime'], exprng)
        if ftype == 'science':
            return good_exp & self.lamps(fitstbl, 'off') & (fitstbl['hatch'] == 'open')
        if ftype == 'bias':
            return good_exp & self.lamps(fitstbl, 'off') & (fitstbl['hatch'] == 'closed')
        if ftype in ['pixelflat', 'trace']:
            # Flats and trace frames are typed together
            return good_exp & self.lamps(fitstbl, 'dome') & (fitstbl['hatch'] == 'open')
        if ftype in ['pinhole', 'dark']:
            # Don't type pinhole or dark frames
            return np.zeros(len(fitstbl), dtype=bool)
        if ftype in ['arc', 'tilt']:
            return good_exp & self.lamps(fitstbl, 'arcs') & (fitstbl['hatch'] == 'closed')

        msgs.warn('Cannot determine if frames are of type {0}.'.format(ftype))
        return np.zeros(len(fitstbl), dtype=bool)
  
    def lamps(self, fitstbl, status):
        """
        Check the lamp status.

        Args:
            fitstbl (:obj:`astropy.table.Table`):
                The table with the fits header meta data.
            status (:obj:`str`):
                The status to check.  Can be `off`, `arcs`, or `dome`.
        
        Returns:
            numpy.ndarray: A boolean array selecting fits files that
            meet the selected lamp status.

        Raises:
            ValueError:
                Raised if the status is not one of the valid options.
        """
        if status == 'off':
            # Check if all are off
            return np.all(np.array([ (fitstbl[k] == 'off') | (fitstbl[k] == 'None')
                                        for k in fitstbl.keys() if 'lampstat' in k]), axis=0)
        if status == 'arcs':
            # Check if any arc lamps are on
            arc_lamp_stat = [ 'lampstat{0:02d}'.format(i) for i in range(1,9) ]
            return np.any(np.array([ fitstbl[k] == 'on' for k in fitstbl.keys()
                                            if k in arc_lamp_stat]), axis=0)
        if status == 'dome':
            # Check if any dome lamps are on
            # Warning 9, 10 are FEARGON and DEUTERI
            dome_lamp_stat = [ 'lampstat{0:02d}'.format(i) for i in range(9,13) ]
            return np.any(np.array([ fitstbl[k] == 'on' for k in fitstbl.keys()
                                            if k in dome_lamp_stat]), axis=0)
        raise ValueError('No implementation for status = {0}'.format(status))

    def get_rawimage(self, raw_file, det):
        """
        Read a raw LRIS data frame (one or more detectors)
        Packed in a multi-extension HDU
        Based on readmhdufits.pro
        Parameters
        ----------
        raw_file : str
          Filename
        det (int or None):
          Detector number; Default = both
        Returns
        -------
        array : ndarray
          Combined image
        hdu : HDUList
        sections : list
          List of datasec, oscansec, ampsec sections
          datasec, oscansec needs to be for an *unbinned* image as per standard convention
        """
        # Check for file; allow for extra .gz, etc. suffix
        fil = glob.glob(raw_file + '*')
        if len(fil) != 1:
            msgs.error("Found {:d} files matching {:s}".format(len(fil)))

        # Read
        msgs.info("Reading LRIS file: {:s}".format(fil[0]))
        hdu = fits.open(fil[0])
        head0 = hdu[0].header

        # Get post, pre-pix values
        precol = head0['PRECOL']
        postpix = head0['POSTPIX']
        preline = head0['PRELINE']
        postline = head0['POSTLINE']

        # get the x and y binning factors...
        binning = head0['BINNING']
        xbin, ybin = [int(ibin) for ibin in binning.split(',')]

        # First read over the header info to determine the size of the output array...
        n_ext = len(hdu) - 1  # Number of extensions (usually 4)
        xcol = []
        xmax = 0
        ymax = 0
        xmin = 10000
        ymin = 10000
        for i in np.arange(1, n_ext + 1):
            theader = hdu[i].header
            detsec = theader['DETSEC']
            if detsec != '0':
                # parse the DETSEC keyword to determine the size of the array.
                x1, x2, y1, y2 = np.array(parse.load_sections(detsec, fmt_iraf=False)).flatten()

                # find the range of detector space occupied by the data
                # [xmin:xmax,ymin:ymax]
                xt = max(x2, x1)
                xmax = max(xt, xmax)
                yt = max(y2, y1)
                ymax = max(yt, ymax)

                # find the min size of the array
                xt = min(x1, x2)
                xmin = min(xmin, xt)
                yt = min(y1, y2)
                ymin = min(ymin, yt)
                # Save
                xcol.append(xt)

        # determine the output array size...
        nx = xmax - xmin + 1
        ny = ymax - ymin + 1

        # change size for binning...
        nx = nx // xbin
        ny = ny // ybin

        # Update PRECOL and POSTPIX
        precol = precol // xbin
        postpix = postpix // xbin

        # Deal with detectors
        if det in [1, 2]:
            nx = nx // 2
            n_ext = n_ext // 2
            det_idx = np.arange(n_ext, dtype=np.int) + (det - 1) * n_ext
        elif det is None:
            det_idx = np.arange(n_ext).astype(int)
        else:
            raise ValueError('Bad value for det')

        # change size for pre/postscan...
        nx += n_ext * (precol + postpix)
        ny += preline + postline

        # allocate output arrays...
        array = np.zeros((nx, ny))
        order = np.argsort(np.array(xcol))
        rawdatasec_img = np.zeros_like(array, dtype=int)
        oscansec_img = np.zeros_like(array, dtype=int)

        # insert extensions into master image...
        for amp, i in enumerate(order[det_idx]):

            # grab complete extension...
            data, predata, postdata, x1, y1 = lris_read_amp(hdu, i + 1)

            # insert predata...
            buf = predata.shape
            nxpre = buf[0]
            xs = amp * precol
            xe = xs + nxpre
            # predata (ignored)
            array[xs:xe, :] = predata

            # insert data...
            buf = data.shape
            nxdata = buf[0]
            xs = n_ext * precol + amp * nxdata  # (x1-xmin)/xbin
            xe = xs + nxdata
            array[xs:xe, :] = data
            rawdatasec_img[xs:xe, preline:ny-postline] = amp+1

            # ; insert postdata...
            buf = postdata.shape
            nxpost = buf[0]
            xs = nx - n_ext * postpix + amp * postpix
            xe = xs + nxpost
            array[xs:xe, :] = postdata
            oscansec_img[xs:xe, preline:ny-postline] = amp+1

        # Need the exposure time
        exptime = hdu[self.meta['exptime']['ext']].header[self.meta['exptime']['card']]
        # Return
        return array.T, hdu, exptime, rawdatasec_img.T, oscansec_img.T


class KeckLRISBSpectrograph(KeckLRISSpectrograph):
    """
    Child to handle Keck/LRISb specific code
    """
    def __init__(self):
        # Get it started
        super(KeckLRISBSpectrograph, self).__init__()
        self.spectrograph = 'keck_lris_blue'
        self.camera = 'LRISb'
        self.detector = [
                # Detector 1
                pypeitpar.DetectorPar(
                            dataext         = 1,
                            specaxis        = 0,
                            specflip        = False,
                            xgap            = 0.,
                            ygap            = 0.,
                            ysize           = 1.,
                            platescale      = 0.135,
                            darkcurr        = 0.0,
                            saturation      = 65535.,
                            nonlinear       = 0.86,
                            numamplifiers   = 2,
                            gain            = [1.55, 1.56],
                            ronoise         = [3.9, 4.2],
                            datasec         = ['',''],
                            oscansec        = ['',''],
                            suffix          = '_01blue'
                            ),
                #Detector 2
                pypeitpar.DetectorPar(
                            dataext         = 2,
                            specaxis        = 0,
                            specflip        = False,
                            xgap            = 0.,
                            ygap            = 0.,
                            ysize           = 1.,
                            platescale      = 0.135,
                            darkcurr        = 0.,
                            saturation      = 65535.,
                            nonlinear       = 0.86,
                            numamplifiers   = 2,
                            gain            = [1.63, 1.70],
                            ronoise         = [3.6, 3.6],
                            datasec         = ['',''],
                            oscansec        = ['',''],
                            suffix          = '_02blue'
                            )]
        self.numhead = 5
        # Uses default timeunit
        # Uses default primary_hdrext
        self.sky_file = 'sky_LRISb_600.fits'

    def default_pypeit_par(self):
        """
        Set default parameters for Keck LRISb reductions.
        """
        par = KeckLRISSpectrograph.default_pypeit_par()
        par['rdx']['spectrograph'] = 'keck_lris_blue'

        par['calibrations']['slitedges']['det_min_spec_length'] = 0.1
        par['calibrations']['slitedges']['fit_min_spec_length'] = 0.2

        # 1D wavelength solution -- Additional parameters are grism dependent
        par['calibrations']['wavelengths']['rms_threshold'] = 0.20  # Might be grism dependent..
        par['calibrations']['wavelengths']['sigdetect'] = 10.0

        par['calibrations']['wavelengths']['lamps'] = ['NeI', 'ArI', 'CdI', 'KrI', 'XeI', 'ZnI', 'HgI']
        par['calibrations']['wavelengths']['nonlinear_counts'] = self.detector[0]['nonlinear'] * self.detector[0]['saturation']
        par['calibrations']['wavelengths']['n_first'] = 3
        par['calibrations']['wavelengths']['match_toler'] = 2.5
        par['calibrations']['wavelengths']['method'] = 'full_template'


        return par

    def config_specific_par(self, scifile, inp_par=None):
        """
        Modify the PypeIt parameters to hard-wired values used for
        specific instrument configurations.

        .. todo::
            Document the changes made!

        Args:
            scifile (str):
                File to use when determining the configuration and how
                to adjust the input parameters.
            inp_par (:class:`pypeit.par.parset.ParSet`, optional):
                Parameter set used for the full run of PypeIt.  If None,
                use :func:`default_pypeit_par`.

        Returns:
            :class:`pypeit.par.parset.ParSet`: The PypeIt paramter set
            adjusted for configuration specific parameter values.
        """
        # Start with instrument wide
        par = super(KeckLRISBSpectrograph, self).config_specific_par(scifile, inp_par=inp_par)

        # Wavelength calibrations
        if self.get_meta_value(scifile, 'dispname') == '300/5000':
            par['calibrations']['wavelengths']['reid_arxiv'] = 'keck_lris_blue_300_d680.fits'
            par['flexure']['spectrum'] = os.path.join(resource_filename('pypeit', 'data/sky_spec/'),
                                                      'sky_LRISb_400.fits')
        elif self.get_meta_value(scifile, 'dispname') == '400/3400':
            par['calibrations']['wavelengths']['reid_arxiv'] = 'keck_lris_blue_400_d560.fits'
            par['flexure']['spectrum'] = os.path.join(resource_filename('pypeit', 'data/sky_spec/'),
                                                  'sky_LRISb_400.fits')
        elif self.get_meta_value(scifile, 'dispname') == '600/4000':
            par['calibrations']['wavelengths']['reid_arxiv'] = 'keck_lris_blue_600_d560.fits'
            par['flexure']['spectrum'] = os.path.join(resource_filename('pypeit', 'data/sky_spec/'),
                                                      'sky_LRISb_600.fits')
        elif self.get_meta_value(scifile, 'dispname') == '1200/3400':
            par['calibrations']['wavelengths']['reid_arxiv'] = 'keck_lris_blue_1200_d460.fits'
            par['flexure']['spectrum'] = os.path.join(resource_filename('pypeit', 'data/sky_spec/'),
                                                      'sky_LRISb_600.fits')

        # FWHM
        binning = parse.parse_binning(self.get_meta_value(scifile, 'binning'))
        par['calibrations']['wavelengths']['fwhm'] = 8.0 / binning[0]

        # Slit tracing
        # Reduce the slit parameters because the flux does not span the full detector
        #   It is primarily on the upper half of the detector (usually)
        if self.get_meta_value(scifile, 'dispname') == '300/5000':
            par['calibrations']['slitedges']['smash_range'] = [0.5, 1.]

        # Return
        return par

    def init_meta(self):
        """
        Meta data specific to Keck LRIS red

        Returns:

        """
        super(KeckLRISBSpectrograph, self).init_meta()
        # Add the name of the dispersing element
        self.meta['dispname'] = dict(ext=0, card='GRISNAME')

    def bpm(self, filename, det, shape=None, msbias=None):
        """ Generate a BPM

        Args:
            filename (str):
            det (int):
            msbias : numpy.ndarray, required if the user wishes to generate a BPM based on a master bias

        Returns:
            np.ndarray:

        """
        # Get the empty bpm: force is always True
        bpm_img = self.empty_bpm(filename, det, shape=shape)

        # Fill in bad pixels if a master bias frame is provided
        if msbias is not None:
            return self.bpm_frombias(msbias, det, bpm_img)

        # Only defined for det=1
        if det == 1:
            msgs.info("Using hard-coded BPM for det=1 on LRISb")
            bpm_img[:,:3] = 1

        return bpm_img


class KeckLRISRSpectrograph(KeckLRISSpectrograph):
    """
    Child to handle Keck/LRISr specific code
    """
    def __init__(self, ifile=None):
        # Get it started
        super(KeckLRISRSpectrograph, self).__init__()
        self.spectrograph = 'keck_lris_red'
        self.camera = 'LRISr'
        # Allow for variable namps
        if ifile is not None:
            hdu = fits.open(ifile)
            head0 = hdu[0].header
            if head0['AMPPSIZE'] == '[1:1024,1:4096]':
                namps = 2
            elif head0['AMPPSIZE'] == '[1:2048,1:4096]':
                namps = 1
            else:
                msgs.error("Bad amp size (windowed??)!!")
        else: # Default
            namps = 2
        #
        self.detector = [
                # Detector 1
                pypeitpar.DetectorPar(
                            dataext         =1,
                            specaxis        =0,
                            specflip        =False,
                            xgap            =0.,
                            ygap            =0.,
                            ysize           =1.,
                            platescale      =0.135,
                            darkcurr        =0.0,
                            saturation      =65535.,
                            nonlinear       =0.76,
                            numamplifiers   =2,
                            gain            =[1.255, 1.18],
                            ronoise         =[4.64, 4.76],
                            datasec         = ['',''],
                            oscansec        = ['',''],
                            suffix          ='_01red'
                            ),
                #Detector 2
                pypeitpar.DetectorPar(
                            dataext         =2,
                            specaxis        =0,
                            specflip        = False,
                            xgap            =0.,
                            ygap            =0.,
                            ysize           =1.,
                            platescale      =0.135,
                            darkcurr        =0.,
                            saturation      =65535., 
                            nonlinear       =0.76,
                            numamplifiers   =2,
                            gain            =[1.191, 1.162],
                            ronoise         =[4.54, 4.62],
                            datasec         = ['',''],
                            oscansec        = ['',''],
                            suffix          ='_02red'
                            )]
        # Now deal with namps
        if namps == 1:
            for idx in [0,1]:
                self.detector[idx]['numamplifiers'] = 1
                self.detector[idx]['gain'] = [self.detector[idx]['gain'][0]]
                self.detector[idx]['ronoise'] = [self.detector[idx]['ronoise'][0]]
            self.numhead = 3
        elif namps == 2:
            self.numhead = 5
        else:
            msgs.error("Bad namps value: {}".format(namps))

    def default_pypeit_par(self):
        """
        Set default parameters for Keck LRISr reductions.
        """
        par = KeckLRISSpectrograph.default_pypeit_par()
        par['rdx']['spectrograph'] = 'keck_lris_red'
        #
        par['calibrations']['slitedges']['edge_thresh'] = 20.

        # 1D wavelength solution
        par['calibrations']['wavelengths']['lamps'] = ['NeI', 'ArI', 'CdI', 'KrI', 'XeI', 'ZnI', 'HgI']
        par['calibrations']['wavelengths']['nonlinear_counts'] = self.detector[0]['nonlinear'] * self.detector[0]['saturation']
        par['calibrations']['wavelengths']['sigdetect'] = 10.0
        # Tilts
        # These are the defaults
        par['calibrations']['tilts']['tracethresh'] = 25
        par['calibrations']['tilts']['spat_order'] = 4
        par['calibrations']['tilts']['spec_order'] = 7
        par['calibrations']['tilts']['maxdev2d'] = 1.0
        par['calibrations']['tilts']['maxdev_tracefit'] = 1.0
        par['calibrations']['tilts']['sigrej2d'] = 5.0

        #  Sky Subtraction
        par['reduce']['skysub']['bspline_spacing'] = 0.8

        # Defaults for anything other than 1,1 binning
        #  Rest config_specific_par below if binning is (1,1)
        par['scienceframe']['process']['sigclip'] = 5.
        par['scienceframe']['process']['objlim'] = 5.

        # reidentification stuff
        #par['calibrations']['wavelengths']['method'] = 'reidentify'
        #par['calibrations']['wavelengths']['reid_arxiv'] = 'keck_lris_red_400_8500_d560.json'
        return par

    def config_specific_par(self, scifile, inp_par=None):
        """
        Modify the PypeIt parameters to hard-wired values used for
        specific instrument configurations.

        .. todo::
            Document the changes made!

        Args:
            scifile (str):
                File to use when determining the configuration and how
                to adjust the input parameters.
            inp_par (:class:`pypeit.par.parset.ParSet`, optional):
                Parameter set used for the full run of PypeIt.  If None,
                use :func:`default_pypeit_par`.

        Returns:
            :class:`pypeit.par.parset.ParSet`: The PypeIt paramter set
            adjusted for configuration specific parameter values.
        """
        # Start with instrument wide
        par = super(KeckLRISRSpectrograph, self).config_specific_par(scifile, inp_par=inp_par)

        # Lacosmic CR settings
        #   Grab the defaults for LRISr
        binning = self.get_meta_value(scifile, 'binning')
        # Unbinned LRISr needs very aggressive LACosmics parameters for 1x1 binning
        if binning == '1,1':
            sigclip = 3.0
            objlim = 0.5
            par['scienceframe']['process']['sigclip'] = sigclip
            par['scienceframe']['process']['objlim'] = objlim

        # Wavelength calibrations
        if self.get_meta_value(scifile, 'dispname') == '400/8500':  # This is basically a reidentify
            par['calibrations']['wavelengths']['reid_arxiv'] = 'keck_lris_red_400.fits'
            par['calibrations']['wavelengths']['method'] = 'full_template'
            par['calibrations']['wavelengths']['sigdetect'] = 20.0
            par['calibrations']['wavelengths']['nsnippet'] = 1
        elif self.get_meta_value(scifile, 'dispname') == '600/5000':
            par['calibrations']['wavelengths']['reid_arxiv'] = 'keck_lris_red_600_5000.fits'
            par['calibrations']['wavelengths']['method'] = 'full_template'
        elif self.get_meta_value(scifile, 'dispname') == '1200/9000':
            par['calibrations']['wavelengths']['reid_arxiv'] = 'keck_lris_red_1200_9000.fits'
            par['calibrations']['wavelengths']['method'] = 'full_template'

        # FWHM
        binning = parse.parse_binning(self.get_meta_value(scifile, 'binning'))
        par['calibrations']['wavelengths']['fwhm'] = 8.0 / binning[0]


        # Return
        return par


    def init_meta(self):
        """
        Meta data specific to Keck LRIS red

        Returns:

        """
        super(KeckLRISRSpectrograph, self).init_meta()
        # Add the name of the dispersing element
        self.meta['dispname'] = dict(ext=0, card='GRANAME')

    def configuration_keys(self):
        """
        Return the metadata keys that defines a unique instrument
        configuration.

        This list is used by :class:`pypeit.metadata.PypeItMetaData` to
        identify the unique configurations among the list of frames read
        for a given reduction.

        Returns:

            list: List of keywords of data pulled from meta
        """
        cfg_keys = super(KeckLRISRSpectrograph, self).configuration_keys()
        # Add grating tilt
        return cfg_keys+['dispangle']

    def bpm(self, filename, det, shape=None, msbias=None):
        """ Generate a BPM

        Args:
            filename (str):
            det (int):
            msbias : numpy.ndarray, required if the user wishes to generate a BPM based on a master bias

        Returns:
            np.ndarray

        """
        # Get the empty bpm: force is always True
        bpm_img = self.empty_bpm(filename, det, shape=shape)

        # Fill in bad pixels if a master bias frame is provided
        if msbias is not None:
            return self.bpm_frombias(msbias, det, bpm_img)

        # Only defined for det=2
        if det == 2:
            msgs.info("Using hard-coded BPM for det=2 on LRISr")

            # Get the binning
            hdu = fits.open(filename)
            binning = hdu[0].header['BINNING']
            hdu.close()

            # Apply the mask
            xbin = int(binning.split(',')[0])
            badc = 16//xbin
            bpm_img[:,:badc] = 1

            # Mask the end too (this is risky as an edge may appear)
            #  But there is often weird behavior at the ends of these detectors
            bpm_img[:,-10:] = 1

        return bpm_img


class KeckLRISRLSpectrograph(KeckLRISRSpectrograph):
    """
    Child to handle Keck/LRISr in Long-slit readout mode (Vid1, Vid4)
    """
    def __init__(self):
        # Get it started
        super(KeckLRISRSpectrograph, self).__init__()
        self.spectrograph = 'keck_lris_red_longonly'
        self.camera = 'LRISr'
        self.detector = [
                # Detector 1
                pypeitpar.DetectorPar(
                            dataext         =1,
                            specaxis        =0,
                            specflip        = False,
                            xgap            =0.,
                            ygap            =0.,
                            ysize           =1.,
                            platescale      =0.135,
                            darkcurr        =0.0,
                            saturation      =65535.,  # Gain applied
                            nonlinear       =0.86,          # Modified by JXP to go higher
                            numamplifiers   =1,
                            gain            =[1.255],
                            ronoise         =[4.64],
                            datasec         = ['',''],
                            oscansec        = ['',''],
                            suffix          ='_01red'
                            ),
                #Detector 2
                pypeitpar.DetectorPar(
                            dataext         =2,
                            specaxis        =0,
                            specflip        = False,
                            xgap            =0.,
                            ygap            =0.,
                            ysize           =1.,
                            platescale      =0.135,
                            darkcurr        =0.,
                            saturation      =65535.,  # Gain applied
                            nonlinear       =0.86,
                            numamplifiers   =1,
                            gain            =[1.162],
                            ronoise         =[4.62],
                            datasec         = ['',''],
                            oscansec        = ['',''],
                            suffix          ='_02red'
                            )]
        self.numhead = 3
        # Uses default timeunit


def lris_read_amp(inp, ext):
    """
    Read one amplifier of an LRIS multi-extension FITS image

    Args:
        inp (str, astropy.io.fits.HDUList):
            filename or HDUList
        ext (int):
            Extension index

    Returns:
        tuple:
            data
            predata
            postdata
            x1
            y1

    """
    # Parse input
    if isinstance(inp, str):
        hdu = fits.open(inp)
    else:
        hdu = inp

    # Get the pre and post pix values
    # for LRIS red POSTLINE = 20, POSTPIX = 80, PRELINE = 0, PRECOL = 12
    head0 = hdu[0].header
    precol = head0['precol']
    postpix = head0['postpix']

    # Deal with binning
    binning = head0['BINNING']
    xbin, ybin = [int(ibin) for ibin in binning.split(',')]
    precol = precol//xbin
    postpix = postpix//xbin

    # get entire extension...
    temp = hdu[ext].data.transpose() # Silly Python nrow,ncol formatting
    tsize = temp.shape
    nxt = tsize[0]

    # parse the DETSEC keyword to determine the size of the array.
    header = hdu[ext].header
    detsec = header['DETSEC']
    x1, x2, y1, y2 = np.array(parse.load_sections(detsec, fmt_iraf=False)).flatten()

    # parse the DATASEC keyword to determine the size of the science region (unbinned)
    datasec = header['DATASEC']
    xdata1, xdata2, ydata1, ydata2 = np.array(parse.load_sections(datasec, fmt_iraf=False)).flatten()

    # grab the components...
    predata = temp[0:precol, :]
    # datasec appears to have the x value for the keywords that are zero
    # based. This is only true in the image header extensions
    # not true in the main header.  They also appear inconsistent between
    # LRISr and LRISb!
    #data     = temp[xdata1-1:xdata2-1,*]
    #data = temp[xdata1:xdata2+1, :]
    if (xdata1-1) != precol:
        msgs.error("Something wrong in LRIS datasec or precol")
    xshape = 1024 // xbin
    if (xshape+precol+postpix) != temp.shape[0]:
        msgs.warn("Unexpected size for LRIS detector.  We expect you did some windowing...")
        xshape = temp.shape[0] - precol - postpix
    data = temp[precol:precol+xshape,:]
    postdata = temp[nxt-postpix:nxt, :]

    # flip in X as needed...
    if x1 > x2:
        xt = x2
        x2 = x1
        x1 = xt
        data = np.flipud(data)

    # flip in Y as needed...
    if y1 > y2:
        yt = y2
        y2 = y1
        y1 = yt
        data = np.fliplr(data)
        predata = np.fliplr(predata)
        postdata = np.fliplr(postdata)

    return data, predata, postdata, x1, y1


def convert_lowredux_pixelflat(infil, outfil):
    """ Convert LowRedux pixelflat to PYPIT format
    Returns
    -------

    """
    # Read
    hdu = fits.open(infil)
    data = hdu[0].data

    #
    prihdu = fits.PrimaryHDU()
    hdus = [prihdu]
    prihdu.header['FRAMETYP'] = 'pixelflat'

    # Detector 1
    img1 = data[:,:data.shape[1]//2]
    hdu = fits.ImageHDU(img1)
    hdu.name = 'DET1'
    prihdu.header['EXT0001'] = 'DET1-pixelflat'
    hdus.append(hdu)

    # Detector 2
    img2 = data[:,data.shape[1]//2:]
    hdu = fits.ImageHDU(img2)
    hdu.name = 'DET2'
    prihdu.header['EXT0002'] = 'DET2-pixelflat'
    hdus.append(hdu)

    # Finish
    hdulist = fits.HDUList(hdus)
    hdulist.writeto(outfil, clobber=True)
    print('Wrote {:s}'.format(outfil))
<|MERGE_RESOLUTION|>--- conflicted
+++ resolved
@@ -44,12 +44,6 @@
         par['calibrations']['slitedges']['minimum_slit_length'] = 6
         # 1D wavelengths
         par['calibrations']['wavelengths']['rms_threshold'] = 0.20  # Might be grism dependent
-<<<<<<< HEAD
-
-        # Always flux calibrate, starting with default parameters
-        par['fluxcalib'] = pypeitpar.FluxCalibratePar()
-=======
->>>>>>> 9a5d88b5
         # Always correct for flexure, starting with default parameters
         par['flexure']['method'] = 'boxcar'
 
