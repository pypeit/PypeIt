--- conflicted
+++ resolved
@@ -145,13 +145,8 @@
 
         # Wavelengths
         # 1D wavelength solution with OH lines
-<<<<<<< HEAD
-        par['calibrations']['wavelengths']['rms_threshold'] = 1.0
-        par['calibrations']['wavelengths']['sigdetect']=[5,10,10,10,10,20,30,30,30,30,30,10,30,30,60,30,30,10,20,30,10]
-=======
         par['calibrations']['wavelengths']['rms_thresh_frac_fwhm'] = 0.25
         par['calibrations']['wavelengths']['sigdetect']=[5,5,10,10,10,20,30,30,30,30,30,10,30,30,60,30,30,10,20,30,10]
->>>>>>> 7dc53070
         par['calibrations']['wavelengths']['n_first']=2
         par['calibrations']['wavelengths']['n_final']=[3,2,3,2,4,4,4,3,4,4,4,3,4,4,4,4,4,4,6,6,4]
         par['calibrations']['wavelengths']['lamps'] = ['OH_FIRE_Echelle']
@@ -396,9 +391,9 @@
 
         # Wavelengths
         # 1D wavelength solution with arc lines
-        par['calibrations']['wavelengths']['rms_threshold'] = 1.0
+        par['calibrations']['wavelengths']['rms_thresh_frac_fwhm'] = 0.05
         par['calibrations']['wavelengths']['sigdetect']=3
-        par['calibrations']['wavelengths']['fwhm'] = 20
+        par['calibrations']['wavelengths']['fwhm'] = 10
         par['calibrations']['wavelengths']['n_first']=2
         par['calibrations']['wavelengths']['n_final']=4
         par['calibrations']['wavelengths']['lamps'] = ['ArI', 'ArII', 'ThAr', 'NeI']
