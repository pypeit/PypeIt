--- conflicted
+++ resolved
@@ -38,14 +38,6 @@
         par['calibrations']['arcframe']['number'] = 1
 
         # Scienceimage default parameters
-<<<<<<< HEAD
-        par['reduce'] = pypeitpar.ReducePar()
-        # Always flux calibrate, starting with default parameters
-        par['fluxcalib'] = pypeitpar.FluxCalibratePar()
-        # Always correct for flexure, starting with default parameters
-        par['flexure'] = pypeitpar.FlexurePar()
-=======
->>>>>>> 9a5d88b5
         # Set the default exposure time ranges for the frame typing
         par['calibrations']['biasframe']['exprng'] = [None, 1]
         par['calibrations']['darkframe']['exprng'] = [999999, None]     # No dark frames
@@ -159,11 +151,8 @@
         hdu = fits.open(fil[0])
         head = hdu[0].header
 
-<<<<<<< HEAD
-=======
         # TODO These parameters should probably be stored in the detector par
 
->>>>>>> 9a5d88b5
         # Number of amplifiers (could pull from DetectorPar but this avoids needing the spectrograph, e.g. view_fits)
         numamp = 4
 
