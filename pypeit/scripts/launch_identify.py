--- conflicted
+++ resolved
@@ -18,13 +18,16 @@
                                      formatter_class=argparse.ArgumentDefaultsHelpFormatter)
 
     parser.add_argument('file', type=str, default=None, help='PypeIt MasterArc file')
-    parser.add_argument("--lamps", default='', help="Comma separated list of calibration lamps (no spaces)", type=str)
-    parser.add_argument("--wmin", default=0.0, help="Minimum wavelength range", type=float)
-    parser.add_argument("--wmax", default=1.0E10, help="Maximum wavelength range", type=float)
-    parser.add_argument("--rmstol", default=0.1, help="Allowed RMS pixel tolerance to store solution to the archive",
-                        type=float)
-    parser.add_argument("--slit", default=0, help="Slit number to wavelength calibrate", type=int)
-    parser.add_argument("--det", default=1, help="Detector index", type=int)
+    parser.add_argument("--lamps", default=None, help="Comma separated list of calibration lamps (no spaces)",
+                        action="store_true")
+    parser.add_argument("--wmin", default=3000.0, help="Minimum wavelength range",
+                        action="store_true")
+    parser.add_argument("--wmax", default=10000.0, help="Maximum wavelength range",
+                        action="store_true")
+    parser.add_argument("--slit", default=0, help="Slit number to wavelength calibrate",
+                        action="store_true")
+    parser.add_argument("--det", default=1, help="Detector index",
+                        action="store_true")
 
     return parser.parse_args() if options is None else parser.parse_args(options)
 
@@ -78,25 +81,15 @@
     # Set the gain (read gain from headers)
     _, _, _, _, _ = spec.get_rawimage(msarc.head0['F1'], args.det)
 
-<<<<<<< HEAD
-    # Load the tslits_dict
-    trc_file = os.path.join(mdir, MasterFrame.construct_file_name('Edges', mkey, file_format='fits.gz'))
-    tslits_dict = edgetrace.EdgeTraceSet.from_file(trc_file).convert_to_tslits_dict()
-=======
     # Load the slits information
     slits = slittrace.SlitTraceSet.from_master(mkey, mdir)
->>>>>>> b2ba6b9e
 
     # Check if a solution exists
     solnname = os.path.join(mdir, MasterFrame.construct_file_name('WaveCalib', mkey, file_format='json'))
     wv_calib = waveio.load_wavelength_calibration(solnname) if os.path.exists(solnname) else None
 
     # Load the MasterFrame (if it exists and is desired)?
-<<<<<<< HEAD
-    wavecal = WaveCalib(msarc, tslits_dict, spec, par, binspectral=binspec, det=args.det,
-=======
     wavecal = WaveCalib(msarc, slits, spec, par, binspectral=binspec, det=args.det,
->>>>>>> b2ba6b9e
                         master_key=mkey, master_dir=mdir, msbpm=msarc.mask)
 
     arccen, arc_maskslit = wavecal.extract_arcs()
@@ -114,18 +107,12 @@
         if ans == 'y':
             gratname = fits.getheader(msarc.head0['F1'])[spec.meta['dispname']['card']].replace("/", "_")
             dispangl = "UNKNOWN"
-<<<<<<< HEAD
-            templates.pypeit_identify_record(final_fit, binspec, specname, gratname, dispangl)
-            print("Your wavelength solution has been stored")
-            print("Please consider sending your solution to the PypeIt team!")
-=======
             outroot = templates.pypeit_identify_record(final_fit, binspec, specname, gratname, dispangl, outdir=mdir)
             print("\nYour wavelength solution has been stored here:")
             print(os.path.join(mdir, outroot))
             print("\nIf you would like to move this to the PypeIt database, please move this file into the directory:")
             print(templates.outpath)
             print("\nPlease consider sending your solution to the PypeIt team!\n")
->>>>>>> b2ba6b9e
     else:
         print("Final fit RMS: {0:0.3f} is larger than the allowed tolerance: {1:0.3f}".format(final_fit['rms'], args.rmstol))
         print("Set the variable --rmstol on the command line to allow a more flexible RMS tolerance")
