--- conflicted
+++ resolved
@@ -551,7 +551,6 @@
 
         coadd_list = []
         for slit_idx in self.good_slits:
-<<<<<<< HEAD
             msgs.info('Performing 2d coadd for slit: {:d}/{:d}'.format(slit_idx, self.nslits_single - 1))
             
             if self.angle_offsets:
@@ -563,13 +562,10 @@
                 offsets = self.offsets / pscale
             ref_trace_stack = self.reference_trace_stack(slit_idx, offsets=offsets,
                                                          objid=self.objid_bri)
-=======
-            msgs.info(f'Performing 2D coadd for slit {self.spat_ids[slit_idx]} ({slit_idx + 1}/{self.nslits_single})')
 
             # mask identifying the current slit in each exposure
             thismask_stack = [np.abs(slitmask - self.spat_ids[slit_idx]) <= self.par['coadd2d']['spat_toler']
                               for slitmask in self.stack_dict['slitmask_stack']]
->>>>>>> a184055c
 
             # check if the slit is found in every exposure
             if not np.all([np.any(thismask) for thismask in thismask_stack]):
@@ -583,7 +579,6 @@
             maskdef_dict = self.get_maskdef_dict(slit_idx, ref_trace_stack)
 
             # weights
-<<<<<<< HEAD
             if not isinstance(self.use_weights, str) and self.use_weights.ndim > 2:
                 weights = self.use_weights[slit_idx]
             else:
@@ -592,14 +587,6 @@
             # adjust offsets for sampling
             offsets = np.round(offsets / self.spat_samp_fact).astype(int)
                 
-=======
-            # if this is echelle data and the parset 'weights' is set to 'auto',
-            # then the weights are computed per order, i.e., every order has a
-            # different set of weights in each exposure (len(self.use_weights[slit_idx]) = nexp)
-            _weights = self.use_weights[slit_idx] if self.pypeline == 'Echelle' and self.weights == 'auto' else self.use_weights
-            # TODO: Create a method here in the child clases? It is not great to do pypeline specific things in the parent
-
->>>>>>> a184055c
             # Perform the 2d coadd
             # NOTE: mask_stack is a gpm, and this is called inmask_stack in
             # compute_coadd2d, and outmask in coadd_dict is also a gpm
@@ -612,19 +599,13 @@
                                                self.stack_dict['waveimg_stack'],
                                                self.wave_grid, self.spat_samp_fact,
                                                maskdef_dict=maskdef_dict,
-<<<<<<< HEAD
                                                weights=weights, interp_dspat=interp_dspat,
                                                offsets=offsets, angle_offsets=self.angle_offsets)
             coadd_list.append(coadd_dict)
         
-=======
-                                               weights=_weights, interp_dspat=interp_dspat)
-            coadd_list.append(coadd_dict)
-
         if len(coadd_list) == 0:
             msgs.error("All the slits were missing in one or more exposures. 2D coadd cannot be performed")
 
->>>>>>> a184055c
         return coadd_list
 
     def create_pseudo_image(self, coadd_list):
