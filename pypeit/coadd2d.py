"""
Module for performing two-dimensional coaddition of spectra.

.. include common links, assuming primary doc root is up one directory
.. include:: ../include/links.rst
"""
import os
import copy

from IPython import embed

import numpy as np
from scipy import ndimage
from matplotlib import pyplot as plt
from astropy.table import Table, vstack

from pypeit import msgs
from pypeit import utils
from pypeit import specobjs
from pypeit import slittrace
from pypeit import extraction
from pypeit import find_objects
from pypeit.images import pypeitimage
from pypeit.core import findobj_skymask
from pypeit.core.wavecal import wvutils
from pypeit.core import coadd
#from pypeit.core import parse
from pypeit import calibrations
from pypeit import spec2dobj
from pypeit.core.moment import moment1d
from pypeit.manual_extract import ManualExtractionObj



class CoAdd2D:

    """
    Main routine to run the extraction for 2d coadds.

    Algorithm steps are as follows:
        - Fill this in.

    This performs 2d coadd specific tasks, and then also performs some
    of the tasks analogous to the pypeit.extract_one method. Docs coming
    soon....
    """
    # Superclass factory method generates the subclass instance
    @classmethod
    def get_instance(cls, spec2dfiles, spectrograph, par, det=1, offsets=None, weights='auto',
                     spec_samp_fact=1.0, spat_samp_fact=1.0,
                     sn_smooth_npix=None, bkg_redux=False, find_negative=False, show=False,
                     show_peaks=False, debug_offsets=False, debug=False, **kwargs_wave):
        """
        Instantiate the subclass appropriate for the provided spectrograph.

        The class to instantiate must match the ``pypeline``
        attribute of the provided ``spectrograph``, and must be a
        subclass of :class:`CoAdd2D`; see the parent class
        instantiation for parameter descriptions.

        Returns:
            :class:`CoAdd2D`: One of the subclasses with
            :class:`CoAdd2D` as its base.
        """

        return next(c for c in cls.__subclasses__() 
                    if c.__name__ == (spectrograph.pypeline + 'CoAdd2D'))(
                        spec2dfiles, spectrograph, par, det=det, offsets=offsets, weights=weights,
                        spec_samp_fact=spec_samp_fact, spat_samp_fact=spat_samp_fact,
                        sn_smooth_npix=sn_smooth_npix, bkg_redux=bkg_redux, find_negative=find_negative,
                        show=show, show_peaks=show_peaks, debug_offsets=debug_offsets, debug=debug,
                        **kwargs_wave)

    def __init__(self, spec2d, spectrograph, par, det=1, offsets=None, weights='auto',
                 spec_samp_fact=1.0, spat_samp_fact=1.0,
                 sn_smooth_npix=None, bkg_redux=False, find_negative=False, show=False,
                 show_peaks=False, debug_offsets=False, debug=False, **kwargs_wave):
        """

        Args:
            spec2d_files (:obj:`list`):
                List of spec2d files or a list of
                :class:`~pypeit.spec2dobj.Spec2dObj` objects.
            spectrograph (:class:`~pypeit.spectrographs.spectrograph.Spectrograph`):
                The instrument used to collect the data to be reduced.
            par (:class:`~pypeit.par.parset.ParSet`):
                Processing parameters.
            det (:obj:`int`, :obj:`tuple`, optional):
                The 1-indexed detector number(s) to process.  If a tuple, it
                must include detectors viable as a mosaic for the provided
                spectrograph; see
                :func:`~pypeit.spectrographs.spectrograph.Spectrograph.allowed_mosaics`.
            offsets (`numpy.ndarray`_, optional):
                Spatial offsets to be applied to each image before coadding. For
                the default mode of None, images are registered automatically
                using the trace of the brightest object. Input offsets are not
                yet supported.
            weights (:obj:`str`, :obj:`list`, `numpy.ndarray`_):
                Mode for the weights used to coadd images. Options are
                ``'auto'`` (default), ``'uniform'``, or a list/array of weights
                with ``shape = (nexp,)`` to apply to the image. Note ``'auto'``
                is not allowed if offsets are input.
            spec_samp_fact (:obj:`float`, optional):
                Make the wavelength grid sampling finer (``spec_samp_fact`` less
                than 1.0) or coarser (``spec_samp_fact`` greather than 1.0) by
                this sampling factor. This basically multiples the 'native'
                spectral pixel size by ``spec_samp_fact``, i.e. the units of
                ``spec_samp_fact`` are pixels.
            spat_samp_fact (:obj:`float`, optional):
                Make the spatial sampling finer (``spat_samp_fact`` less
                than 1.0) or coarser (``spat_samp_fact`` greather than 1.0) by
                this sampling factor. This basically multiples the 'native'
                spatial pixel size by ``spat_samp_fact``, i.e. the units of
                ``spat_samp_fact`` are pixels.
            sn_smooth_npix (:obj:`int`, optional):
                Number of pixels to median filter by when computing S/N used to
                decide how to scale and weight spectra. If set to None, the code
                will simply take 10% of the image size in the spectral
                direction.  TODO: for truncated echelle orders we should be
                doing something more intelligent.
            bkg_redux (:obj:`bool`, optional):
                If True, the sciImg has been subtracted by
                a background image (e.g. standard treatment in the IR)
                This parameter is passed to pypeit.reduce for determining the reduction steps.
            find_negative (:obj:`bool`, optional):
                Do the images have negative trace as would be generated by
                differencing two science frames? This parameter is passed to
                pypeit.reduce for determining the reduction steps. If True, then
                find and mask negative object traces.
            show (:obj:`bool`, optional):
                Show results in ginga
            show_peaks (:obj:`bool`, optional):
                Plot the QA for the object finding algorithm peak finding to the
                screen.
            debug_offset (:obj:`bool`, optional):
                Plot QA for debugging the automatic determination of offsets to
                the screen.
            debug (:obj:`bool`, optional):
                Show QA for debugging.
            **kwargs_wave
                Keyword arguments passed to
                :func:`pypeit.core.coadd.get_wave_grid`, which determine how the
                wavelength grid is created for the 2d coadding.
        """

        # Use Cases:
        # offsets
        #    1) offsets = 'auto' -- auto compute offsets from brightest object (if exists)
        #    2) offsets not 'auto' (i.e. a list) - use them
        #    -------------- only for Multislit --------------
        #    3) offsets = 'maskdef_offsets' - use `maskdef_offset` saved in SlitTraceSet
        # ===============================================================================
        # weights
        #    1) weights = 'auto' -- if brightest object exists auto compute weights,
        #                           otherwise use uniform weights
        #    2) weights = 'uniform' -- use uniform weights
        #    3) weights is a list - use them

        self.spec2d = spec2d
        self.spectrograph = spectrograph
        self.par = par

        # This can be a single integer for a single detector or a tuple for
        # multiple detectors placed in a mosaic.
        self.det = det

        # This is the string name of the detector or mosaic used when saving the
        # processed data to PypeIt's main output files
        self.detname = self.spectrograph.get_det_name(self.det)

        self.weights = weights
        self.spec_samp_fact = spec_samp_fact
        self.spat_samp_fact = spat_samp_fact
        self.bkg_redux = bkg_redux
        self.find_negative = find_negative
        self.show = show
        self.show_peaks = show_peaks
        self.debug_offsets = debug_offsets
        self.debug = debug
        self.offsets = None
        self.stack_dict = None
        self.pseudo_dict = None

        self.objid_bri = None
        self.slitidx_bri = None
        self.snr_bar_bri = None
        self.use_weights = None
        self.wave_grid = None
        self.good_slits = None
        self.maskdef_offset = None


        # Load the stack_dict
        self.stack_dict = self.load_coadd2d_stacks(self.spec2d)
        self.pypeline = self.spectrograph.pypeline

        self.nexp = len(self.spec2d)

        # Check that there are the same number of slits on every exposure
        nslits_list = [slits.nslits for slits in self.stack_dict['slits_list']]
        if not len(set(nslits_list)) == 1:
            msgs.error('Not all of your exposures have the same number of slits. Check your inputs')
        # This is the number of slits of the single (un-coadded) frames
        self.nslits_single = nslits_list[0]

        # Check that nspec is the same for all the exposures
        self.nspec_array = np.array([slits.nspec for slits in self.stack_dict['slits_list']])
        #if not len(set(nspec_list)) == 1:
        #    msgs.error('Not all of your exposures have the same spectral dimension. Check your inputs')
        self.nspec_max = self.nspec_array.max()

        # Check that binning is the same for all the exposures
        binspec_list = [slits.binspec for slits in self.stack_dict['slits_list']]
        binspat_list = [slits.binspat for slits in self.stack_dict['slits_list']]
        if not len(set(binspec_list)) == 1:
            msgs.error('Not all of your exposures have the same spectral binning. Check your inputs')
        if not len(set(binspat_list)) == 1:
            msgs.error('Not all of your exposures have the same spatial binning. Check your inputs')
        self.binning = np.array([self.stack_dict['slits_list'][0].binspec,
                                 self.stack_dict['slits_list'][0].binspat])

        self.spat_ids = self.stack_dict['slits_list'][0].spat_id

        # If smoothing is not input, smooth by 10% of the maximum spectral dimension
        self.sn_smooth_npix = sn_smooth_npix if sn_smooth_npix is not None else 0.1*self.nspec_max

    def good_slitindx(self, only_slits=None):
        """
        This provides an array of index of slits in the un-coadded frames that are considered good for 2d coadding.
        A bitmask common to all the un-coadded frames is used to determine which slits are good. Also,
        If the `only_slits` parameter is provided only those slits are considered good for 2d coadding.

        Args:
            only_slits (:obj:`list`, optional):
                List of slits to combine. It must be `slitord_id`

        Returns:
            `numpy.ndarray`_: array of index of good slits in the un-coadded frames
        """

        only_slits = [only_slits] if (only_slits is not None and
                                      isinstance(only_slits, (int, np.integer))) else only_slits

        # This creates a unified bpm common to all frames
        slits0 = self.stack_dict['slits_list'][0]
        # bpm for the first frame
        reduce_bpm = (slits0.mask > 0) & (np.invert(slits0.bitmask.flagged(slits0.mask,
                                                                           flag=slits0.bitmask.exclude_for_reducing)))
        for i in range(1, self.nexp):
            # update bpm with the info from the other frames
            slits = self.stack_dict['slits_list'][i]
            reduce_bpm |= (slits.mask > 0) & (np.invert(slits.bitmask.flagged(slits.mask,
                                                                              flag=slits.bitmask.exclude_for_reducing)))
        # this are the good slit index according to the bpm mask
        good_slitindx = np.where(np.logical_not(reduce_bpm))[0]

        # If we want to coadd all the good slits
        if only_slits is None:
            return good_slitindx

        # If instead we want to coadd only a selected (by the user) number of slits
        # this are the `slitord_id` of the slits that we want to coadd
        only_slits = np.atleast_1d(only_slits)
        # create an array of slit index that are selected by the user and are also good slits
        good_onlyslits = np.array([], dtype=int)
        for islit in only_slits:
            if islit not in slits0.slitord_id[good_slitindx]:
                # Warnings for the slits that are selected by the user but NOT good slits
                msgs.warn('Slit {} cannot be coadd because masked'.format(islit))
            else:
                indx = np.where(slits0.slitord_id[good_slitindx] == islit)[0]
                good_onlyslits = np.append(good_onlyslits, good_slitindx[indx])
        return good_onlyslits

    def optimal_weights(self, slitorderid, objid, const_weights=False):
        """
        Determine optimal weights for 2d coadds. This script grabs the information from SpecObjs list for the
        object with specified slitid and objid and passes to coadd.sn_weights to determine the optimal weights for
        each exposure.

        Parameters
        ----------
        slitorderid : :obj:`int`
           The slit or order id that has the brightest object whose
           S/N will be used to determine the weight for each frame.
        objid : `numpy.ndarray`_
           Array of object indices with shape = (nexp,) of the
           brightest object whose S/N will be used to determine the
           weight for each frame.
        const_weights : :obj:`bool`
           Use constant weights for coadding the exposures.
           Default=False

        Returns
        -------
        rms_sn : ndarray, shape = (len(specobjs_list),)
            Root mean square S/N value for each input spectra
        weights : ndarray, shape (len(specobjs_list),)
            Weights to be applied to the spectra. These are
            signal-to-noise squared weights.
        """

        nexp = len(self.stack_dict['specobjs_list'])
        nspec = self.stack_dict['specobjs_list'][0][0].TRACE_SPAT.shape[0]
        # Grab the traces, flux, wavelength and noise for this slit and objid.
        flux_stack = np.zeros((nspec, nexp), dtype=float)
        ivar_stack = np.zeros((nspec, nexp), dtype=float)
        wave_stack = np.zeros((nspec, nexp), dtype=float)
        mask_stack = np.zeros((nspec, nexp), dtype=bool)

        for iexp, sobjs in enumerate(self.stack_dict['specobjs_list']):
            ithis = sobjs.slitorder_objid_indices(slitorderid, objid[iexp])
            if not np.any(ithis):
                msgs.error('Slit/order or OBJID provided not valid. Optimal weights cannot be determined.')
            # check if OPT_COUNTS is available
            if sobjs[ithis][0].has_opt_ext():
                wave_stack[:, iexp], flux_stack[:, iexp], ivar_stack[:, iexp], mask_stack[:, iexp] = sobjs[ithis][0].get_opt_ext()
            # check if BOX_COUNTS is available
            elif sobjs[ithis][0].has_box_ext():
                wave_stack[:, iexp], flux_stack[:, iexp], ivar_stack[:, iexp], mask_stack[:, iexp] = sobjs[ithis][0].get_box_ext()
                msgs.warn(f'Optimal extraction not available for object '
                          f'{objid[iexp]} of slit/order {slitorderid} in exp {iexp}. Using box extraction.')
            else:
                msgs.error(f'Optimal weights cannot be determined because '
                           f'flux not available in slit/order = {slitorderid}')

        # TODO For now just use the zero as the reference for the wavelengths? Perhaps we should be rebinning the data though?
        rms_sn, weights = coadd.sn_weights(wave_stack, flux_stack, ivar_stack, mask_stack, self.sn_smooth_npix,
                                           const_weights=const_weights)
        return rms_sn, weights.T

    def coadd(self, only_slits=None, interp_dspat=True):
        """
        Construct a 2d co-add of a stack of PypeIt spec2d reduction outputs.
        This method calls loops over slits/orders and performs the 2d-coadd by
        calling coadd.compute.coadd2d, which 'rectifies' images by coadding them
        about the reference_trace_stack.

        Parameters
        ----------
        only_slits : list, optional
           List of slits to operate on. Not currently supported, i.e. the code
           can currently only stack everything because the slit/reduction
           bitmask checking is not yet implemented. Default = None
        interp_dspat : bool, optional
           Interpolate in the spatial coordinate image to faciliate running
           through core.extract.local_skysub_extract.  Default=True


        Returns
        -------
        coadd_list : list
            List of dictionaries, one for each slit, containing the 2d stack.
            # TODO Make this a PypeIt object, with data model yada-yada.

        """
        # get slit index that indicates which slits are good for coadding
        self.good_slits = self.good_slitindx(only_slits=only_slits)
        # get the number of slits that are going to be coadded
        self.nslits_coadded = self.good_slits.size

        coadd_list = []
        for slit_idx in self.good_slits:
            msgs.info('Performing 2d coadd for slit: {:d}/{:d}'.format(slit_idx, self.nslits_single - 1))
            ref_trace_stack = self.reference_trace_stack(slit_idx, offsets=self.offsets,
                                                         objid=self.objid_bri)

            #thismask_stack = np.abs(self.stack_dict['slitmask_stack'] - self.stack_dict['slits_list'][0].spat_id[slit_idx]) <= self.par['coadd2d']['spat_toler']

            thismask_stack = [np.abs(slitmask - self.stack_dict['slits_list'][0].spat_id[slit_idx]) <= self.par['coadd2d']['spat_toler'] for slitmask in self.stack_dict['slitmask_stack']]
            # maskdef info
            maskdef_dict = self.get_maskdef_dict(slit_idx, ref_trace_stack)

            # weights
            if not isinstance(self.use_weights, str) and self.use_weights.ndim > 2:
                weights = self.use_weights[slit_idx]
            else:
                weights = self.use_weights
            # Perform the 2d coadd
            mask_stack = [mask == 0 for mask in self.stack_dict['mask_stack']]
            coadd_dict = coadd.compute_coadd2d(ref_trace_stack, self.stack_dict['sciimg_stack'],
                                               self.stack_dict['sciivar_stack'],
                                               self.stack_dict['skymodel_stack'],
                                               mask_stack,
#                                               self.stack_dict['tilts_stack'],
                                               thismask_stack,
                                               self.stack_dict['waveimg_stack'],
                                               self.wave_grid, self.spat_samp_fact,
                                               maskdef_dict=maskdef_dict,
                                               weights=weights, interp_dspat=interp_dspat)
            coadd_list.append(coadd_dict)

        return coadd_list

    def create_pseudo_image(self, coadd_list):
        """
        ..todo.. see below

        THIS UNDOCUMENTED CODE PROBABLY SHOULD GENERATE AND RETURN
        STANDARD PYPEIT OBJCTS INSTEAD OF SOME UNDEFINED DICT"""

        # Check that self.nslit is equal to len(coadd_list)
        if self.nslits_coadded != len(coadd_list):
            msgs.error('Wrong number of slits for the 2d coadded frame')

        nspec_vec = np.zeros(self.nslits_coadded,dtype=int)
        nspat_vec = np.zeros(self.nslits_coadded,dtype=int)
        for islit, cdict in enumerate(coadd_list):
            nspec_vec[islit]=cdict['nspec']
            nspat_vec[islit]=cdict['nspat']

        # Determine the size of the pseudo image
        nspat_pad = 10
        nspec_pseudo = nspec_vec.max()
        nspat_pseudo = int(np.sum(nspat_vec) + (self.nslits_coadded + 1)*nspat_pad)  # Cast for SlitTraceSet
        spec_vec_pseudo = np.arange(nspec_pseudo)
        shape_pseudo = (nspec_pseudo, nspat_pseudo)
        imgminsky_pseudo = np.zeros(shape_pseudo)
        sciivar_pseudo = np.zeros(shape_pseudo)
        waveimg_pseudo = np.zeros(shape_pseudo)
        waveimg_mid_pseudo = np.zeros(shape_pseudo)
        tilts_pseudo = np.zeros(shape_pseudo)
        spat_img_pseudo = np.zeros(shape_pseudo)
        nused_pseudo = np.zeros(shape_pseudo, dtype=int)
        inmask_pseudo = np.zeros(shape_pseudo, dtype=bool)
        wave_mid = np.zeros((nspec_pseudo, self.nslits_coadded))
        wave_mask = np.zeros((nspec_pseudo, self.nslits_coadded),dtype=bool)
        wave_min = np.zeros((nspec_pseudo, self.nslits_coadded))
        wave_max = np.zeros((nspec_pseudo, self.nslits_coadded))
        dspat_mid = np.zeros((nspat_pseudo, self.nslits_coadded))

        spat_left = nspat_pad
        slit_left = np.zeros((nspec_pseudo, self.nslits_coadded))
        slit_righ = np.zeros((nspec_pseudo, self.nslits_coadded))
        spec_min1 = np.zeros(self.nslits_coadded)
        spec_max1 = np.zeros(self.nslits_coadded)

        # maskdef info
        all_maskdef_ids = np.array([cc['maskdef_id'] for cc in coadd_list])
        if None not in all_maskdef_ids:
            maskdef_id = np.zeros(self.nslits_coadded, dtype=int)
            maskdef_objpos = np.zeros(self.nslits_coadded)
            maskdef_slitcen = np.zeros((nspec_pseudo, self.nslits_coadded))
            maskdef_designtab = Table()
        else:
            maskdef_id = None
            maskdef_objpos = None
            maskdef_slitcen = None
            maskdef_designtab = None

        nspec_grid = self.wave_grid_mid.size
        for islit, coadd_dict in enumerate(coadd_list):
            spat_righ = spat_left + nspat_vec[islit]
            ispec = slice(0,nspec_vec[islit])
            ispat = slice(spat_left,spat_righ)
            imgminsky_pseudo[ispec, ispat] = coadd_dict['imgminsky']
            sciivar_pseudo[ispec, ispat] = coadd_dict['sciivar']
            this_waveimg = coadd_dict['waveimg']
            waveimg_pseudo[ispec, ispat] = this_waveimg
            tilts_pseudo[ispec, ispat] = (this_waveimg - coadd_dict['wave_min'][0])/(coadd_dict['wave_max'][-1] - coadd_dict['wave_min'][0])
            # spat_img_pseudo is the sub-pixel image position on the rebinned pseudo image
            inmask_pseudo[ispec, ispat] = coadd_dict['outmask']
            image_temp = (coadd_dict['dspat'] - coadd_dict['dspat_mid'][0] + spat_left)*coadd_dict['outmask']
            spat_img_pseudo[ispec, ispat] = image_temp
            nused_pseudo[ispec, ispat] = coadd_dict['nused']
            wave_min[ispec, islit] = coadd_dict['wave_min']
            wave_max[ispec, islit] = coadd_dict['wave_max']
            wave_mid[ispec, islit] = coadd_dict['wave_mid']
            # waveimg_mid_pseudo image containing the bin centers that the data was rebinned onto
            waveimg_mid_pseudo[ispec, ispat] = np.repeat(wave_mid[ispec, islit][:, np.newaxis], nspat_vec[islit], axis=1)
            # Patch locations where the waveimg is zero with the midpoints of the grid. This prevents discontinuities
            # in the wavelength image. This means howver that the 2d wavelength image has wavelengths with
            # two different meanings, i.e. where unmasked they are averaged rebinned wavelengths, but where masked
            # it is the original grid.
            waveimg_pseudo[ispec, ispat][np.logical_not(inmask_pseudo[ispec, ispat])] = \
                waveimg_mid_pseudo[ispec, ispat][np.logical_not(inmask_pseudo[ispec, ispat])]
            wave_mask[ispec, islit] = True
            # Fill in the rest of the wave_mid with the corresponding points in the wave_grid
            #wave_this = wave_mid[wave_mask[:,islit], islit]
            #ind_upper = np.argmin(np.abs(self.wave_grid_mid - wave_this.max())) + 1
            #if nspec_vec[islit] != nspec_pseudo:
            #    wave_mid[nspec_vec[islit]:, islit] = self.wave_grid_mid[ind_upper:ind_upper + (nspec_pseudo-nspec_vec[islit])]


            dspat_mid[ispat, islit] = coadd_dict['dspat_mid']
            slit_left[:,islit] = np.full(nspec_pseudo, spat_left)
            slit_righ[:,islit] = np.full(nspec_pseudo, spat_righ)
            spec_max1[islit] = nspec_vec[islit]-1
            spat_left = spat_righ + nspat_pad

            # maskdef info
            if None not in all_maskdef_ids:
                maskdef_id[islit] = coadd_dict['maskdef_id']
                maskdef_objpos[islit] = coadd_dict['maskdef_objpos']
                maskdef_slitcen[:, islit] = np.full(nspec_pseudo, coadd_dict['maskdef_slitcen'])
                if coadd_dict['maskdef_designtab'] is not None:
                    maskdef_designtab = vstack([maskdef_designtab, coadd_dict['maskdef_designtab']])

        slits_pseudo \
                = slittrace.SlitTraceSet(slit_left, slit_righ, self.pypeline, detname=self.detname, nspat=nspat_pseudo,
                                         PYP_SPEC=self.spectrograph.name, specmin=spec_min1, specmax=spec_max1,
                                         maskdef_id=maskdef_id, maskdef_objpos=maskdef_objpos, maskdef_offset=0.,
                                         maskdef_slitcen=maskdef_slitcen, maskdef_designtab=maskdef_designtab)
                                         #master_key=self.stack_dict['master_key_dict']['trace'],
                                         #master_dir=self.master_dir)

        # change value of spat_id in maskdef_designtab
        # needs to be done here because spat_id is computed in slittrace
        if maskdef_designtab is not None:
            slits_pseudo.maskdef_designtab['SPAT_ID'] = slits_pseudo.spat_id

        # assign ech_order if exist
        slits_pseudo.ech_order = self.stack_dict['slits_list'][0].ech_order[self.good_slits] \
            if self.stack_dict['slits_list'][0].ech_order is not None else None
        slitmask_pseudo = slits_pseudo.slit_img()
        # This is a kludge to deal with cases where bad wavelengths result in large regions where the slit is poorly sampled,
        # which wreaks havoc on the local sky-subtraction
        min_slit_frac = 0.70
        spec_min = np.zeros(self.nslits_coadded)
        spec_max = np.zeros(self.nslits_coadded)
        for islit in range(self.nslits_coadded):
            spat_id = slits_pseudo.spat_id[islit]
            slit_width = np.sum(inmask_pseudo*(slitmask_pseudo == spat_id),axis=1)
            slit_width_img = np.outer(slit_width, np.ones(nspat_pseudo))
            med_slit_width = np.median(slit_width_img[slitmask_pseudo == spat_id])
            # TODO -- need inline docs
            nspec_eff = np.sum(slit_width > min_slit_frac*med_slit_width)
            nsmooth = int(np.fmax(np.ceil(nspec_eff*0.02),10))
            slit_width_sm = ndimage.filters.median_filter(slit_width, size=nsmooth, mode='reflect')
            igood = (slit_width_sm > min_slit_frac*med_slit_width)
            # TODO -- need inline docs
            spec_min[islit] = spec_vec_pseudo[igood].min()
            spec_max[islit] = spec_vec_pseudo[igood].max()
            bad_pix = (slit_width_img < min_slit_frac*med_slit_width) & (slitmask_pseudo == spat_id)
            inmask_pseudo[bad_pix] = False

        # Update slits_pseudo
        slits_pseudo.specmin = spec_min
        slits_pseudo.specmax = spec_max

        return dict(nspec=nspec_pseudo, nspat=nspat_pseudo, imgminsky=imgminsky_pseudo,
                    sciivar=sciivar_pseudo, inmask=inmask_pseudo, tilts=tilts_pseudo,
                    waveimg=waveimg_pseudo, waveimg_mid=waveimg_mid_pseudo, spat_img=spat_img_pseudo, slits=slits_pseudo,
                    wave_mask=wave_mask, wave_mid=wave_mid, wave_min=wave_min, wave_max=wave_max)

    def reduce(self, pseudo_dict, show=False, clear_ginga=True, show_peaks=False, show_skysub_fit=False, basename=None):
        """
        Method to run the reduction on coadd2d psuedo images

        Args:
            pseudo_dict (dict):
               Dictionary containing coadd2d psuedo images
            show (bool):
               If True, show the outputs to ginga and the screen analogous to run_pypeit with the -s option
            show_peaks (bool):
               If True, plot the object finding QA to the screen.
            basename (str):
               The basename for the spec2d output files.

        Returns:

        """

        show = self.show if show is None else show
        show_peaks = self.show_peaks if show_peaks is None else show_peaks
        # TODO I think this is incorrect. I don't know how to instanatiate this class from an existing mask
        # because everthying is hidden behind exceedingly complicated bitmasks.
        sciImage = pypeitimage.PypeItImage(image=pseudo_dict['imgminsky'],
                                           ivar=pseudo_dict['sciivar'],
                                           bpm=np.zeros_like(pseudo_dict['inmask'].astype(int)),  # Dummy bpm
                                           rn2img=np.zeros_like(pseudo_dict['inmask']).astype(float),  # Dummy rn2img
                                           crmask=np.invert(pseudo_dict['inmask'].astype(bool)))
        sciImage.detector = self.stack_dict['detectors'][0]
        #
        slitmask_pseudo = pseudo_dict['slits'].slit_img()
        sciImage.build_mask(slitmask=slitmask_pseudo)

        # Make changes to parset specific to 2d coadds
        parcopy = copy.deepcopy(self.par)
        parcopy['reduce']['findobj']['trace_npoly'] = 3        # Low order traces since we are rectified

        # Build the Calibrate object
        caliBrate = calibrations.Calibrations(None, self.par['calibrations'], self.spectrograph, None)
        caliBrate.slits = pseudo_dict['slits']
        caliBrate.det = self.det
        caliBrate.binning = self.binning

        # Manual extraction.
        manual_obj = None
        if self.par['coadd2d']['manual'] is not None and len(self.par['coadd2d']['manual']) > 0:
            manual_obj = ManualExtractionObj.by_fitstbl_input('None', self.par['coadd2d']['manual'], self.spectrograph)
        # Get bpm mask. There should not be any masked slits because we excluded those already
        # before the coadd, but we need to pass a bpm to FindObjects and Extract
        slits = pseudo_dict['slits']
        #pseudo_reduce_bpm = (slits.mask > 0) & (np.invert(slits.bitmask.flagged(slits.mask,
        #                                                                 flag=slits.bitmask.exclude_for_reducing)))

        # Initiate FindObjects object
        objFind = find_objects.FindObjects.get_instance(sciImage, pseudo_dict['slits'], self.spectrograph, parcopy,
                                                        'science_coadd2d', tilts=pseudo_dict['tilts'],
                                                        bkg_redux=self.bkg_redux, manual=manual_obj,
                                                        find_negative=self.find_negative, basename=basename,
                                                        clear_ginga=clear_ginga, show=show)
        if show:
            gpm = sciImage.select_flag(invert=True)
            objFind.show('image', image=pseudo_dict['imgminsky']*gpm.astype(float), chname='imgminsky', slits=True)

        global_sky_pseudo, sobjs_obj = objFind.run(show_peaks=show or show_peaks, show_skysub_fit=show_skysub_fit)

        # maskdef stuff
        if parcopy['reduce']['slitmask']['assign_obj'] and slits.maskdef_designtab is not None:
            # Get plate scale
            platescale = sciImage.detector.platescale * self.spat_samp_fact

            # Assign slitmask design information to detected objects
            slits.assign_maskinfo(sobjs_obj, platescale, None, TOLER=parcopy['reduce']['slitmask']['obj_toler'])

            if parcopy['reduce']['slitmask']['extract_missing_objs'] is True:
                # Set the FWHM for the extraction of missing objects
                fwhm = slits.get_maskdef_extract_fwhm(sobjs_obj, platescale,
                                                      parcopy['reduce']['slitmask']['missing_objs_fwhm'],
                                                      parcopy['reduce']['findobj']['find_fwhm'])
                # Assign undetected objects
                sobjs_obj = slits.mask_add_missing_obj(sobjs_obj, None, fwhm,
                                                       parcopy['reduce']['slitmask']['missing_objs_boxcar_rad']/platescale)

        # Initiate Extract object
<<<<<<< HEAD
        exTract = extraction.Extract.get_instance(sciImage, pseudo_dict['slits'], sobjs_obj, self.spectrograph, parcopy,
                                                  'science_coadd2d', global_sky=None, tilts=pseudo_dict['tilts'],
                                                  waveimg=pseudo_dict['waveimg'], bkg_redux=self.bkg_redux,
                                                  basename=basename, show=show)
=======
        global_sky_pseudo = np.zeros_like(pseudo_dict['imgminsky']) # No global sky for co-adds since we go straight to local
        exTract = extraction.Extract.get_instance(sciImage, sobjs_obj, self.spectrograph, parcopy, caliBrate,
                                                  'science_coadd2d',global_sky=global_sky_pseudo, bkg_redux=self.bkg_redux, show=show)
>>>>>>> 8d99297f

        # Set the tilts and waveimg attributes from the psuedo_dict here, since we generate these dynamically from fits
        # normally, but this is not possible for coadds
        #exTract.tilts = pseudo_dict['tilts']
        #exTract.waveimg = pseudo_dict['waveimg']
        #exTract.binning = self.binning
        #exTract.basename = basename
        #exTract.reduce_bpm = pseudo_reduce_bpm

        # Local sky-subtraction
<<<<<<< HEAD
        #global_sky_pseudo = np.zeros_like(pseudo_dict['imgminsky']) # No global sky for co-adds since we go straight to local

        skymodel_pseudo, objmodel_pseudo, ivarmodel_pseudo, outmask_pseudo, sobjs, _, _ = exTract.run(
            model_noise=False, spat_pix=pseudo_dict['spat_img'])
=======
        skymodel_pseudo, objmodel_pseudo, ivarmodel_pseudo, outmask_pseudo, sobjs, _, _ = exTract.run(
            prepare_extraction=False, model_noise=False, spat_pix=pseudo_dict['spat_img'])
>>>>>>> 8d99297f


        # Add the rest to the pseudo_dict
        pseudo_dict['skymodel'] = skymodel_pseudo
        pseudo_dict['objmodel'] = objmodel_pseudo
        pseudo_dict['ivarmodel'] = ivarmodel_pseudo
        pseudo_dict['outmask'] = outmask_pseudo
        pseudo_dict['sobjs'] = sobjs
        self.pseudo_dict=pseudo_dict

        return pseudo_dict['imgminsky'], pseudo_dict['sciivar'], skymodel_pseudo, \
               objmodel_pseudo, ivarmodel_pseudo, outmask_pseudo, sobjs, sciImage.detector, slits, \
               pseudo_dict['tilts'], pseudo_dict['waveimg']



    def snr_report(self, snr_bar, slitid=None):
        """
        ..todo.. I need a doc string

        Args:
            snr_bar:
            slitid:

        Returns:

        """

        # Print out a report on the SNR
        msg_string = msgs.newline() + '-------------------------------------'
        msg_string += msgs.newline() + '  Summary for highest S/N object'
        if slitid is not None:
            msg_string += msgs.newline() + '      found on slitid = {:d}            '.format(slitid)
        msg_string += msgs.newline() + '-------------------------------------'
        msg_string += msgs.newline() + '           exp#        S/N'
        for iexp, snr in enumerate(snr_bar):
            msg_string += msgs.newline() + '            {:d}         {:5.2f}'.format(iexp, snr)

        msg_string += msgs.newline() + '-------------------------------------'
        msgs.info(msg_string)

    def offsets_report(self, offsets, offsets_method):
        """
        Print out a report on the offsets

        Args:
            offsets:
            offsets_method:

        Returns:

        """

        if offsets_method is not None and offsets is not None:
            msg_string = msgs.newline() + '---------------------------------------------'
            msg_string += msgs.newline() + ' Summary of offsets from {}     '.format(offsets_method)
            msg_string += msgs.newline() + '---------------------------------------------'
            msg_string += msgs.newline() + '           exp#      offset                  '
            for iexp, off in enumerate(offsets):
                msg_string += msgs.newline() + '            {:d}        {:5.2f}'.format(iexp, off)
            msg_string += msgs.newline() + '-----------------------------------------------'
            msgs.info(msg_string)

    def offset_slit_cen(self, slitid, offsets):
        """
        ..todo.. I need a doc string

        Args:
            slitid:
            offsets:

        Returns:

        """
        #ref_trace_stack = np.zeros((self.stack_dict['slits_list'][0].nspec, len(offsets)),
        #                           dtype=float)
        ref_trace_stack = []
        for iexp, slits in enumerate(self.stack_dict['slits_list']):
            ref_trace_stack.append(slits.center[:,slitid] - offsets[iexp])
        return ref_trace_stack

    def get_wave_grid(self, **kwargs_wave):
        """
        Routine to create a wavelength grid for 2d coadds using all of the
        wavelengths of the extracted objects. Calls
        :func:`~pypeit.core.wavecal.wvutils.get_wave_grid`.

        Args:
            **kwargs_wave (dict):
                Optional argumments for
                :func:`~pypeit.core.wavecal.wvutils.get_wave_grid`.

        Returns:
            tuple: Returns the following:
                - wave_grid (np.ndarray): New wavelength grid, not
                  masked
                - wave_grid_mid (np.ndarray): New wavelength grid
                  evaluated at the centers of the wavelength bins, that
                  is this grid is simply offset from wave_grid by
                  dsamp/2.0, in either linear space or log10 depending
                  on whether linear or (log10 or velocity) was
                  requested.  For iref or concatenate the linear
                  wavelength sampling will be calculated.
                - dsamp (float): The pixel sampling for wavelength grid
                  created.
        """
        nobjs_tot = int(np.array([len(spec) for spec in self.stack_dict['specobjs_list']]).sum())
        # TODO: Do we need this flag since we can determine whether or not we have specobjs from nobjs_tot?
        #  This all seems a bit hacky
        if self.par['coadd2d']['use_slits4wvgrid'] or nobjs_tot==0:
            nslits_tot = np.sum([slits.nslits for slits in self.stack_dict['slits_list']])
            waves = np.zeros((self.nspec_max, nslits_tot*3))
            gpm = np.zeros_like(waves, dtype=bool)
            box_radius = 3.
            indx = 0
            # Loop on the exposures
            for iexp, (waveimg, slitmask, slits) in enumerate(zip(self.stack_dict['waveimg_stack'],
                                                self.stack_dict['slitmask_stack'],
                                                self.stack_dict['slits_list'])):
                slits_left, slits_righ, _ = slits.select_edges()
                row = np.arange(slits_left.shape[0])
                # Loop on the slits
                for kk, spat_id in enumerate(slits.spat_id):
                    mask = slitmask == spat_id
                    # Create apertures at 5%, 50%, and 95% of the slit width to cover full range of wavelengths
                    # on this slit
                    trace_spat = slits_left[:, kk][:,np.newaxis] +  np.outer((slits_righ[:,kk] - slits_left[:,kk]),[0.05,0.5,0.95])
                    box_denom = moment1d(waveimg * mask > 0.0, trace_spat, 2 * box_radius, row=row)[0]
                    wave_box = moment1d(waveimg * mask, trace_spat, 2 * box_radius,
                                    row=row)[0] / (box_denom + (box_denom == 0.0))
                    waves[:self.nspec_array[iexp], indx:indx+3] = wave_box
                    # TODO -- This looks a bit risky
                    gpm[:self.nspec_array[iexp], indx: indx+3] = wave_box > 0.
                    indx += 3
        else:
            waves = np.zeros((self.nspec_max, nobjs_tot))
            gpm = np.zeros_like(waves, dtype=bool)
            indx = 0
            for iexp, spec_this in enumerate(self.stack_dict['specobjs_list']):
                for spec in spec_this:
                    waves[:self.nspec_array[iexp], indx] = spec.OPT_WAVE
                    # TODO -- OPT_MASK is likely to become a bpm with int values
                    gpm[:self.nspec_array[iexp], indx] = spec.OPT_MASK
                    indx += 1

        wave_grid, wave_grid_mid, dsamp = wvutils.get_wave_grid(waves=waves, masks=gpm,
                                                                spec_samp_fact=self.spec_samp_fact,
                                                                **kwargs_wave)

        return wave_grid, wave_grid_mid, dsamp

    def load_coadd2d_stacks(self, spec2d, chk_version=False):
        """
        Routine to read in required images for 2d coadds given a list of spec2d files.

        Args:
            spec2d_files: list
               List of spec2d filenames
            det: int
               detector in question

        Returns:
            dict: Dictionary containing all the images and keys required
            for perfomring 2d coadds.
        """

        # Get the master dir
        redux_path = os.getcwd()

        # Grab the files
        #head2d_list = []

        # Image stacks
        sciimg_stack = []
        waveimg_stack = []
        skymodel_stack = []
        sciivar_stack = []
        mask_stack = []
        slitmask_stack = []
        #tilts_stack = []
        # Object stacks
        specobjs_list = []
        slits_list = []
        nfiles =len(spec2d)
        detectors_list = []
        maskdef_designtab_list = []
        spat_flexure_list = []
        for ifile, f in enumerate(spec2d):
            if isinstance(f, spec2dobj.Spec2DObj):
                # If spec2d is a list of objects
                s2dobj = f
            else:
                # If spec2d is a list of files, option to also use spec1ds
                s2dobj = spec2dobj.Spec2DObj.from_file(f, self.detname, chk_version=chk_version)
                spec1d_file = f.replace('spec2d', 'spec1d')
                if os.path.isfile(spec1d_file):
                    sobjs = specobjs.SpecObjs.from_fitsfile(spec1d_file, chk_version=chk_version)
                    this_det = sobjs.DET == self.detname
                    specobjs_list.append(sobjs[this_det])
            # TODO the code should run without a spec1d file, but we need to implement that
            slits_list.append(s2dobj.slits)
            detectors_list.append(s2dobj.detector)
            maskdef_designtab_list.append(s2dobj.maskdef_designtab)
            spat_flexure_list.append(s2dobj.sci_spat_flexure)

            sciimg_stack.append(s2dobj.sciimg)
            waveimg_stack.append(s2dobj.waveimg)
            skymodel_stack.append(s2dobj.skymodel)
            sciivar_stack.append(s2dobj.ivarmodel)
            mask_stack.append(s2dobj.bpmmask)
            slitmask_stack.append(s2dobj.slits.slit_img(flexure=s2dobj.sci_spat_flexure))
            #tilts_stack.append(s2dobj.tilts)

        #    if ifile == 0:
        #        sciimg_stack = np.zeros((nfiles,) + s2dobj.sciimg.shape, dtype=float)
        #        waveimg_stack = np.zeros_like(sciimg_stack, dtype=float)
        #        tilts_stack = np.zeros_like(sciimg_stack, dtype=float)
        #        skymodel_stack = np.zeros_like(sciimg_stack, dtype=float)
        #        sciivar_stack = np.zeros_like(sciimg_stack, dtype=float)
        #        mask_stack = np.zeros_like(sciimg_stack, dtype=float)
        #        slitmask_stack = np.zeros_like(sciimg_stack, dtype=int)

        #    sciimg_stack[ifile, :, :] = s2dobj.sciimg
        #    waveimg_stack[ifile, :, :] = s2dobj.waveimg
        #    skymodel_stack[ifile, :, :] = s2dobj.skymodel
        #    sciivar_stack[ifile, :, :] = s2dobj.ivarmodel
        #    mask_stack[ifile, :, :] = s2dobj.bpmmask
            # TODO -- Set back after done testing

        #    slitmask_stack[ifile, :, :] = s2dobj.slits.slit_img(flexure=s2dobj.sci_spat_flexure)
        #    _spat_flexure = 0. if s2dobj.sci_spat_flexure is None else s2dobj.sci_spat_flexure
        #    tilts_stack[ifile,:,:] = s2dobj.tilts #.fit2tiltimg(slitmask_stack[ifile, :, :], flexure=_tilt_flexure_shift)

        return dict(specobjs_list=specobjs_list, slits_list=slits_list,
                    slitmask_stack=slitmask_stack,
                    sciimg_stack=sciimg_stack, sciivar_stack=sciivar_stack,
                    skymodel_stack=skymodel_stack, mask_stack=mask_stack,
                    waveimg_stack=waveimg_stack,
                    redux_path=redux_path,
                    detectors=detectors_list,
                    spectrograph=self.spectrograph.name,
                    pypeline=self.spectrograph.pypeline,
                    maskdef_designtab_list=maskdef_designtab_list,
                    spat_flexure_list=spat_flexure_list)
    #                    tilts_stack=tilts_stack, waveimg_stack=waveimg_stack,

    def check_input(self, input, type='weights'):
        """
        Check that the number of input values (weights or offsets) is the same as the number of exposures
        Args:
            input (:obj:`list` or `numpy.ndarray`_): User input values (e.g., weights or offsets)
            type (:obj:`str`): String defining what the quantities are

        Returns:
            :obj:`list` or `numpy.ndarray`_: User input values
        """
        if isinstance(input, (list, np.ndarray)):
            if len(input) != self.nexp:
                msgs.error(f'If {type} are input it must be a list/array with same number of elements as exposures')
            return np.atleast_1d(input)
        msgs.error(f'Unrecognized format for {type}')

    def compute_offsets(self, offsets):
        """
        Determine self.offsets, the offset of the frames to be coadded with respect to the first frame.
        This is partially overloaded by the child methods.

        Args:
            offsets (:obj:`list` or :obj:`str`):
                Value that guides the determination of the offsets.
                It could be a list of offsets, or a string.

        """
        msgs.info('Get Offsets')

        if self.objid_bri is None and offsets == 'auto':
            msgs.error('Offsets cannot be computed because no unique reference object '
                       'with the highest S/N was found. To continue, provide offsets in `Coadd2DPar`')

        # 1) a list of offsets is provided by the user (no matter if we have a bright object or not)
        if isinstance(offsets, (list, np.ndarray)):
            msgs.info('Using user input offsets')
            # use them
            self.offsets = self.check_input(offsets, type='offsets')
            self.offsets_report(self.offsets, 'user input')

    def compute_weights(self, weights):
        """
        Determine self.use_weights, the weights to be used in the coadd2d.
        This is partially overloaded by the child methods.

        Args:
            weights (:obj:`list` or :obj:`str`):
                Value that guides the determination of the weights.
                It could be a list of weights or a string. If 'auto' the weight will be computed using
                the brightest trace, if 'uniform' uniform weights will be used.

        """
        msgs.info('Get Weights')

        # 1) User input weight
        if isinstance(weights, (list, np.ndarray)):
            # use those inputs
            self.use_weights = self.check_input(weights, type='weights')
            msgs.info('Using user input weights')

        # 2) No bright object and parset `weights` is 'auto' or 'uniform',
        # or Yes bright object but the user wants still to use uniform weights
        elif ((self.objid_bri is None) and (weights in ['auto', 'uniform'])) or \
                ((self.objid_bri is not None) and (weights == 'uniform')):
            # use uniform weights
            self.use_weights = 'uniform'
            if weights == 'auto':
                # warn if the user had put `auto` in the parset
                msgs.warn('Weights cannot be computed because no unique reference object '
                          'with the highest S/N was found. Using uniform weights instead.')
            elif weights == 'uniform':
                msgs.info('Using uniform weights')

    def get_brightest_object(self, specobjs_list, spat_ids):
        """
        Dummy method to identify the brightest object. Overloaded by child methods.

        Parameters
        ----------
        specobjs_list
        spat_ids

        Returns
        -------

        """
        pass

    def reference_trace_stack(self, slitid, offsets=None, objid=None):
        """
        Dummy method to obtain the stack of reference traces. Overloaded by child methods.

        Args:
            slitid:
            offsets:
            objid:

        Returns:

        """
        pass

    def get_maskdef_dict(self, slit_idx, ref_trace_stack):
        """
        Dummy method to get maskdef info. Overloaded by child methods.

        Args:
            slit_idx:
            ref_trace_stack:

        Returns:

        """

        return dict(maskdef_id=None, maskdef_objpos=None, maskdef_designtab=None)


# Multislit can coadd with:
# 1) input offsets or if offsets is None, it will find the brightest trace and compute them
# 2) specified weights, or if weights is None and auto_weights=True, it will compute weights using the brightest object

# Echelle can either stack with:
# 1) input offsets or if offsets is None, it will find the objid of brightest trace and stack all orders relative to the trace of this object.
# 2) specified weights, or if weights is None and auto_weights=True,
#    it will use wavelength dependent weights determined from the spectrum of the brightest objects objid on each order

class MultiSlitCoAdd2D(CoAdd2D):
    """
    Child of Coadd2d for Multislit and Longslit reductions. For documentation see CoAdd2d parent class above.

        # Multislit can coadd with:
        # 1) input offsets or if offsets is None, it will find the brightest trace and compute them
        # 2) specified weights, or if weights is None and auto_weights=True, it will compute weights using the brightest object


    """
    def __init__(self, spec2d_files, spectrograph, par, det=1, offsets=None, weights='auto',
                 spec_samp_fact=1.0, spat_samp_fact=1.0, sn_smooth_npix=None,
                 bkg_redux=False, find_negative=False, show=False, show_peaks=False, debug_offsets=False, debug=False, **kwargs_wave):
        super().__init__(spec2d_files, spectrograph, det=det, offsets=offsets, weights=weights,
                                               spec_samp_fact=spec_samp_fact, spat_samp_fact=spat_samp_fact,
                                               sn_smooth_npix=sn_smooth_npix, bkg_redux=bkg_redux, find_negative=find_negative, par=par,
                                        show=show, show_peaks=show_peaks, debug_offsets=debug_offsets,
                                        debug=debug, **kwargs_wave)

        # maskdef offset
        self.maskdef_offset = np.array([slits.maskdef_offset for slits in self.stack_dict['slits_list']])

        # Default wave_method for Multislit is linear
        kwargs_wave['wave_method'] = 'linear' if 'wave_method' not in kwargs_wave else kwargs_wave['wave_method']
        self.wave_grid, self.wave_grid_mid, self.dsamp = self.get_wave_grid(**kwargs_wave)

        # Check if the user-input object to compute offsets and weights exists
        if self.par['coadd2d']['user_obj'] is not None:
            if len(self.par['coadd2d']['user_obj']) != 2:
                msgs.error('Parameter `user_obj` must include both SLITID and OBJID.')
            else:
                user_slit, user_objid = self.par['coadd2d']['user_obj']
                # does it exists?
                user_obj_exist = []
                for sobjs in self.stack_dict['specobjs_list']:
                    user_obj_exist.append(np.any(sobjs.slitorder_objid_indices(user_slit, user_objid)))
                if not np.all(user_obj_exist):
                    msgs.error('Object provided through `user_obj` does not exist in all the exposures.')

        # find if there is a bright object we could use
        if len(self.stack_dict['specobjs_list']) > 0 and self.par['coadd2d']['user_obj'] is not None:
            _slitidx_bri = np.where(self.spat_ids == user_slit)[0][0]
            self.objid_bri, self.slitidx_bri, self.spatid_bri, self.snr_bar_bri = \
                np.repeat(user_objid, self.nexp), _slitidx_bri, user_slit, None
        elif len(self.stack_dict['specobjs_list']) > 0 and (offsets == 'auto' or weights == 'auto'):
            self.objid_bri, self.slitidx_bri, self.spatid_bri, self.snr_bar_bri = \
                self.get_brightest_obj(self.stack_dict['specobjs_list'], self.spat_ids)
        else:
            self.objid_bri, self.slitidx_bri, self.spatid_bri, self.snr_bar_bri = (None,)*4

        # get self.use_weights
        self.compute_weights(weights)

        # get self.offsets
        self.compute_offsets(offsets)

    # TODO When we run multislit, we actually compute the rebinned images twice. Once here to compute the offsets
    # and another time to weighted_combine the images in compute2d. This could be sped up
    # TODO The reason we rebin the images for the purposes of computing the offsets is to deal with combining
    # data that are dithered in the spectral direction. In these situations you cannot register the two dithered
    # reference objects into the same frame without first rebinning them onto the same grid.

    def compute_offsets(self, offsets):
        """
        Determine self.offsets, the offset of the frames to be coadded with respect to the first frame

        Args:
            offsets (:obj:`list` or :obj:`str`):
                Value that guides the determination of the offsets.
                It could be a list of offsets, or a string, or None. If equal to 'maskdef_offsets' the
                offsets computed during the slitmask design matching will be used.
        """
        super().compute_offsets(offsets)

        # 2) parset `offsets` is = 'maskdef_offsets' (no matter if we have a bright object or not)
        if offsets == 'maskdef_offsets':
            if self.maskdef_offset is not None:
                # the offsets computed during the main reduction (`run_pypeit`) are used
                msgs.info('Determining offsets using maskdef_offset recoded in SlitTraceSet')
                self.offsets = self.maskdef_offset[0] - self.maskdef_offset
                self.offsets_report(self.offsets, 'maskdef_offset')
            else:
                # if maskdef_offsets were not computed during the main reduction, we cannot continue
                msgs.error('No maskdef_offset recoded in SlitTraceSet')
        # 3) parset `offsets` = 'auto' but we have a bright object
        elif offsets == 'auto' and self.objid_bri is not None:
            # Compute offsets using the bright object
            if self.par['coadd2d']['user_obj'] is not None:
                offsets_method = 'user object on slitid = {:d}'.format(self.spatid_bri)
            else:
                offsets_method = 'brightest object found on slit: {:d} with avg SNR={:5.2f}'.format(self.spatid_bri,np.mean(self.snr_bar_bri))

            msgs.info(f'Determining offsets using {offsets_method}')
            thismask_stack = [np.abs(slitmask - self.spatid_bri) <= self.par['coadd2d']['spat_toler'] for slitmask in self.stack_dict['slitmask_stack']]

            # TODO Need to think abbout whether we have multiple tslits_dict for each exposure or a single one
            trace_stack_bri = []
            for slits in self.stack_dict['slits_list']:
                trace_stack_bri.append(slits.center[:, self.slitidx_bri])
            # Determine the wavelength grid that we will use for the current slit/order

            ## TODO: Should the spatial and spectral samp_facts here match those of the final coadded data, or she would
            ## compute offsets at full resolution??
            wave_bins = coadd.get_wave_bins(thismask_stack, self.stack_dict['waveimg_stack'], self.wave_grid)
            dspat_bins, dspat_stack = coadd.get_spat_bins(thismask_stack, trace_stack_bri)

            sci_list = [[sciimg - skymodel for sciimg, skymodel in zip(self.stack_dict['sciimg_stack'], self.stack_dict['skymodel_stack'])]]
            var_list = [[utils.inverse(sciivar) for sciivar in self.stack_dict['sciivar_stack']]]
            #sci_list = [self.stack_dict['sciimg_stack'] - self.stack_dict['skymodel_stack']]
            #var_list = [utils.inverse(self.stack_dict['sciivar_stack'])]

            msgs.info('Rebinning Images')
            mask_stack = [mask == 0 for mask in self.stack_dict['mask_stack']]
            sci_list_rebin, var_list_rebin, norm_rebin_stack, nsmp_rebin_stack = coadd.rebin2d(
                wave_bins, dspat_bins, self.stack_dict['waveimg_stack'], dspat_stack, thismask_stack, mask_stack, sci_list, var_list)
            thismask = np.ones_like(sci_list_rebin[0][0,:,:],dtype=bool)
            nspec_pseudo, nspat_pseudo = thismask.shape
            slit_left = np.full(nspec_pseudo, 0.0)
            slit_righ = np.full(nspec_pseudo, nspat_pseudo)
            inmask = norm_rebin_stack > 0
            traces_rect = np.zeros((nspec_pseudo, self.nexp))
            sobjs = specobjs.SpecObjs()
            for iexp in range(self.nexp):
                sobjs_exp = findobj_skymask.objs_in_slit(
                    sci_list_rebin[0][iexp,:,:], utils.inverse(var_list_rebin[0][iexp,:,:]), thismask, slit_left, slit_righ,
                    inmask=inmask[iexp,:,:], fwhm=self.par['reduce']['findobj']['find_fwhm'],
                    trim_edg=self.par['reduce']['findobj']['find_trim_edge'],
                    maxdev=self.par['reduce']['findobj']['find_maxdev'],
                    ncoeff=3, snr_thresh=self.par['reduce']['findobj']['snr_thresh'], nperslit=1,
                    find_min_max=self.par['reduce']['findobj']['find_min_max'],
                    show_trace=self.debug_offsets, show_peaks=self.debug_offsets)
                sobjs.add_sobj(sobjs_exp)
                traces_rect[:, iexp] = sobjs_exp.TRACE_SPAT
            # Now deterimine the offsets. Arbitrarily set the zeroth trace to the reference
            med_traces_rect = np.median(traces_rect,axis=0)
            offsets = med_traces_rect[0] - med_traces_rect
            # TODO create a QA with this
            if self.debug_offsets:
                for iexp in range(self.nexp):
                    plt.plot(traces_rect[:, iexp], linestyle='--', label='original trace')
                    plt.plot(traces_rect[:, iexp] + offsets[iexp], label='shifted traces')
                    plt.legend()
                plt.show()

            self.offsets = offsets
            self.offsets_report(self.offsets, offsets_method)

    def compute_weights(self, weights):
        """
        Determine self.use_weights, the weights to be used in the coadd2d

        Args:
            weights (:obj:`list` or :obj:`str`):
                Value that guides the determination of the weights.
                It could be a list of weights or a string. If equal to 'auto', the weight will be computed
                using the brightest trace, if 'uniform' uniform weights will be used.

        """

        super().compute_weights(weights)

        # 3) Bright object exists and parset `weights` is equal to 'auto'
        if (self.objid_bri is not None) and (weights == 'auto'):
            # compute weights using bright object
            _, self.use_weights = self.optimal_weights(self.spatid_bri, self.objid_bri, const_weights=True)
            if self.par['coadd2d']['user_obj'] is not None:
                msgs.info(f'Weights computed using a unique reference object in slit={self.spatid_bri} provided by the user')
            else:
                msgs.info(f'Weights computed using a unique reference object in slit={self.spatid_bri} with the highest S/N')
                self.snr_report(self.snr_bar_bri, slitid=self.spatid_bri)

    def get_brightest_obj(self, specobjs_list, spat_ids):

        """
        Utility routine to find the brightest object in each exposure given a specobjs_list for MultiSlit reductions.

        Args:
            specobjs_list: list
               List of SpecObjs objects.
            spat_ids (`numpy.ndarray`_):

        Returns:
            tuple: Returns the following:
                - objid: ndarray, int, shape (len(specobjs_list),):
                  Array of object ids representing the brightest object
                  in each exposure
                - slit_idx (int): 0-based index
                - spat_id (int): SPAT_ID for slit that highest S/N ratio object is on
                  (only for pypeline=MultiSlit)
                - snr_bar: ndarray, float, shape (len(list),): Average
                  S/N over all the orders for this object
        """
        msgs.info('Finding brightest object')
        nexp = len(specobjs_list)
        #nspec = specobjs_list[0][0].TRACE_SPAT.shape[0]
        nslits = spat_ids.size

        slit_snr_max = np.zeros((nslits, nexp), dtype=float)
        bpm = np.ones(slit_snr_max.shape, dtype=bool)
        objid_max = np.zeros((nslits, nexp), dtype=int)
        # Loop over each exposure, slit, find the brighest object on that slit for every exposure
        for iexp, sobjs in enumerate(specobjs_list):
            msgs.info("Working on exposure {}".format(iexp))
            nspec_now = self.nspec_array[iexp]
            for islit, spat_id in enumerate(spat_ids):
                ithis = np.abs(sobjs.SLITID - spat_id) <= self.par['coadd2d']['spat_toler']
                nobj_slit = np.sum(ithis)
                if np.any(ithis):
                    objid_this = sobjs[ithis].OBJID
                    flux = np.zeros((nspec_now, nobj_slit))
                    ivar = np.zeros((nspec_now, nobj_slit))
                    wave = np.zeros((nspec_now, nobj_slit))
                    mask = np.zeros((nspec_now, nobj_slit), dtype=bool)
                    remove_indx = []
                    for iobj, spec in enumerate(sobjs[ithis]):
                        # check if OPT_COUNTS is available
                        if spec.has_opt_ext():
                            wave[:, iobj], flux[:, iobj], ivar[:, iobj], mask[:, iobj] = spec.get_opt_ext()
                        # check if BOX_COUNTS is available
                        elif spec.has_box_ext():
                            wave[:, iobj], flux[:, iobj], ivar[:, iobj], mask[:, iobj] = spec.get_box_ext()
                            msgs.warn(f'Optimal extraction not available for obj {spec.OBJID} '
                                      f'in slit {spat_id}. Using box extraction.')
                        # if both are not available, we remove the object in this slit,
                        # because otherwise coadd.sn_weights will crash
                        else:
                            msgs.warn(f'Optimal and Boxcar extraction not available for obj {spec.OBJID} in slit {spat_id}.')
                            remove_indx.append(iobj)
                    # if the number of removed objects is less than the total number of objects in this slit,
                    # i.e., we still have some objects left, we can proced with computing rms_sn
                    if len(remove_indx) < nobj_slit:
                        flux = np.delete(flux, remove_indx,1)
                        ivar = np.delete(ivar, remove_indx,1)
                        wave = np.delete(wave, remove_indx,1)
                        mask = np.delete(mask, remove_indx,1)

                        rms_sn, weights = coadd.sn_weights(wave, flux, ivar, mask, None, const_weights=True)
                        imax = np.argmax(rms_sn)
                        slit_snr_max[islit, iexp] = rms_sn[imax]
                        objid_max[islit, iexp] = objid_this[imax]
                        bpm[islit, iexp] = False

        # Find the highest snr object among all the slits
        if np.all(bpm):
            msgs.warn('You do not appear to have a unique reference object that was traced as the highest S/N '
                      'ratio on the same slit of every exposure')
            return None, None, None, None
        else:
            # mask the bpm
            slit_snr_max_masked = np.ma.array(slit_snr_max, mask=bpm)
            slit_snr = np.mean(slit_snr_max_masked, axis=1)
            slitid = np.argmax(slit_snr)
            snr_bar_mean = slit_snr[slitid]
            snr_bar = slit_snr_max[slitid, :]
            objid = objid_max[slitid, :]
        return objid, slitid, spat_ids[slitid], snr_bar

    # TODO add an option here to actually use the reference trace for cases where they are on the same slit and it is
    # single slit???
    def reference_trace_stack(self, slitid, offsets=None, objid=None):
        """
        ..todo..  I need a doc string

        Args:
            slitid:
            offsets:
            objid:

        Returns:

        """

        return self.offset_slit_cen(slitid, offsets)

    def get_maskdef_dict(self, slit_idx, ref_trace_stack):
        """

        Args:
            slit_idx (:obj:`int`): index of a slit in the uncoadded frames
            ref_trace_stack(`numpy.ndarray`_): Stack of reference traces about
             which the images are rectified and coadded.  It is the slitcen appropriately
            shifted according the frames offsets. Shape is (nspec, nimgs).

        Returns:
            :obj:`dict`: Dictionary containing all the maskdef info. The quantities saved
            are: maskdef_id, maskdef_objpos, maskdef_slitcen, maskdef_designtab. To learn what
            they are see :class:`~pypeit.slittrace.SlitTraceSet` datamodel.

        """
        # maskdef info
        if self.par['calibrations']['slitedges']['use_maskdesign'] and \
                self.stack_dict['slits_list'][0].maskdef_id is not None and \
                self.stack_dict['slits_list'][0].maskdef_objpos is not None and \
                self.stack_dict['maskdef_designtab_list'][0] is not None:
            # maskdef_designtab info for only this slit
            this_idx = self.stack_dict['maskdef_designtab_list'][0]['SPAT_ID'] == self.stack_dict['slits_list'][0].spat_id[slit_idx]
            this_maskdef_designtab = self.stack_dict['maskdef_designtab_list'][0][this_idx]
            # remove columns that that are irrelevant in the coadd2d frames
            this_maskdef_designtab.remove_columns(['TRACEID', 'TRACESROW', 'TRACELPIX', 'TRACERPIX',
                                                   'SLITLMASKDEF', 'SLITRMASKDEF'])
            this_maskdef_designtab.meta['MASKRMSL'] = 0.
            this_maskdef_designtab.meta['MASKRMSR'] = 0.

            # maskdef_id for this slit
            imaskdef_id = self.stack_dict['slits_list'][0].maskdef_id[slit_idx]

            # maskdef_slitcenters. This trace the slit center along the spectral direction.
            # But here we take only the value at the mid point

            # TODO JFH now that we allow different image sizes with lists is this correct?
            maskdef_slitcen_pixpos = self.stack_dict['slits_list'][0].maskdef_slitcen[self.nspec_array[0]//2, slit_idx] + self.maskdef_offset
            # binned maskdef_slitcenters position with respect to the center of the slit in ref_trace_stack
            # this value should be the same for each exposure, but in case there are differences we take the mean value

            slit_cen_dspat_vec = np.zeros(self.nexp)
            for iexp, ref_trace in enumerate(ref_trace_stack):
                nspec_this = ref_trace.shape[0]
                slit_cen_dspat_vec[iexp] = (maskdef_slitcen_pixpos - ref_trace[nspec_this//2])/self.spat_samp_fact

            imaskdef_slitcen_dspat = np.mean(slit_cen_dspat_vec)
            #imaskdef_slitcen_dspat = np.mean((maskdef_slitcen_pixpos - ref_trace_stack[self.nspec//2, :])/self.spat_samp_fact)

            # expected position of the targeted object from slitmask design (as distance from left slit edge)
            imaskdef_objpos = self.stack_dict['slits_list'][0].maskdef_objpos[slit_idx]

            # find left edge
            slits_left, _, _ = self.stack_dict['slits_list'][0].select_edges(flexure=self.stack_dict['spat_flexure_list'][0])
            # targeted object spat pix
            nspec_this = slits_left.shape[0]
            maskdef_obj_pixpos = imaskdef_objpos + self.maskdef_offset + slits_left[nspec_this//2, slit_idx]
            # binned expected object position with respect to the center of the slit in ref_trace_stack
            # this value should be the same for each exposure, but in case there are differences we take the mean value

            objpos_dspat_vec = np.zeros(self.nexp)
            for iexp, ref_trace in enumerate(ref_trace_stack):
                nspec_this = ref_trace.shape[0]
                objpos_dspat_vec[iexp] = (maskdef_obj_pixpos - ref_trace[nspec_this//2])/self.spat_samp_fact

            imaskdef_objpos_dspat = np.mean(objpos_dspat_vec)
            #imaskdef_objpos_dspat = np.mean((maskdef_obj_pixpos - ref_trace_stack[self.nspec//2, :])/self.spat_samp_fact)

        else:
            this_maskdef_designtab = None
            imaskdef_id = None
            imaskdef_slitcen_dspat = None
            imaskdef_objpos_dspat = None

        return dict(maskdef_id=imaskdef_id, maskdef_objpos=imaskdef_objpos_dspat,
                    maskdef_slitcen=imaskdef_slitcen_dspat, maskdef_designtab=this_maskdef_designtab)


class EchelleCoAdd2D(CoAdd2D):
    """
    Coadd Echelle reductions.
    
    For documentation see :class:`CoAdd2D`.

    Echelle can either stack with:

        - input ``offsets`` or if ``offsets`` is None, it will find
          the ``objid`` of brightest trace and stack all orders
          relative to the trace of this object.

        - specified ``weights``, or if ``weights`` is None and
          ``auto_weights`` is True, it will use wavelength dependent
          weights determined from the spectrum of the brightest
          objects ``objid`` on each order

    """
    def __init__(self, spec2d_files, spectrograph, par, det=1, offsets=None, weights='auto',
                 spec_samp_fact=1.0, spat_samp_fact=1.0, sn_smooth_npix=None,
                 bkg_redux=False, find_negative=False, show=False, show_peaks=False, debug_offsets=False, debug=False,
                 **kwargs_wave):
        super().__init__(spec2d_files, spectrograph, det=det, offsets=offsets, weights=weights,
                                             spec_samp_fact=spec_samp_fact, spat_samp_fact=spat_samp_fact,
                                             sn_smooth_npix=sn_smooth_npix, bkg_redux=bkg_redux, find_negative=find_negative,
                                             par=par, show=show, show_peaks=show_peaks, debug_offsets=debug_offsets,
                                             debug=debug, **kwargs_wave)

        # Default wave_method for Echelle is log10
        kwargs_wave['wave_method'] = 'log10' if 'wave_method' not in kwargs_wave else kwargs_wave['wave_method']
        self.wave_grid, self.wave_grid_mid, self.dsamp = self.get_wave_grid(**kwargs_wave)

        # Check if the user-input object to compute offsets and weights exists
        if self.par['coadd2d']['user_obj'] is not None:
            if not isinstance(self.par['coadd2d']['user_obj'], int):
                msgs.error('Parameter `user_obj` must include only the object OBJID.')
            else:
                user_objid = self.par['coadd2d']['user_obj']
                # does it exists?
                user_obj_exist = []
                for sobjs in self.stack_dict['specobjs_list']:
                    for iord in range(self.nslits_single):
                        user_obj_exist.append(np.any(sobjs.slitorder_objid_indices(sobjs.ECH_ORDER[iord], user_objid)))
                if not np.all(user_obj_exist):
                    msgs.error('Object provided through `user_obj` does not exist in all the exposures.')

        # find if there is a bright object we could use
        if len(self.stack_dict['specobjs_list']) > 0 and self.par['coadd2d']['user_obj'] is not None:
            self.objid_bri, self.slitidx_bri, self.snr_bar_bri = np.repeat(user_objid, self.nexp), None, None
        elif len(self.stack_dict['specobjs_list']) > 0 and (offsets == 'auto' or weights == 'auto'):
            self.objid_bri, self.slitidx_bri, self.snr_bar_bri = \
                self.get_brightest_obj(self.stack_dict['specobjs_list'], self.nslits_single)
        else:
            self.objid_bri, self.slitidx_bri, self.snr_bar_bri = (None,)*3

        # get self.use_weights
        self.compute_weights(weights)

        # get self.offsets
        self.compute_offsets(offsets)

    def compute_offsets(self, offsets):
        """
        Determine self.offsets, the offset of the frames to be coadded with respect to the first frame

        Args:
            offsets (:obj:`list` or :obj:`str`):
                Value that guides the determination of the offsets.
                It could be a list of offsets, or a string, or None.

        """
        super().compute_offsets(offsets)

        # adjustment for echelle to case 1): a list of offsets is provided by the user
        if isinstance(self.offsets, (list, np.ndarray)):
            self.objid_bri = None

        # 2) parset `offsets` = 'auto' but we have a bright object
        if offsets == 'auto' and self.objid_bri is not None:
            # offsets are not determined, but the bright object is used to construct
            # a reference trace (this is done in coadd using method `reference_trace_stack`)
            self.offsets = None
            if self.par['coadd2d']['user_obj'] is not None:
                msgs.info('Reference trace about which 2d coadd is performed is computed using user object')
            else:
                msgs.info('Reference trace about which 2d coadd is performed is computed using the brightest object')

    def compute_weights(self, weights):
        """
        Determine self.use_weights, the weights to be used in the coadd2d

        Args:
            weights (:obj:`list` or :obj:`str`):
                Value that guides the determination of the weights.
                It could be a list of weights or a string. If 'auto' the weight will be computed using
                the brightest trace, if 'uniform' uniform weights will be used.

        """
        super().compute_weights(weights)

        # 3) Bright object exists and parset `weights` is equal to 'auto'
        if (self.objid_bri is not None) and (weights == 'auto'):
            # computing a list of weights for all the slitord_ids that we than parse in coadd
            slitord_ids = self.stack_dict['slits_list'][0].slitord_id
            use_weights = []
            for id in slitord_ids:
                _, iweights = self.optimal_weights(id, self.objid_bri)
                use_weights.append(iweights)
            self.use_weights = np.array(use_weights)
            if self.par['coadd2d']['user_obj'] is not None:
                msgs.info('Weights computed using a unique reference object provided by the user')
            else:
                msgs.info('Weights computed using a unique reference object with the highest S/N')
                self.snr_report(self.snr_bar_bri)

    def get_brightest_obj(self, specobjs_list, nslits):
        """
        Utility routine to find the brightest object in each exposure given a specobjs_list for Echelle reductions.

        Args:
            specobjs_list: list
               List of SpecObjs objects.
            echelle: bool, default=True, optional

        Returns:
            tuple: Returns the following:
                - objid: ndarray, int, shape (len(specobjs_list),):
                  Array of object ids representing the brightest object
                  in each exposure
                - snr_bar: ndarray, float, shape (len(list),): Average
                  S/N over all the orders for this object
        """
        msgs.info('Finding brightest object')
        nexp = len(specobjs_list)

        objid = np.zeros(nexp, dtype=int)
        snr_bar = np.zeros(nexp)
        # norders = specobjs_list[0].ech_orderindx.max() + 1
        for iexp, sobjs in enumerate(specobjs_list):
            msgs.info("Working on exposure {}".format(iexp))
            uni_objid = np.unique(sobjs.ECH_OBJID)
            nobjs = len(uni_objid)
            order_snr = np.zeros((nslits, nobjs), dtype=float)
            bpm = np.ones((nslits, nobjs), dtype=bool)
            for iord in range(nslits):
                for iobj in range(nobjs):
                    ind = (sobjs.ECH_ORDERINDX == iord) & (sobjs.ECH_OBJID == uni_objid[iobj])
                    # check if OPT_COUNTS is available
                    if sobjs[ind][0].has_opt_ext():
                        wave, flux, ivar, mask = sobjs[ind][0].get_opt_ext()
                    # check if BOX_COUNTS is available
                    elif sobjs[ind][0].has_box_ext():
                        wave, flux, ivar, mask = sobjs[ind][0].get_box_ext()
                        msgs.warn(f'Optimal extraction not available for object {sobjs[ind][0].ECH_OBJID} '
                                  f'in order {sobjs[ind][0].ECH_ORDER}. Using box extraction.')
                    else:
                        flux = None
                        msgs.warn(f'Optimal and Boxcar extraction not available for '
                                  f'object {sobjs[ind][0].ECH_OBJID} in order {sobjs[ind][0].ECH_ORDER}.')
                        continue
                    if flux is not None:
                        rms_sn, weights = coadd.sn_weights(wave, flux, ivar, mask, self.sn_smooth_npix, const_weights=True)
                        order_snr[iord, iobj] = rms_sn
                        bpm[iord, iobj] = False

            # Compute the average SNR and find the brightest object
            if not np.all(bpm):
                # mask the bpm
                order_snr_masked = np.ma.array(order_snr, mask=bpm)
                snr_bar_vec = np.mean(order_snr_masked, axis=0)
                objid[iexp] = uni_objid[snr_bar_vec.argmax()]
                snr_bar[iexp] = snr_bar_vec[snr_bar_vec.argmax()]
        if 0 in snr_bar:
            msgs.warn('You do not appear to have a unique reference object that was traced as the highest S/N '
                      'ratio for every exposure')
            return None, None, None
        return objid, None, snr_bar

    def reference_trace_stack(self, slitid, offsets=None, objid=None):
        """
        Utility function for determining the reference trace about
        which 2d coadds are performed.

        There are two modes of operation to determine the reference
        trace for the 2d coadd of a given slit/order:

            #. ``offsets``: We stack about the center of the slit for
               the slit in question with the input offsets added

            #. ``ojbid``: We stack about the trace of a reference
               object for this slit given for each exposure by the
               input objid

        Either offsets or objid must be provided, but the code will
        raise an exception if both are provided.

        Args:
            slitid (int):
                The slit or order that we are currently considering
            stack_dict (dict):
                Dictionary containing all the images and keys
                required for performing 2d coadds.
            offsets (list, `numpy.ndarray`_):
                An array of offsets with the same dimensionality as
                the nexp, the numer of images being coadded.
            objid (list, `numpy.ndarray`_):
                An array of objids with the same dimensionality as
                the nexp, the number of images being coadded.

        Returns:
            `numpy.ndarray`: An array with shape (nspec, nexp)
            containing the reference trace for each of the nexp
            exposures.

        """

        if offsets is not None and objid is not None:
            msgs.error('You can only input offsets or an objid, but not both')
        nexp = len(offsets) if offsets is not None else len(objid)
        if isinstance(offsets, (list, np.ndarray)):
            return self.offset_slit_cen(slitid, offsets)
        elif objid is not None:
            specobjs_list = self.stack_dict['specobjs_list']
            nspec = specobjs_list[0][0].TRACE_SPAT.shape[0]
            # Grab the traces, flux, wavelength and noise for this slit and objid.
            ref_trace_stack = np.zeros((nspec, nexp), dtype=float)
            for iexp, sobjs in enumerate(specobjs_list):
                ithis = (sobjs.ECH_ORDERINDX == slitid) & (sobjs.ECH_OBJID == objid[iexp])
                ref_trace_stack[:, iexp] = sobjs[ithis].TRACE_SPAT
            return ref_trace_stack
        else:
            msgs.error('You must input either offsets or an objid to determine the stack of reference traces')
            return None
<|MERGE_RESOLUTION|>--- conflicted
+++ resolved
@@ -625,16 +625,10 @@
                                                        parcopy['reduce']['slitmask']['missing_objs_boxcar_rad']/platescale)
 
         # Initiate Extract object
-<<<<<<< HEAD
         exTract = extraction.Extract.get_instance(sciImage, pseudo_dict['slits'], sobjs_obj, self.spectrograph, parcopy,
                                                   'science_coadd2d', global_sky=None, tilts=pseudo_dict['tilts'],
                                                   waveimg=pseudo_dict['waveimg'], bkg_redux=self.bkg_redux,
                                                   basename=basename, show=show)
-=======
-        global_sky_pseudo = np.zeros_like(pseudo_dict['imgminsky']) # No global sky for co-adds since we go straight to local
-        exTract = extraction.Extract.get_instance(sciImage, sobjs_obj, self.spectrograph, parcopy, caliBrate,
-                                                  'science_coadd2d',global_sky=global_sky_pseudo, bkg_redux=self.bkg_redux, show=show)
->>>>>>> 8d99297f
 
         # Set the tilts and waveimg attributes from the psuedo_dict here, since we generate these dynamically from fits
         # normally, but this is not possible for coadds
@@ -645,15 +639,8 @@
         #exTract.reduce_bpm = pseudo_reduce_bpm
 
         # Local sky-subtraction
-<<<<<<< HEAD
-        #global_sky_pseudo = np.zeros_like(pseudo_dict['imgminsky']) # No global sky for co-adds since we go straight to local
-
         skymodel_pseudo, objmodel_pseudo, ivarmodel_pseudo, outmask_pseudo, sobjs, _, _ = exTract.run(
             model_noise=False, spat_pix=pseudo_dict['spat_img'])
-=======
-        skymodel_pseudo, objmodel_pseudo, ivarmodel_pseudo, outmask_pseudo, sobjs, _, _ = exTract.run(
-            prepare_extraction=False, model_noise=False, spat_pix=pseudo_dict['spat_img'])
->>>>>>> 8d99297f
 
 
         # Add the rest to the pseudo_dict
