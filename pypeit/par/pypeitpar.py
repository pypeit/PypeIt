# encoding: utf-8
"""
Defines parameter sets used to set the behavior for core pypeit
functionality.

For more details on the full parameter hierarchy and a tabulated
description of the keywords in each parameter set, see :ref:`parameters`.

For examples of how to change the parameters for a run of pypeit using
the pypeit input file, see :ref:`pypeit_file`.

**New Parameters**:

To add a new parameter, let's call it `foo`, to any of the provided
parameter sets:

    - Add ``foo=None`` to the ``__init__`` method of the relevant
      parameter set.  E.g.::

        def __init__(self, existing_par=None, foo=None):

    - Add any default value (the default value is ``None`` unless you set
      it), options list, data type, and description to the body of the
      ``__init__`` method.  E.g.::

        defaults['foo'] = 'bar'
        options['foo'] = [ 'bar', 'boo', 'fighters' ]
        dtypes['foo'] = str
        descr['foo'] = 'foo? who you callin a foo!  ' \
                       'Options are: {0}'.format(', '.join(options['foo']))

    - Add the parameter to the ``from_dict`` method:

        - If the parameter is something that does not require
          instantiation, add the keyword to the ``parkeys`` list in the
          ``from_dict`` method.  E.g.::

            parkeys = [ 'existing_par', 'foo' ]
            kwargs = {}
            for pk in parkeys:
                kwargs[pk] = cfg[pk] if pk in k else None

        - If the parameter is another :class:`~pypeit.par.parset.ParSet` or
          requires instantiation, provide the instantiation.  For example, see
          how the :class:`ProcessImagesPar` parameter set is defined in the
          :class:`FrameGroupPar` class.  E.g.::

            pk = 'foo'
            kwargs[pk] = FooPar.from_dict(cfg[pk]) if pk in k else None

**New Parameter Sets:**

To add an entirely new parameter set, use one of the existing parameter
sets as a template, then add the parameter set to :class:`PypeItPar`,
assuming you want it to be accessed throughout the code.

.. include common links, assuming primary doc root is up one directory
.. include:: ../include/links.rst

"""
from pathlib import Path
import os
import warnings
import inspect
from IPython import embed
from collections import OrderedDict

import numpy as np

from configobj import ConfigObj

from pypeit.par.parset import ParSet
from pypeit.par import util
from pypeit.core.framematch import FrameTypeBitMask
from pypeit import msgs


def tuple_force(par):
    """
    Cast object as tuple.

    Args:
        par (object):
            Object to cast as a tuple.  Can be None; if so, the returned value
            is also None (*not* an empty tuple).  If this is already a tuple,
            this is the returned value.  If the input is a list with one tuple,
            the returned value is just the single tuple in the list (i.e, this
            does not convert the result to a tuple of one tuple).

    Returns:
        :obj:`tuple`: Casted result.
    """
    # Already has correct type
    if par is None or isinstance(par, tuple):
        return par

    # If the value is a list of one tuple, return the tuple.
    # TODO: This is a hack, and we should probably revisit how this is done.
    # The issue is that pypeit.par.util.eval_tuple always returns a list of
    # tuples, something that's required for allowing lists of detector mosaics.
    # But elements of TelluricPar are forced to be tuples.  When constructing
    # the parameters to use in a given run, the sequence of merging the
    # defaults, configuration-specific, and user-provided parameters leads to
    # converting these TelluricPar parameters into multiply nested tuples.  This
    # hook avoids that.
    if isinstance(par, list) and len(par) == 1 and isinstance(par[0], tuple):
        return par[0]

    return tuple(par)


class FrameGroupPar(ParSet):
    """
    An abstracted group of parameters that defines how specific types of
    frames should be grouped and combined.

    For a table with the current keywords, defaults, and descriptions,
    see :ref:`parameters`.
    """
    def __init__(self, frametype=None, useframe=None, exprng=None, process=None):
        # Grab the parameter names and values from the function
        # arguments
        args, _, _, values = inspect.getargvalues(inspect.currentframe())
        pars = OrderedDict([(k,values[k]) for k in args[1:]])

        # Initialize the other used specifications for this parameter
        # set
        defaults = OrderedDict.fromkeys(pars.keys())
        options = OrderedDict.fromkeys(pars.keys())
        dtypes = OrderedDict.fromkeys(pars.keys())
        descr = OrderedDict.fromkeys(pars.keys())

        # Fill out parameter specifications.  Only the values that are
        # *not* None (i.e., the ones that are defined) need to be set
#        defaults['frametype'] = 'bias'
        defaults['frametype'] = frametype       # This is a kludge
        options['frametype'] = FrameGroupPar.valid_frame_types()
        dtypes['frametype'] = str
        descr['frametype'] = 'Frame type.  ' \
                             'Options are: {0}'.format(', '.join(options['frametype']))

        # TODO: Add overscan parameters for each frame type?
        # TODO: JFH This is not documented. What are the options for useframe and what the  does it do?
        defaults['useframe'] = None
        dtypes['useframe'] = str
        descr['useframe'] = 'A calibrations file to use if it exists.'

        defaults['exprng'] = [None, None]
        dtypes['exprng'] = list
        descr['exprng'] = 'Used in identifying frames of this type.  This sets the minimum ' \
                          'and maximum allowed exposure times.  There must be two items in ' \
                          'the list.  Use None to indicate no limit; i.e., to select exposures ' \
                          'with any time greater than 30 sec, use exprng = [30, None].'

        defaults['process'] = ProcessImagesPar()
        dtypes['process'] = [ ParSet, dict ]
        descr['process'] = 'Low level parameters used for basic image processing'

        # Instantiate the parameter set
        super(FrameGroupPar, self).__init__(list(pars.keys()),
                                            values=list(pars.values()),
                                            defaults=list(defaults.values()),
                                            options=list(options.values()),
                                            dtypes=list(dtypes.values()),
                                            descr=list(descr.values()))

        self.validate()

    @classmethod
    def from_dict(cls, frametype, cfg):
        k = np.array([*cfg.keys()])
        parkeys = ['useframe', 'exprng']
        # TODO: cfg can contain frametype but it is ignored...
        allkeys = parkeys + ['process', 'frametype']
        badkeys = np.array([pk not in allkeys for pk in k])
        if np.any(badkeys):
            raise ValueError('{0} not recognized key(s) for FrameGroupPar.'.format(k[badkeys]))
        kwargs = {}
        for pk in parkeys:
            kwargs[pk] = cfg[pk] if pk in k else None
        pk = 'process'
        kwargs[pk] = ProcessImagesPar.from_dict(cfg[pk]) if pk in k else None
        return cls(frametype=frametype, **kwargs)

    @staticmethod
    def valid_frame_types():
        """
        Return the list of valid frame types.
        """
        return FrameTypeBitMask().keys()

    def validate(self):
        if len(self.data['exprng']) != 2:
            raise ValueError('exprng must be a list with two items.')


class ProcessImagesPar(ParSet):
    """
    The parameters needed to perform basic image processing.

    These parameters are primarily used by
    :func:`~pypeit.images.buildimage.buildimage_fromlist`, the main function
    used to process and combine images.

    For a table with the current keywords, defaults, and descriptions,
    see :ref:`parameters`.
    """
    def __init__(self, trim=None, apply_gain=None, orient=None,
                 overscan_method=None, overscan_par=None,
                 combine=None, satpix=None,
                 mask_cr=None, clip=None,
                 #cr_sigrej=None, 
                 n_lohi=None, #replace=None,
                 lamaxiter=None, grow=None,
                 comb_sigrej=None,
#                 calib_setup_and_bit=None,
                 rmcompact=None, sigclip=None, sigfrac=None, objlim=None,
                 use_biasimage=None, use_overscan=None, use_darkimage=None,
                 dark_expscale=None, correct_nonlinear=None,
                 empirical_rn=None, shot_noise=None, noise_floor=None,
                 use_pixelflat=None, use_illumflat=None, use_specillum=None,
                 use_pattern=None, subtract_scattlight=None, scattlight=None, subtract_continuum=None,
                 spat_flexure_correct=None):

        # Grab the parameter names and values from the function
        # arguments
        args, _, _, values = inspect.getargvalues(inspect.currentframe())
        pars = OrderedDict([(k,values[k]) for k in args[1:]])

        # Initialize the other used specifications for this parameter
        # set
        defaults = OrderedDict.fromkeys(pars.keys())
        options = OrderedDict.fromkeys(pars.keys())
        dtypes = OrderedDict.fromkeys(pars.keys())
        descr = OrderedDict.fromkeys(pars.keys())

        # Fill out parameter specifications.  Only the values that are
        # *not* None (i.e., the ones that are defined) need to be set

        # Raw image fussing
        defaults['trim'] = True
        dtypes['trim'] = bool
        descr['trim'] = 'Trim the image to the detector supplied region'

        defaults['apply_gain'] = True
        dtypes['apply_gain'] = bool
        descr['apply_gain'] = 'Convert the ADUs to electrons using the detector gain'

        defaults['orient'] = True
        dtypes['orient'] = bool
        descr['orient'] = 'Orient the raw image into the PypeIt frame'

        # Bias, overscan, dark, pattern (i.e. detector "signal")
        defaults['use_biasimage'] = True
        dtypes['use_biasimage'] = bool
        descr['use_biasimage'] = 'Use a bias image.  If True, one or more must be supplied in the PypeIt file.'

        defaults['use_overscan'] = True
        dtypes['use_overscan'] = bool
        descr['use_overscan'] = 'Subtract off the overscan.  Detector *must* have one or code will crash.'

        defaults['overscan_method'] = 'savgol'
        options['overscan_method'] = ProcessImagesPar.valid_overscan_methods()
        dtypes['overscan_method'] = str
        descr['overscan_method'] = 'Method used to fit the overscan. ' \
                            f'Options are: {", ".join(options["overscan_method"])}  Note: Method "polynomial" ' \
                            'is identical to "chebyshev"; the former is deprecated and will be removed.'

        defaults['overscan_par'] = [5, 65]
        dtypes['overscan_par'] = [int, list]
        descr['overscan_par'] = 'Parameters for the overscan subtraction.  For ' \
                                '\'chebyshev\' or \'polynomial\', set overcan_par = order; ' \
                                'for \'savgol\', set overscan_par = order, window size ; ' \
                                'for \'median\', set overscan_par = None or omit the keyword.'

        defaults['correct_nonlinear'] = None
        dtypes['correct_nonlinear'] = list
        descr['correct_nonlinear'] = 'Correct for non-linear response of the detector.  If None, ' \
                                     'no correction is performed. If a list, then the list should be ' \
                                     'the non-linear correction parameter (alpha), where the functional ' \
                                     'form is given by Ct = Cm (1 + alpha x Cm), with Ct and Cm the true ' \
                                     'and measured counts. This parameter is usually ' \
                                     'hard-coded for a given spectrograph, and should otherwise be left as None.' \

        defaults['use_darkimage'] = False
        dtypes['use_darkimage'] = bool
        descr['use_darkimage'] = 'Subtract off a dark image.  If True, one or more darks must ' \
                                 'be provided.'

        defaults['dark_expscale'] = False
        dtypes['dark_expscale'] = bool
        descr['dark_expscale'] = 'If designated dark frames are used and have a different ' \
                                 'exposure time than the science frames, scale the counts by ' \
                                 'the by the ratio in the exposure times to adjust the dark ' \
                                 'counts for the difference in exposure time.  WARNING: You ' \
                                 'should always take dark frames that have the same exposure ' \
                                 'time as your science frames, so use this option with care!'

        defaults['use_pattern'] = False
        dtypes['use_pattern'] = bool
        descr['use_pattern'] = 'Subtract off a detector pattern. This pattern is assumed to be ' \
                               'sinusoidal along one direction, with a frequency that is ' \
                               'constant across the detector.'

        defaults['subtract_continuum'] = False
        dtypes['subtract_continuum'] = bool
        descr['subtract_continuum'] = 'Subtract off the continuum level from an image. This parameter should only ' \
                                      'be set to True to combine arcs with multiple different lamps. ' \
                                      'For all other cases, this parameter should probably be False.'

        defaults['subtract_scattlight'] = False
        dtypes['subtract_scattlight'] = bool
        descr['subtract_scattlight'] = 'Subtract off the scattered light from an image. This parameter should only ' \
                                       'be set to True for spectrographs that have dedicated methods to subtract ' \
                                       'scattered light. For all other cases, this parameter should be False.'

        defaults['scattlight'] = ScatteredLightPar()
        dtypes['scattlight'] = [ParSet, dict]
        descr['scattlight'] = 'Scattered light subtraction parameters.'

        defaults['empirical_rn'] = False
        dtypes['empirical_rn'] = bool
        descr['empirical_rn'] = 'If True, use the standard deviation in the overscan region to ' \
                                'measure an empirical readnoise to use in the noise model.'

        defaults['shot_noise'] = True
        dtypes['shot_noise'] = bool
        descr['shot_noise'] = 'Use the bias- and dark-subtracted image to calculate and include ' \
                              'electron count shot noise in the image processing error budget'

        defaults['noise_floor'] = 0.0
        dtypes['noise_floor'] = float
        descr['noise_floor'] = 'Impose a noise floor by adding the provided fraction of the ' \
                               'bias- and dark-subtracted electron counts to the error budget.  ' \
                               'E.g., a value of 0.01 means that the S/N of the counts in the ' \
                               'image will never be greater than 100.'

        # Flats
        defaults['use_pixelflat'] = True
        dtypes['use_pixelflat'] = bool
        descr['use_pixelflat'] = 'Use the pixel flat to make pixel-level corrections.  A ' \
                                 'pixelflat image must be provied.'

        defaults['use_illumflat'] = True
        dtypes['use_illumflat'] = bool
        descr['use_illumflat'] = 'Use the illumination flat to correct for the illumination ' \
                                 'profile of each slit.'

        defaults['use_specillum'] = False
        dtypes['use_specillum'] = bool
        descr['use_specillum'] = 'Use the relative spectral illumination profiles to correct ' \
                                 'the spectral illumination profile of each slit. This is ' \
                                 'primarily used for slicer IFUs.  To use this, you must set ' \
                                 '``slit_illum_relative=True`` in the ``flatfield`` parameter set!'

        # Flexure
        defaults['spat_flexure_correct'] = False
        dtypes['spat_flexure_correct'] = bool
        descr['spat_flexure_correct'] = 'Correct slits, illumination flat, etc. for flexure'


        defaults['combine'] = 'mean'
        options['combine'] = ProcessImagesPar.valid_combine_methods()
        dtypes['combine'] = str
        descr['combine'] = 'Method used to combine multiple frames.  Options are: {0}'.format(
                                       ', '.join(options['combine']))

        defaults['clip'] = True
        dtypes['clip'] = bool
        descr['clip'] = 'Perform sigma clipping when combining.  Only used with combine=mean'

        defaults['comb_sigrej'] = None
        dtypes['comb_sigrej'] = float
        descr['comb_sigrej'] = 'Sigma-clipping level for when clip=True; ' \
                           'Use None for automatic limit (recommended).  '

        defaults['satpix'] = 'reject'
        options['satpix'] = ProcessImagesPar.valid_saturation_handling()
        dtypes['satpix'] = str
        descr['satpix'] = 'Handling of saturated pixels.  Options are: {0}'.format(
                                       ', '.join(options['satpix']))

        # TODO -- Make CR Parameters their own ParSet
        defaults['mask_cr'] = False
        dtypes['mask_cr'] = bool
        descr['mask_cr'] = 'Identify CRs and mask them'

#        # TODO: I don't think this is currently used; ``sigclip`` is used instead.
#        defaults['cr_sigrej'] = 20.0
#        dtypes['cr_sigrej'] = [int, float]
#        descr['cr_sigrej'] = 'Sigma level to reject cosmic rays (<= 0.0 means no CR removal)'

        defaults['n_lohi'] = [0, 0]
        dtypes['n_lohi'] = list
        descr['n_lohi'] = 'Number of pixels to reject at the lowest and highest ends of the ' \
                          'distribution; i.e., n_lohi = low, high.  Use None for no limit.'

        # TODO: I don't think this is currently used
#        defaults['replace'] = 'maxnonsat'
#        options['replace'] = ProcessImagesPar.valid_rejection_replacements()
#        dtypes['replace'] = str
#        descr['replace'] = 'If all pixels are rejected, replace them using this method.  ' \
#                           'Options are: {0}'.format(', '.join(options['replace']))

        defaults['lamaxiter'] = 1
        dtypes['lamaxiter'] = int
        descr['lamaxiter'] = 'Maximum number of iterations for LA cosmics routine.'

        defaults['grow'] = 1.5
        dtypes['grow'] = [int, float]
        descr['grow'] = 'Factor by which to expand regions with cosmic rays detected by the ' \
                        'LA cosmics routine.'

        defaults['rmcompact'] = True
        dtypes['rmcompact'] = bool
        descr['rmcompact'] = 'Remove compact detections in LA cosmics routine'

        # TODO: This is passed to lacosmic in
        # `pypeit.images.pypeitimage.PypeItImage.build_crmask`, *not*
        # `cr_sigrej`.
        defaults['sigclip'] = 4.5
        dtypes['sigclip'] = [int, float]
        descr['sigclip'] = 'Sigma level for rejection in LA cosmics routine'

        defaults['sigfrac'] = 0.3
        dtypes['sigfrac'] = [int, float]
        descr['sigfrac'] = 'Fraction for the lower clipping threshold in LA cosmics routine.'

        defaults['objlim'] = 3.0
        dtypes['objlim'] = [int, float]
        descr['objlim'] = 'Object detection limit in LA cosmics routine'

#        defaults['calib_setup_and_bit'] = None
#        dtypes['calib_setup_and_bit'] = str
#        descr['calib_setup_and_bit'] = 'Over-ride the calibration setup and bit, e.g. "A_7".  ' \
#                                       'Only recommended for use with quicklook.'

        # Instantiate the parameter set
        super(ProcessImagesPar, self).__init__(list(pars.keys()),
                                               values=list(pars.values()),
                                               defaults=list(defaults.values()),
                                               options=list(options.values()),
                                               dtypes=list(dtypes.values()),
                                               descr=list(descr.values()))

        # Check the parameters match the method requirements
        self.validate()

    @classmethod
    def from_dict(cls, cfg):
        k = np.array([*cfg.keys()])
        parkeys = ['trim', 'apply_gain', 'orient', 'use_biasimage', 'subtract_continuum', 'subtract_scattlight',
                   'scattlight', 'use_pattern', 'use_overscan', 'overscan_method', 'overscan_par',
                   'use_darkimage', 'dark_expscale', 'spat_flexure_correct', 'use_illumflat', 'use_specillum',
                   'empirical_rn', 'shot_noise', 'noise_floor', 'use_pixelflat', 'combine', 'correct_nonlinear',
                   'satpix', #'calib_setup_and_bit',
                   'n_lohi', 'mask_cr',
                   'lamaxiter', 'grow', 'clip', 'comb_sigrej', 'rmcompact', 'sigclip',
                   'sigfrac', 'objlim']

        badkeys = np.array([pk not in parkeys for pk in k])
        if np.any(badkeys):
            raise ValueError('{0} not recognized key(s) for ProcessImagesPar.'.format(k[badkeys]))

        kwargs = {}
        for pk in parkeys:
            kwargs[pk] = cfg[pk] if pk in k else None
        # Keywords that are ParSets
        pk = 'scattlight'
        kwargs[pk] = ScatteredLightPar.from_dict(cfg[pk]) if pk in k else None
        return cls(**kwargs)

    @staticmethod
    def valid_overscan_methods():
        """
        Return the valid overscan methods.
        """
        return ['chebyshev', 'polynomial', 'savgol', 'median', 'odd_even']

    @staticmethod
    def valid_combine_methods():
        """
        Return the valid methods for combining frames.
        """
        return ['median', 'mean' ]

    @staticmethod
    def valid_saturation_handling():
        """
        Return the valid approachs to handling saturated pixels.
        """
        return [ 'reject', 'force', 'nothing' ]

#    @staticmethod
#    def valid_rejection_replacements():
#        """
#        Return the valid replacement methods for rejected pixels.
#        """
#        return [ 'min', 'max', 'mean', 'median', 'weightmean', 'maxnonsat' ]

    def validate(self):
        """
        Check the parameters are valid for the provided method.
        """

        if self.data['n_lohi'] is not None and len(self.data['n_lohi']) != 2:
            raise ValueError('n_lohi must be a list of two numbers.')

        if not self.data['use_overscan']:
            return
        if self.data['overscan_par'] is None:
            raise ValueError('No overscan method parameters defined!')

        # Convert param to list
        if isinstance(self.data['overscan_par'], int):
            self.data['overscan_par'] = [self.data['overscan_par']]

        if self.data['overscan_method'] in ['polynomial', 'chebyshev'] and len(self.data['overscan_par']) != 1:
            raise ValueError('For chebyshev/polynomial overscan method, set overscan_par = order')

        if self.data['overscan_method'] == 'savgol' and len(self.data['overscan_par']) != 2:
            raise ValueError('For savgol overscan method, set overscan_par = order, window size')

        if self.data['overscan_method'] == 'median' and self.data['overscan_par'] is not None:
            warnings.warn('No parameters necessary for median overscan method.  Ignoring input.')

        if not self.data['use_pixelflat'] \
                and (self.data['use_illumflat'] or self.data['use_specillum']):
            raise ValueError('To apply a slit-illumination or spectral flat-field correction, '
                             'you must also apply the pixel-flat correction.')

    # TODO: Are these out of date or is this a purposeful subselection of the
    # full parameter set?
    def to_header(self, hdr):
        """
        Write the parameters to a header object.
        """
        hdr['OSCANMET'] = (self.data['overscan'], 'Method used for overscan subtraction')
        hdr['OSCANPAR'] = (','.join([ '{0:d}'.format(p) for p in self.data['overscan_par'] ]),
                                'Overscan method parameters')
        hdr['COMBMAT'] = ('{0}'.format(self.data['match']), 'Frame combination matching')
        hdr['COMBMETH'] = (self.data['combine'], 'Method used to combine frames')
        hdr['COMBSATP'] = (self.data['satpix'], 'Saturated pixel handling when combining frames')
        hdr['COMBSIGR'] = ('{0}'.format(self.data['sigrej']),
                                'Cosmic-ray sigma rejection when combining')
        hdr['COMBNLH'] = (','.join([ '{0}'.format(n) for n in self.data['n_lohi']]),
                                'N low and high pixels rejected when combining')
        hdr['COMBSRJ'] = (self.data['comb_sigrej'], 'Sigma rejection when combining')
#        hdr['COMBREPL'] = (self.data['replace'], 'Method used to replace pixels when combining')
        hdr['LACMAXI'] = ('{0}'.format(self.data['lamaxiter']), 'Max iterations for LA cosmic')
        hdr['LACGRW'] = ('{0:.1f}'.format(self.data['grow']), 'Growth radius for LA cosmic')
        hdr['LACRMC'] = (str(self.data['rmcompact']), 'Compact objects removed by LA cosmic')
        hdr['LACSIGC'] = ('{0:.1f}'.format(self.data['sigclip']), 'Sigma clip for LA cosmic')
        hdr['LACSIGF'] = ('{0:.1f}'.format(self.data['sigfrac']),
                            'Lower clip threshold for LA cosmic')
        hdr['LACOBJL'] = ('{0:.1f}'.format(self.data['objlim']),
                            'Object detect limit for LA cosmic')

    @classmethod
    def from_header(cls, hdr):
        """
        Instantiate the object from parameters read from a fits header.
        """
        return cls(overscan=hdr['OSCANMET'],
                   overscan_par=[int(p) for p in hdr['OSCANPAR'].split(',')],
                   match=eval(hdr['COMBMAT']),
                   combine=hdr['COMBMETH'], satpix=hdr['COMBSATP'],
                   n_lohi=[int(p) for p in hdr['COMBNLH'].split(',')],
                   comb_sigrej=float(hdr['COMBSRJ']),
#                   replace=hdr['COMBREPL'],
#                   cr_sigrej=eval(hdr['LASIGR']),
                   lamaxiter=int(hdr['LACMAXI']), grow=float(hdr['LACGRW']),
                   rmcompact=eval(hdr['LACRMC']), sigclip=float(hdr['LACSIGC']),
                   sigfrac=float(hdr['LACSIGF']), objlim=float(hdr['LACOBJL']))


class FlatFieldPar(ParSet):
    """
    A parameter set holding the arguments for how to perform the field
    flattening.

    For a table with the current keywords, defaults, and descriptions,
    see :ref:`parameters`.
    """
    def __init__(self, method=None, pixelflat_file=None, spec_samp_fine=None,
                 spec_samp_coarse=None, spat_samp=None, tweak_slits=None, tweak_method=None, tweak_slits_thresh=None,
                 tweak_slits_maxfrac=None, rej_sticky=None, slit_trim=None, slit_illum_pad=None,
                 illum_iter=None, illum_rej=None, twod_fit_npoly=None, saturated_slits=None,
                 slit_illum_relative=None, slit_illum_ref_idx=None, slit_illum_smooth_npix=None,
                 pixelflat_min_wave=None, pixelflat_max_wave=None, slit_illum_finecorr=None,
                 fit_2d_det_response=None):

        # Grab the parameter names and values from the function
        # arguments
        args, _, _, values = inspect.getargvalues(inspect.currentframe())
        pars = OrderedDict([(k,values[k]) for k in args[1:]])

        # Initialize the other used specifications for this parameter
        # set
        defaults = OrderedDict.fromkeys(pars.keys())
        options = OrderedDict.fromkeys(pars.keys())
        dtypes = OrderedDict.fromkeys(pars.keys())
        descr = OrderedDict.fromkeys(pars.keys())

        # Fill out parameter specifications.  Only the values that are
        # *not* None (i.e., the ones that are defined) need to be set


        # ToDO there are only two methods. The bspline method and skip, so maybe we should rename the bspline method.
        defaults['method'] = 'bspline'
        options['method'] = FlatFieldPar.valid_methods()
        dtypes['method'] = str
        descr['method'] = 'Method used to flat field the data; use skip to skip flat-fielding.  ' \
                          'Options are: None, {0}'.format(', '.join(options['method']))

        # Pixel flat parameter keys
        defaults['pixelflat_file'] = None
        dtypes['pixelflat_file'] = str
        descr['pixelflat_file'] = 'Filename of the image to use for pixel-level field flattening'

        defaults['spec_samp_fine'] = 1.2
        dtypes['spec_samp_fine'] = [int, float]
        descr['spec_samp_fine'] = 'bspline break point spacing in units of pixels for spectral fit to flat field blaze function.'

        defaults['spec_samp_coarse'] = 50.0
        dtypes['spec_samp_coarse'] = [int, float]
        descr['spec_samp_coarse'] = 'bspline break point spacing in units of pixels for 2-d bspline-polynomial fit to ' \
                                    'flat field image residuals. This should be a large number unless you are trying to ' \
                                    'fit a sky flat with lots of narrow spectral features.'

        defaults['spat_samp'] = 5.0
        dtypes['spat_samp'] = [int, float]
        descr['spat_samp'] = 'Spatial sampling for slit illumination function. This is the width of the median ' \
                             'filter in pixels used to determine the slit illumination function, and thus sets the ' \
                             'minimum scale on which the illumination function will have features.'

        defaults['pixelflat_min_wave'] = None
        dtypes['pixelflat_min_wave'] = [int, float]
        descr['pixelflat_min_wave'] = 'All values of the normalized pixel flat are set to 1 for wavelengths below this value.'

        defaults['pixelflat_max_wave'] = None
        dtypes['pixelflat_max_wave'] = [int, float]
        descr['pixelflat_max_wave'] = 'All values of the normalized pixel flat are set to 1 for wavelengths above this value.'


        # Slits
        defaults['tweak_slits'] = True
        dtypes['tweak_slits'] = bool
        descr['tweak_slits'] = 'Use the illumination flat field to tweak the slit edges. ' \
                               'This will work even if illumflatten is set to False '

        defaults['tweak_method'] = 'threshold'
        options['tweak_method'] = FlatFieldPar.valid_tweak_methods()
        dtypes['tweak_method'] = str
        descr['tweak_method'] = 'Method used to tweak the slit edges (when "tweak_slits" is set to True).  ' \
                                'Options include: {0:s}. '.format(', '.join(options['tweak_method'])) + \
                                'The "threshold" method determines when the left and right slit edges ' \
                                'fall below a threshold relative to the peak illumination. ' \
                                'The "gradient" method determines where the gradient is the highest at ' \
                                'the left and right slit edges. This method performs better when there is ' \
                                'systematic vignetting in the spatial direction. ' \

        defaults['tweak_slits_thresh'] = 0.93
        dtypes['tweak_slits_thresh'] = float
        descr['tweak_slits_thresh'] = 'If tweak_slits is True, this sets the illumination function threshold used to ' \
                                      'tweak the slit boundaries based on the illumination flat. ' \
                                      'It should be a number less than 1.0'

        defaults['tweak_slits_maxfrac'] = 0.10
        dtypes['tweak_slits_maxfrac'] = float
        descr['tweak_slits_maxfrac'] = 'If tweak_slit is True, this sets the maximum fractional amount (of a slits width) ' \
                                       'allowed for trimming each (i.e. left and right) slit boundary, i.e. the default is 10% ' \
                                       'which means slits would shrink or grow by at most 20% (10% on each side)'


        defaults['rej_sticky'] = False
        dtypes['rej_sticky'] = bool
        descr['rej_sticky'] = 'Propagate the rejected pixels through the stages of the ' \
                              'flat-field fitting (i.e, from the spectral fit, to the spatial ' \
                              'fit, and finally to the 2D residual fit).  If False, pixels ' \
                              'rejected in each stage are included in each subsequent stage.'

        defaults['slit_trim'] = 3.
        dtypes['slit_trim'] = [int, float, tuple]
        descr['slit_trim'] = 'The number of pixels to trim each side of the slit when ' \
                             'selecting pixels to use for fitting the spectral response ' \
                             'function.  Single values are used for both slit edges; a ' \
                             'two-tuple can be used to trim the left and right sides differently.'

        defaults['slit_illum_pad'] = 5.
        dtypes['slit_illum_pad'] = [int, float]
        descr['slit_illum_pad'] = 'The number of pixels to pad the slit edges when constructing ' \
                                  'the slit-illumination profile. Single value applied to both ' \
                                  'edges.'

        defaults['slit_illum_finecorr'] = True
        dtypes['slit_illum_finecorr'] = bool
        descr['slit_illum_finecorr'] = 'If True, a fine correction to the spatial illumination profile ' \
                                       'will be performed. The fine correction is a low order 2D polynomial ' \
                                       'fit to account for a gradual change to the spatial illumination ' \
                                       'profile as a function of wavelength.'

        defaults['slit_illum_relative'] = False
        dtypes['slit_illum_relative'] = bool
        descr['slit_illum_relative'] = 'Generate an image of the relative spectral illumination ' \
                                       'for a multi-slit setup.  If you set ``use_specillum = ' \
                                       'True`` for any of the frames that use the flatfield ' \
                                       'model, this *must* be set to True. Currently, this is ' \
                                       'only used for SlicerIFU reductions.'

        defaults['illum_iter'] = 0
        dtypes['illum_iter'] = int
        descr['illum_iter'] = 'The number of rejection iterations to perform when constructing ' \
                              'the slit-illumination profile.  No rejection iterations are ' \
                              'performed if 0.  WARNING: Functionality still being tested.'

        defaults['illum_rej'] = 5.
        dtypes['illum_rej'] = [int, float]
        descr['illum_rej'] = 'The sigma threshold used in the rejection iterations used to ' \
                             'refine the slit-illumination profile.  Rejection iterations are ' \
                             'only performed if ``illum_iter > 0``.'

        dtypes['twod_fit_npoly'] = int
        descr['twod_fit_npoly'] = 'Order of polynomial used in the 2D bspline-polynomial fit to ' \
                                  'flat-field image residuals. The code determines the order of ' \
                                  'these polynomials to each slit automatically depending on ' \
                                  'the slit width, which is why the default is None. Alter ' \
                                  'this paramter at your own risk!'

        defaults['saturated_slits'] = 'crash'
        options['saturated_slits'] = FlatFieldPar.valid_saturated_slits_methods()
        dtypes['saturated_slits'] = str
        descr['saturated_slits'] = 'Behavior when a slit is encountered with a large fraction ' \
                                   'of saturated pixels in the flat-field.  The options are: ' \
                                   '\'crash\' - Raise an error and halt the data reduction; ' \
                                   '\'mask\' - Mask the slit, meaning no science data will be ' \
                                   'extracted from the slit; \'continue\' - ignore the ' \
                                   'flat-field correction, but continue with the reduction.'

        defaults['slit_illum_ref_idx'] = 0
        dtypes['slit_illum_ref_idx'] = int
        descr['slit_illum_ref_idx'] = 'The index of a reference slit (0-indexed) used for estimating ' \
                                      'the relative spectral sensitivity (or the relative blaze). This ' \
                                      'parameter is only used if ``slit_illum_relative = True``.'

        defaults['slit_illum_smooth_npix'] = 10
        dtypes['slit_illum_smooth_npix'] = int
        descr['slit_illum_smooth_npix'] = 'The number of pixels used to determine smoothly varying ' \
                                          'relative weights is given by ``nspec/slit_illum_smooth_npix``, ' \
                                          'where nspec is the number of spectral pixels.'

        defaults['fit_2d_det_response'] = False
        dtypes['fit_2d_det_response'] = bool
        descr['fit_2d_det_response'] = 'Set this variable to True if you want to compute and ' \
                                       'account for the detector response in the flatfield image. ' \
                                       'Note that ``detector response`` refers to pixel sensitivity ' \
                                       'variations that primarily depend on (x,y) detector coordinates. ' \
                                       'In most cases, the default 2D bspline is sufficient to account ' \
                                       'for detector response (i.e. set this parameter to False). Note ' \
                                       'that this correction will _only_ be performed for the spectrographs ' \
                                       'that have a dedicated response correction implemented. Currently,' \
                                       'this correction is only implemented for Keck+KCWI.'

        # Instantiate the parameter set
        super(FlatFieldPar, self).__init__(list(pars.keys()),
                                           values=list(pars.values()),
                                           defaults=list(defaults.values()),
                                           options=list(options.values()),
                                           dtypes=list(dtypes.values()),
                                           descr=list(descr.values()))

        # Check the parameters match the method requirements
        self.validate()

    @classmethod
    def from_dict(cls, cfg):
        k = np.array([*cfg.keys()])
        parkeys = ['method', 'pixelflat_file', 'spec_samp_fine', 'spec_samp_coarse',
                   'spat_samp', 'pixelflat_min_wave', 'pixelflat_max_wave',
                   'tweak_slits', 'tweak_method', 'tweak_slits_thresh', 'tweak_slits_maxfrac',
                   'rej_sticky', 'slit_trim', 'slit_illum_pad', 'slit_illum_relative',
                   'illum_iter', 'illum_rej', 'twod_fit_npoly', 'saturated_slits',
                   'slit_illum_ref_idx', 'slit_illum_smooth_npix', 'slit_illum_finecorr', 'fit_2d_det_response']

        badkeys = np.array([pk not in parkeys for pk in k])
        if np.any(badkeys):
            raise ValueError('{0} not recognized key(s) for FlatFieldPar.'.format(k[badkeys]))

        kwargs = {}
        for pk in parkeys:
            kwargs[pk] = cfg[pk] if pk in k else None
        return cls(**kwargs)

    @staticmethod
    def valid_methods():
        """
        Return the valid flat-field methods
        """
        return ['bspline', 'skip'] # [ 'PolyScan', 'bspline' ]. Same here. Not sure what PolyScan is

    @staticmethod
    def valid_tweak_methods():
        """
        Return the valid options for tweaking slits.
        """
        return ['threshold', 'gradient']

    @staticmethod
    def valid_saturated_slits_methods():
        """
        Return the valid options for dealing with saturated slits.
        """
        return ['crash', 'mask', 'continue']

    def validate(self):
        """
        Check the parameters are valid for the provided method.
        """
        # Convert param to list
        #if isinstance(self.data['params'], int):
        #    self.data['params'] = [self.data['params']]

        # Check that there are the correct number of parameters
        #if self.data['method'] == 'PolyScan' and len(self.data['params']) != 3:
        #    raise ValueError('For PolyScan method, set params = order, number of '
        #                     'pixels, number of repeats')
        #if self.data['method'] == 'bspline' and len(self.data['params']) != 1:
        #    raise ValueError('For bspline method, set params = spacing (integer).')
        if self.data['pixelflat_file'] is None:
            return

        # Check the frame exists
        if not os.path.isfile(self.data['pixelflat_file']):
            raise ValueError('Provided frame file name does not exist: {0}'.format(
                                self.data['pixelflat_file']))

        # Check that if tweak slits is true that illumflatten is alwo true
        # TODO -- We don't need this set, do we??   See the desc of tweak_slits above
        #if self.data['tweak_slits'] and not self.data['illumflatten']:
        #    raise ValueError('In order to tweak slits illumflatten must be set to True')


class FlexurePar(ParSet):
    """
    A parameter set holding the arguments for how to perform flexure
    corrections, both spatial and spectral

    For a table with the current keywords, defaults, and descriptions,
    see :ref:`parameters`.
    """
    def __init__(self, spec_method=None, spec_maxshift=None, spectrum=None,
                 multi_min_SN=None, excessive_shift=None, minwave=None, maxwave=None):

        # Grab the parameter names and values from the function
        # arguments
        args, _, _, values = inspect.getargvalues(inspect.currentframe())
        pars = OrderedDict([(k,values[k]) for k in args[1:]])

        # Initialize the other used specifications for this parameter
        # set
        defaults = OrderedDict.fromkeys(pars.keys())
        options = OrderedDict.fromkeys(pars.keys())
        dtypes = OrderedDict.fromkeys(pars.keys())
        descr = OrderedDict.fromkeys(pars.keys())

        # Fill out parameter specifications.  Only the values that are
        # *not* None (i.e., the ones that are defined) need to be set
        defaults['spec_method'] = 'skip'
        options['spec_method'] = FlexurePar.valid_methods()
        dtypes['spec_method'] = str
        descr['spec_method'] = 'Method used to correct for flexure. Use skip for no correction.  If ' \
                          'slitcen is used, the flexure correction is performed before the ' \
                          'extraction of objects (not recommended).  ' \
                          'Options are: None, {0}'.format(', '.join(options['spec_method']))

        defaults['spec_maxshift'] = 20
        dtypes['spec_maxshift'] = int
        descr['spec_maxshift'] = 'Maximum allowed spectral flexure shift in pixels.'

        defaults['spectrum'] = 'paranal_sky.fits'
        dtypes['spectrum'] = str
        descr['spectrum'] = 'Archive sky spectrum to be used for the flexure correction.'

        defaults['excessive_shift'] = 'use_median'
        options['excessive_shift'] = FlexurePar.valid_excessive_shift_methods()
        dtypes['excessive_shift'] = str
        descr['excessive_shift'] = 'Behavior when the measured spectral flexure shift is ' \
                                   'larger than ``spec_maxshift``.  The options are: ' \
                                   '\'crash\' - Raise an error and halt the data reduction; ' \
                                   '\'set_to_zero\' - Set the flexure shift to zero and continue ' \
                                   'with the reduction; \'continue\' - Use the large ' \
                                   'flexure value whilst issuing a warning; and \'use_median\' - ' \
                                   'Use the median flexure shift among all the objects in the same slit ' \
                                   '(if more than one object is detected) or among all ' \
                                   'the other slits; if not available, the flexure correction will not be applied.'

        defaults['minwave'] = None
        dtypes['minwave'] = [int, float]
        descr['minwave'] = 'Minimum wavelength to use for the correlation.  If ``None`` or less than ' \
                           'the minimum wavelength of either the object or archive sky spectrum, this ' \
                           'this parameter has no effect.'

        defaults['maxwave'] = None
        dtypes['maxwave'] = [int, float]
        descr['maxwave'] = 'Maximum wavelength to use for the correlation.  If ``None`` or greater than ' \
                           'the maximum wavelength of either the object or archive sky spectrum, this ' \
                           'this parameter has no effect.'

        # The following are all for MultiDet flexure
        defaults['multi_min_SN'] = 1
        dtypes['multi_min_SN'] = [int, float]
        descr['multi_min_SN'] = 'Minimum S/N for analyzing sky spectrum for flexure'

        # Instantiate the parameter set
        super(FlexurePar, self).__init__(list(pars.keys()),
                                         values=list(pars.values()),
                                         defaults=list(defaults.values()),
                                         options=list(options.values()),
                                         dtypes=list(dtypes.values()),
                                         descr=list(descr.values()))
        self.validate()

    @classmethod
    def from_dict(cls, cfg):

        k = np.array([*cfg.keys()])
        parkeys = ['spec_method', 'spec_maxshift', 'spectrum',
                   'multi_min_SN', 'excessive_shift', 'minwave', 'maxwave']
#                   'spat_frametypes']

        badkeys = np.array([pk not in parkeys for pk in k])
        if np.any(badkeys):
            raise ValueError('{0} not recognized key(s) for FlexurePar.'.format(k[badkeys]))

        kwargs = {}
        for pk in parkeys:
            kwargs[pk] = cfg[pk] if pk in k else None
        return cls(**kwargs)

    @staticmethod
    def valid_methods():
        """
        Return the valid flat-field methods
        """
        return ['boxcar', 'slitcen', 'skip']

    @staticmethod
    def valid_excessive_shift_methods():
        """
        Return the valid options for dealing with excessive flexure shift.
        """
        return ['crash', 'set_to_zero', 'continue', 'use_median']

    def validate(self):
        """
        Check the parameters are valid for the provided method.
        """
        pass
        # TODO: This has to check both the local directory and the
        # directory in the source distribution
#        if self.data['spectrum'] is not None and not os.path.isfile(self.data['spectrum']):
#            raise ValueError('Provided archive spectrum does not exist: {0}.'.format(
#                             self.data['spectrum']))


class AlignPar(ParSet):
    """
    The parameter set used to hold arguments for tracing the
    alignments in an align frame.

    For a table with the current keywords, defaults, and descriptions,
    see :ref:`parameters`.
    """

    def __init__(self, locations=None, trace_npoly=None, trim_edge=None, snr_thresh=None):

        # Grab the parameter names and values from the function
        # arguments
        args, _, _, values = inspect.getargvalues(inspect.currentframe())
        pars = OrderedDict([(k, values[k]) for k in args[1:]])  # "1:" to skip 'self'

        # Initialize the other used specifications for this parameter
        # set
        defaults = OrderedDict.fromkeys(pars.keys())
        options = OrderedDict.fromkeys(pars.keys())
        dtypes = OrderedDict.fromkeys(pars.keys())
        descr = OrderedDict.fromkeys(pars.keys())

        # Fill out parameter specifications.  Only the values that are
        # *not* None (i.e., the ones that are defined) need to be set

        defaults['locations'] = [0.0, 1.0]
        dtypes['locations'] = [list, np.ndarray]
        descr['locations'] = 'Locations of the bars, in a list, specified as a fraction of the slit width'

        defaults['trace_npoly'] = 4
        dtypes['trace_npoly'] = int
        descr['trace_npoly'] = 'Order of the polynomial to use when fitting the trace of a single bar'

        defaults['trim_edge'] = [0, 0]
        dtypes['trim_edge'] = list
        descr['trim_edge'] = 'Trim the slit by this number of pixels left/right before finding alignment bars'

        defaults['snr_thresh'] = 1.0  # This must be low, because the routine will find the
        dtypes['snr_thresh'] = [int, float]
        descr['snr_thresh'] = 'S/N ratio threshold for finding an alignment trace. This should be a low ' \
                              'number to ensure that the algorithm finds all bars. The algorithm will ' \
                              'then only use the N most significant detections, where N is the number ' \
                              'of elements specified in the "locations" keyword argument'

        # Instantiate the parameter set
        super(AlignPar, self).__init__(list(pars.keys()),
                                            values=list(pars.values()),
                                            defaults=list(defaults.values()),
                                            options=list(options.values()),
                                            dtypes=list(dtypes.values()),
                                            descr=list(descr.values()))
        self.validate()

    @classmethod
    def from_dict(cls, cfg):
        k = np.array([*cfg.keys()])
        parkeys = ['locations', 'trace_npoly', 'trim_edge', 'snr_thresh']

        badkeys = np.array([pk not in parkeys for pk in k])
        if np.any(badkeys):
            raise ValueError('{0} not recognized key(s) for AlignPar.'.format(k[badkeys]))

        kwargs = {}
        for pk in parkeys:
            kwargs[pk] = cfg[pk] if pk in k else None
        return cls(**kwargs)

    def validate(self):
        """
        Check the parameters are valid for the provided method.
        """
        pass


class ScatteredLightPar(ParSet):
    """
    The parameter set used to hold arguments for modelling the scattered light.

    For a table with the current keywords, defaults, and descriptions,
    see :ref:`parameters`.
    """

    def __init__(self, method=None, finecorr_method=None, finecorr_pad=None, finecorr_order=None, finecorr_mask=None):

        # Grab the parameter names and values from the function
        # arguments
        args, _, _, values = inspect.getargvalues(inspect.currentframe())
        pars = OrderedDict([(k, values[k]) for k in args[1:]])  # "1:" to skip 'self'

        # Initialize the other used specifications for this parameter
        # set
        defaults = OrderedDict.fromkeys(pars.keys())
        options = OrderedDict.fromkeys(pars.keys())
        dtypes = OrderedDict.fromkeys(pars.keys())
        descr = OrderedDict.fromkeys(pars.keys())

        # Fill out parameter specifications.  Only the values that are
        # *not* None (i.e., the ones that are defined) need to be set

        defaults['method'] = 'model'
        options['method'] = ScatteredLightPar.valid_scattlight_methods()
        dtypes['method'] = str
        descr['method'] = 'Method used to fit the overscan. ' \
                          'Options are: {0}'.format(', '.join(options['method'])) + '. ' + \
                          '\'model\' will the scattered light model parameters derived from a ' \
                          'user-specified frame during their reduction (note, you will need to make sure ' \
                          'that you set appropriate scattlight frames in your .pypeit file for this option). ' \
                          '\'frame\' will use each individual frame to determine the scattered light ' \
                          'that affects this frame. ' \
                          '\'archive\' will use an archival model parameter solution for the scattered ' \
                          'light (note that this option is not currently available for all spectrographs).'

        defaults['finecorr_method'] = None
        options['finecorr_method'] = ScatteredLightPar.valid_finecorr_scattlight_methods()
        dtypes['finecorr_method'] = str
        descr['finecorr_method'] = 'If None, a fine correction to the scattered light will not be performed. ' \
                                   'Otherwise, the allowed methods include: ' \
                                   '{0}'.format(', '.join(options['finecorr_method'])) + '. ' + \
                                   '\'median\' will subtract a constant value from an entire CCD row, based on a ' \
                                   'median of the pixels that are not on slits (see also, \'finecorr_pad\'). ' \
                                   '\'poly\' will fit a polynomial to the scattered light in each row, based ' \
                                   'on the pixels that are not on slits (see also, \'finecorr_pad\').'

        defaults['finecorr_pad'] = 4
        dtypes['finecorr_pad'] = int
        descr['finecorr_pad'] = 'Number of unbinned pixels to extend the slit edges by when masking the slits for ' \
                                'the fine correction to the scattered light.'

        defaults['finecorr_order'] = 2
        dtypes['finecorr_order'] = int
        descr['finecorr_order'] = 'Polynomial order to use for the fine correction to the scattered light ' \
                                  'subtraction. It should be a low value.'

        defaults['finecorr_mask'] = None
        dtypes['finecorr_mask'] = [int, list]
        descr['finecorr_mask'] = 'A list containing the inter-slit regions that the user wishes to mask during ' \
                                 'the fine correction to the scattered light. Each integer corresponds to an ' \
                                 'inter-slit region. For example, "0" corresponds to all pixels left of the leftmost ' \
                                 'slit, while a value of "1" corresponds to all pixels between the first and second ' \
                                 'slit (counting from the left). It should be either a single integer value, or a ' \
                                 'list of integer values. The default (None) means that no inter-slit regions will ' \
                                 'be masked.'

        # Instantiate the parameter set
        super(ScatteredLightPar, self).__init__(list(pars.keys()),
                                                values=list(pars.values()),
                                                defaults=list(defaults.values()),
                                                options=list(options.values()),
                                                dtypes=list(dtypes.values()),
                                                descr=list(descr.values()))
        self.validate()

    @classmethod
    def from_dict(cls, cfg):
        k = np.array([*cfg.keys()])
        parkeys = ['method', 'finecorr_method', 'finecorr_pad', 'finecorr_order', 'finecorr_mask']

        badkeys = np.array([pk not in parkeys for pk in k])
        if np.any(badkeys):
            raise ValueError('{0} not recognized key(s) for ScatteredLightPar.'.format(k[badkeys]))

        kwargs = {}
        for pk in parkeys:
            kwargs[pk] = cfg[pk] if pk in k else None
        return cls(**kwargs)

    def validate(self):
        """
        Check the parameters are valid for the provided method.
        """
        if self.data['method'] is not None and self.data['method'] not in self.valid_scattlight_methods():
            raise ValueError("If 'method' is not None it must be one of:\n"+", ".join(self.valid_scattlight_methods()))
        if self.data['finecorr_method'] is not None and self.data['finecorr_method'] not in self.valid_finecorr_scattlight_methods():
            raise ValueError("If 'finecorr_method' is not None it must be one of:\n"+", ".join(self.valid_finecorr_scattlight_methods()))

    @staticmethod
    def valid_scattlight_methods():
        """
        Return the valid scattered light methods.
        """
        return ['model', 'frame', 'archive']

    @staticmethod
    def valid_finecorr_scattlight_methods():
        """
        Return the valid scattered light methods.
        """
        return ['median', 'poly']


class Coadd1DPar(ParSet):
    """
    A parameter set holding the arguments for how to perform 1D coadds

    For a table with the current keywords, defaults, and descriptions,
    see :ref:`parameters`.
    """
    def __init__(self, ex_value=None, flux_value=None, nmaskedge=None,
                 sn_smooth_npix=None, sigrej_exp=None, wave_method=None, dv=None, dwave=None, dloglam=None,
                 wave_grid_min=None, wave_grid_max=None, spec_samp_fact=None, ref_percentile=None, maxiter_scale=None,
                 sigrej_scale=None, scale_method=None, sn_min_medscale=None, sn_min_polyscale=None,
                 weight_method=None, maxiter_reject=None,
                 lower=None, upper=None, maxrej=None, sn_clip=None, nbests=None, coaddfile=None,
                 mag_type=None, filter=None, filter_mag=None, filter_mask=None):

        # Grab the parameter names and values from the function
        # arguments
        args, _, _, values = inspect.getargvalues(inspect.currentframe())
        pars = OrderedDict([(k,values[k]) for k in args[1:]])

        # Initialize the other used specifications for this parameter
        # set
        defaults = OrderedDict.fromkeys(pars.keys())
        options = OrderedDict.fromkeys(pars.keys())
        dtypes = OrderedDict.fromkeys(pars.keys())
        descr = OrderedDict.fromkeys(pars.keys())

        # Extraction to use
        defaults['ex_value'] = 'OPT'
        options['ex_value'] = Coadd1DPar.valid_ex()
        dtypes['ex_value'] = str
        descr['ex_value'] = "The extraction to coadd, i.e. optimal or boxcar. Must be either 'OPT' or 'BOX'"

        # Fluxed?
        defaults['flux_value'] = True
        dtypes['flux_value'] = bool
        descr['flux_value'] = 'If True (default), the code will coadd the fluxed spectra (i.e. the FLAM) in the ' \
                              'spec1d files. If False, it will coadd the counts.'

        # Mask edge pixels?
        defaults['nmaskedge'] = 2
        dtypes['nmaskedge'] = int
        descr['nmaskedge'] = 'Number of edge pixels to mask. This should be removed/fixed.'

        defaults['sn_smooth_npix'] = None
        dtypes['sn_smooth_npix'] = [int, float]
        descr['sn_smooth_npix'] = 'Number of pixels to median filter by when computing S/N used to decide how to scale ' \
                                  'and weight spectra. If set to None (default), the code will determine the effective ' \
                                  'number of good pixels per spectrum in the stack that is being co-added and use 10% of ' \
                                  'this neff.'

        defaults['sigrej_exp'] = None
        dtypes['sigrej_exp'] = [int, float]
        descr['sigrej_exp'] = 'Rejection threshold used for rejecting exposures with S/N more than sigrej_exp*sigma ' \
                              'above the median S/N. If None (the default), no rejection is performed. Currently, ' \
                              'only available for multi-slit observations.' \

        defaults['wave_method'] = 'linear'
        dtypes['wave_method'] = str
        options['wave_method'] = Coadd1DPar.valid_wave_methods()
        descr['wave_method'] = "Method used to construct wavelength grid for coadding spectra. The routine that creates " \
                               "the wavelength is :func:`~pypeit.core.wavecal.wvutils.get_wave_grid`. The options are:" \
                               " "\
                               "'iref' -- Use the first wavelength array.  " \
                               "'velocity' -- Grid is uniform in velocity.  " \
                               "'log10' -- Grid is uniform in log10(wave). This is the same as velocity.  " \
                               "'linear' -- Grid is uniform in lambda.  " \
                               "'concatenate' -- Meld the input wavelength arrays"

        defaults['dv'] = None
        dtypes['dv'] = [int, float]
        descr['dv'] = "Dispersion in units of km/s in case you want to specify it in the get_wave_grid  (for the 'velocity' option), " \
                    "otherwise a median value is computed from the data."

        defaults['dwave'] = None
        dtypes['dwave'] = [int, float]
        descr['dwave'] = "Dispersion in Angstroms in case you want to specify it in the get_wave_grid  (for the 'linear' option), " \
                    "otherwise a median value is computed from the data."

        defaults['dloglam'] = None
        dtypes['dloglam'] = [int, float]
        descr['dloglam'] = "Dispersion in units of log10(wave) in case you want to specify it in the get_wave_grid  (for the 'velocity' or 'log10' options), " \
                           "otherwise a median value is computed from the data."

        defaults['wave_grid_min'] = None
        dtypes['wave_grid_min'] = [int, float]
        descr['wave_grid_min'] = "Used in case you want to specify the minimum wavelength in your wavelength grid, default=None computes from data"

        defaults['wave_grid_max'] = None
        dtypes['wave_grid_max'] = [int, float]
        descr['wave_grid_max'] = "Used in case you want to specify the maximum wavelength in your wavelength grid, default=None computes from data"

        defaults['spec_samp_fact'] = 1.0
        dtypes['spec_samp_fact'] = float
        descr['spec_samp_fact'] = "Make the wavelength grid  sampling finer (spec_samp_fact < 1.0) or coarser " \
                                  "(spec_samp_fact > 1.0) by this sampling factor. This basically multiples the 'native' " \
                                  "spectral pixels by spec_samp_fact, i.e. units spec_samp_fact are pixels."

        defaults['ref_percentile'] = 70.0
        dtypes['ref_percentile'] = [int, float]
        descr['ref_percentile'] = 'Percentile used for selecting the minimum SNR cut from a reference spectrum used to ' \
                                  'robustly determine the median ratio between spectra. This parameter is used by ' \
                                  'coadd1d.robust_median_ratio as part of the automatic rescaling procedure. Pixels ' \
                                  'above this percentile cut are deemed the "good" pixels and are used to compute the ' \
                                  'ratio of two spectra.  This must be a number between 0 and 100.'

        defaults['maxiter_scale'] = 5
        dtypes['maxiter_scale'] = int
        descr['maxiter_scale'] = 'Maximum number of iterations performed for rescaling spectra.'

        defaults['sigrej_scale'] = 3.0
        dtypes['sigrej_scale'] = [int, float]
        descr['sigrej_scale'] = 'Rejection threshold used for rejecting pixels when rescaling spectra with scale_spec.'



        defaults['scale_method'] = 'auto'
        dtypes['scale_method'] = str
        options['scale_method'] = Coadd1DPar.valid_scale_methods()
        descr['scale_method'] = "Method used to rescale the spectra prior to coadding. The options are:" \
                                " "\
                                "'auto' -- Determine the scaling method automatically based on the S/N ratio which works well.  "\
                                "'poly' -- Polynomial rescaling.  " \
                                "'median' -- Median rescaling  " \
                                "'none' -- Do not rescale.  " \
                                "'hand' -- Pass in hand scaling factors. This option is not well tested."


        defaults['sn_min_medscale'] = 0.5
        dtypes['sn_min_medscale'] = [int, float]
        descr['sn_min_medscale'] = "For scale method set to ``auto``, this sets the minimum SNR for which median scaling is attempted."

        defaults['sn_min_polyscale'] = 2.0
        dtypes['sn_min_polyscale'] = [int, float]
        descr['sn_min_polyscale'] = "For scale method set to ``auto``, this sets the minimum SNR for which polynomial scaling is attempted."

        defaults['weight_method'] = 'auto'
        options['weight_method'] = Coadd1DPar.valid_weight_methods()
        dtypes['weight_method'] = str
        descr['weight_method'] = "Method used to weight the spectra for coadding. The options are:" \
                        " " \
                        "'auto' -- Use constant weights if rms_sn < 3.0, otherwise use wavelength dependent." \
                        "'constant' -- Constant weights based on rms_sn**2" \
                        "'uniform' --  Uniform weighting" \
                        "'wave_dependent' -- Wavelength dependent weights will be used irrespective of the rms_" \
                                            "sn ratio. This option will not work well at low S/N ratio although it is useful for " \
                                            "objects where only a small fraction of the spectral coverage has high S/N ratio " \
                                            "(like high-z quasars)." \
                        "'relative' -- Apply relative weights implying one reference exposure will receive unit " \
                                            "weight at all wavelengths and all others receive relatively wavelength dependent "\
                                            "weights . Note, relative weighting will only work well " \
                                            "when there is at least one spectrum with a reasonable S/N, and a continuum. " \
                                            "This option may only be better when the object being used has a strong " \
                                            "continuum + emission lines. This is particularly useful if you " \
                                            "are dealing with highly variable spectra (e.g. emission lines) and" \
                                            "require a precision better than ~1 per cent." \
                        "'ivar' -- Use inverse variance weighting. This is not well tested and should probably be deprecated."

        defaults['maxiter_reject'] = 5
        dtypes['maxiter_reject'] = int
        descr['maxiter_reject'] = 'Maximum number of iterations for stacking and rejection. The code stops iterating ' \
                                  'either when the output mask does not change betweeen successive iterations or when ' \
                                  'maxiter_reject is reached.'
        defaults['lower'] = 3.0
        dtypes['lower'] = [int, float]
        descr['lower'] = 'Lower rejection threshold used for rejecting pixels when combining spectra in units of sigma.'

        defaults['upper'] = 3.0
        dtypes['upper'] = [int, float]
        descr['upper'] = 'Upper rejection threshold used for rejecting pixels when combining spectra in units of sigma.'

        defaults['maxrej'] = None
        dtypes['maxrej'] = int
        descr['maxrej'] = 'Coadding performs iterative rejection by comparing each exposure to a preliminary stack of ' \
                          'all the exposures. If this parameter is set then it will not reject more than maxrej pixels ' \
                          'per iteration of this rejection. The default is None, which means no maximum on rejected pixels.'

        defaults['sn_clip'] = 30.0
        dtypes['sn_clip'] = [int, float]
        descr['sn_clip'] = 'Errors are capped during rejection so that the S/N is never greater than sn_clip. This ' \
                           'prevents overly aggressive rejection in high S/N ratio spectrum which neverthless differ ' \
                           'at a level greater than the formal S/N due to systematics.'

        defaults['nbests'] = None
        dtypes['nbests'] = [list, int]
        descr['nbests'] = 'Number of orders to use for estimating the per exposure weights. Default is None, ' \
                          'which will just use one fourth of the total number of orders. This is only used for Echelle'

        # For scaling to an input filter magnitude
        defaults['filter'] = 'none'
        dtypes['filter'] = str
        descr['filter'] = 'Filter for scaling.  See flux_calib.load_fitler_file() for naming.  Ignore if none'

        defaults['mag_type'] = 'AB'
        dtypes['mag_type'] = str
        descr['mag_type'] = 'Magnitude type.  AB is the only option currently allowed'

        defaults['filter_mag'] = None
        dtypes['filter_mag'] = float
        descr['filter_mag'] = 'Magnitude of the source in the given filter'

        defaults['filter_mask'] = None
        dtypes['filter_mask'] = [str, list]
        descr['filter_mask'] = 'List of wavelength regions to mask when doing the scaling (`i.e.`, occasional junk pixels). '\
                               'Colon and comma separateed, e.g.   5552:5559,6010:6030'

        defaults['coaddfile'] = None
        dtypes['coaddfile'] = str
        descr['coaddfile'] = 'Output filename'

        # Instantiate the parameter set
        super(Coadd1DPar, self).__init__(list(pars.keys()),
                                         values=list(pars.values()),
                                         defaults=list(defaults.values()),
                                         dtypes=list(dtypes.values()),
                                         descr=list(descr.values()))
        self.validate()

    @classmethod
    def from_dict(cls, cfg):
        k = np.array([*cfg.keys()])
        parkeys = ['ex_value', 'flux_value', 'nmaskedge', 'sn_smooth_npix', 'sigrej_exp',
                   'wave_method', 'dv', 'dwave', 'dloglam', 'wave_grid_min', 'wave_grid_max',
                   'spec_samp_fact', 'ref_percentile', 'maxiter_scale', 'sigrej_scale', 'scale_method',
                   'sn_min_medscale', 'sn_min_polyscale', 'weight_method', 'maxiter_reject', 'lower', 'upper',
                   'maxrej', 'sn_clip', 'nbests', 'coaddfile',
                   'filter', 'mag_type', 'filter_mag', 'filter_mask']

        badkeys = np.array([pk not in parkeys for pk in k])
        if np.any(badkeys):
            raise ValueError('{0} not recognized key(s) for Coadd1DPar.'.format(k[badkeys]))

        kwargs = {}
        for pk in parkeys:
            kwargs[pk] = cfg[pk] if pk in k else None
        return cls(**kwargs)

    def validate(self):
        """
        Check the parameters are valid for the provided method.
        """
        allowed_extensions = self.valid_ex()
        if self.data['ex_value'] not in allowed_extensions:
            raise ValueError("'ex_value' must be one of:\n" + ", ".join(allowed_extensions))

        allowed_wave_methods = self.valid_wave_methods()
        if self.data['wave_method'] not in allowed_wave_methods:
            raise ValueError("'wave_method' must be one of:\n" + ", ".join(allowed_wave_methods))

        allowed_scale_methods = self.valid_scale_methods()
        if self.data['scale_method'] not in allowed_scale_methods:
            raise ValueError("'scale_method' must be one of:\n" + ", ".join(allowed_scale_methods))

        allowed_weight_methods = self.valid_weight_methods()
        if self.data['weight_method'] not in allowed_weight_methods:
            raise ValueError("'weight_method' must be one of:\n" + ", ".join(allowed_weight_methods))



    @staticmethod
    def valid_ex():
        """
        Return the valid flat-field methods
        """
        return ['BOX', 'OPT']


    @staticmethod
    def valid_wave_methods():
        """ Return the valid options for the wavelength grid of spectra. """

        return ['iref', 'velocity', 'log10', 'linear', 'concatenate']

    @staticmethod
    def valid_scale_methods():
        """ Return the valid options for the scaling of spectra. """

        return ['auto', 'poly', 'median', 'none', 'hand']

    @staticmethod
    def valid_weight_methods():
        """ Return the valid options for the weighting of spectra. """

        return ['auto', 'constant', 'uniform', 'wave_dependent', 'relative', 'ivar']



class Coadd2DPar(ParSet):
    """
    A parameter set holding the arguments for how to perform 2D coadds

    For a table with the current keywords, defaults, and descriptions,
    see :ref:`parameters`.
    """
    def __init__(self, only_slits=None, exclude_slits=None, offsets=None, spat_toler=None, weights=None, user_obj=None,
                 use_slits4wvgrid=None, manual=None, wave_method=None):

        # Grab the parameter names and values from the function
        # arguments
        args, _, _, values = inspect.getargvalues(inspect.currentframe())
        pars = OrderedDict([(k,values[k]) for k in args[1:]])

        # Initialize the other used specifications for this parameter
        # set
        defaults = OrderedDict.fromkeys(pars.keys())
        dtypes = OrderedDict.fromkeys(pars.keys())
        descr = OrderedDict.fromkeys(pars.keys())

        defaults['only_slits'] = None
        dtypes['only_slits'] = [str, list]
        descr['only_slits'] = 'Restrict coaddition to one or more of slits. Example syntax -- ' \
                              'DET01:175,DET02:205 or MSC02:2234. This and ``exclude_slits`` ' \
                              'are mutually exclusive. If both are provided, ``only_slits`` takes precedence.'

        defaults['exclude_slits'] = None
        dtypes['exclude_slits'] = [str, list]
        descr['exclude_slits'] = 'Exclude one or more slits from the coaddition. Example syntax -- ' \
                                 'DET01:175,DET02:205 or MSC02:2234. This and ``only_slits`` ' \
                                 'are mutually exclusive. If both are provided, ``only_slits`` takes precedence.'

        defaults['offsets'] = 'auto'
        dtypes['offsets'] = [str, list]
        descr['offsets'] = 'Offsets for the images being combined (spat pixels). Options are: ' \
                           '``maskdef_offsets``, ``header``, ``auto``, and a list of offsets. ' \
                           'Use ``maskdef_offsets`` to use the offsets computed during the slitmask design matching ' \
                           '(currently available for these :ref:`slitmask_info_instruments` only). If equal ' \
                           'to ``header``, the dither offsets recorded in the header, when available, will be used. ' \
                           'If ``auto`` is chosen, PypeIt will try to compute the offsets using a reference object ' \
                           'with the highest S/N, or an object selected by the user (see ``user_obj``). ' \
                           'If a list of offsets is provided, PypeIt will use it.'

        defaults['spat_toler'] = 5
        dtypes['spat_toler'] = int
        descr['spat_toler'] = 'This parameter provides the desired tolerance in spatial pixel used ' \
                              'to identify slits in different exposures'

        # Offsets
        defaults['use_slits4wvgrid'] = False
        dtypes['use_slits4wvgrid'] = bool
        descr['use_slits4wvgrid'] = 'If True, use the slits to set the trace down the center'

        # Weights
        defaults['weights'] = 'auto'
        dtypes['weights'] = [str, list]
        descr['weights'] = 'Mode for the weights used to coadd images. Options are: ' \
                           '``auto``, ``uniform``, or a list of weights. If ``auto`` is used, ' \
                           'PypeIt will try to compute the weights using a reference object ' \
                           'with the highest S/N, or an object selected by the user (see ``user_obj``), ' \
                           'if ``uniform`` is used, uniform weights will be applied. If a list of weights ' \
                           'is provided, PypeIt will use it.'

        # object to use for weights and offsets
        defaults['user_obj'] = None
        dtypes['user_obj'] = [int, list]
        descr['user_obj'] = 'Object that the user wants to use to compute the weights and/or the ' \
                            'offsets for coadding images. For longslit/multislit spectroscopy, provide the ' \
                            '``SLITID`` and the ``OBJID``, separated by comma, of the selected object. ' \
                            'For echelle spectroscopy, provide the ``ECH_OBJID`` of the selected object. ' \
                            'See :doc:`out_spec1D` for more info about ``SLITID``, ``OBJID`` and ``ECH_OBJID``. ' \
                            'If this parameter is not ``None``, it will be used to compute the offsets ' \
                            'only if ``offsets = auto``, and it will used to compute ' \
                            'the weights only if ``weights = auto``.'
        # TODO For echelle coadds this should just default to 1

        # manual extraction
        defaults['manual'] = None
        dtypes['manual'] = str
        descr['manual'] = 'Manual extraction parameters. det:spat:spec:fwhm:boxcar_radius. ' \
                          'Multiple manual extractions are semi-colon separated, ' \
                          'and spat,spec are in the pseudo-image generated by COADD2D.' \
                              'boxcar_radius is optional and in pixels (not arcsec!).'

        # wave method
        defaults['wave_method'] = None
        dtypes['wave_method'] = str
        descr['wave_method'] = "Argument to :func:`~pypeit.core.wavecal.wvutils.get_wave_grid` method, which determines how " \
                               "the 2d coadd wavelength grid is constructed. The default is None, which will use a linear grid" \
                               "for longslit/multislit coadds and a log10 grid for echelle coadds. " \
                               "Currently supported options with 2d coadding are:" \
                                  "* 'iref' -- Use one of the exposures (the first) as the reference for the wavelength grid " \
                                  "* 'velocity' -- Grid is uniform in velocity" \
                                  "* 'log10'  -- Grid is uniform in log10(wave). This is the same as velocity." \
                                  "* 'linear' -- Grid is uniform in wavelength" \


        # Instantiate the parameter set
        super(Coadd2DPar, self).__init__(list(pars.keys()),
                                                 values=list(pars.values()),
                                                 defaults=list(defaults.values()),
                                                 dtypes=list(dtypes.values()),
                                                 descr=list(descr.values()))


        self.validate()

    @classmethod
    def from_dict(cls, cfg):
        k = np.array([*cfg.keys()])
        parkeys = ['only_slits', 'exclude_slits', 'offsets', 'spat_toler', 'weights', 'user_obj', 'use_slits4wvgrid',
                   'manual', 'wave_method']

        badkeys = np.array([pk not in parkeys for pk in k])
        if np.any(badkeys):
            raise ValueError('{0} not recognized key(s) for Coadd2DPar.'.format(k[badkeys]))

        kwargs = {}
        for pk in parkeys:
            kwargs[pk] = cfg[pk] if pk in k else None
        return cls(**kwargs)


    def validate(self):
        """
        Check the parameters are valid for the provided method.
        """
        allowed_wave_methods = ['iref', 'velocity', 'log10', 'linear']
        if self.data['wave_method'] is not None and self.data['wave_method'] not in allowed_wave_methods:
            raise ValueError("If 'wave_method' is not None it must be one of:\n"+", ".join(allowed_wave_methods))




class CubePar(ParSet):
    """
    The parameter set used to hold arguments for functionality relevant
    to cube generation (primarily for IFU data).

    For a table with the current keywords, defaults, and descriptions,
    see :ref:`parameters`.
    """

    def __init__(self, slit_spec=None, weight_method=None, align=None, combine=None, output_filename=None,
                 sensfile=None, reference_image=None, save_whitelight=None, whitelight_range=None, method=None,
                 ra_min=None, ra_max=None, dec_min=None, dec_max=None, wave_min=None, wave_max=None,
<<<<<<< HEAD
                 spatial_delta=None, wave_delta=None, astrometric=None, scale_corr=None,
                 skysub_frame=None, spec_subpixel=None, spat_subpixel=None, slice_subpixel=None):
=======
                 spatial_delta=None, wave_delta=None, astrometric=None, grating_corr=None, scale_corr=None,
                 skysub_frame=None, spec_subpixel=None, spat_subpixel=None, slice_subpixel=None,
                 correct_dar=None):
>>>>>>> 27ebb93b

        # Grab the parameter names and values from the function
        # arguments
        args, _, _, values = inspect.getargvalues(inspect.currentframe())
        pars = OrderedDict([(k, values[k]) for k in args[1:]])  # "1:" to skip 'self'

        # Initialize the other used specifications for this parameter
        # set
        defaults = OrderedDict.fromkeys(pars.keys())
        options = OrderedDict.fromkeys(pars.keys())
        dtypes = OrderedDict.fromkeys(pars.keys())
        descr = OrderedDict.fromkeys(pars.keys())

        # Fill out parameter specifications.  Only the values that are
        # *not* None (i.e., the ones that are defined) need to be set

        # Cube Parameters
        defaults['slit_spec'] = True
        dtypes['slit_spec'] = [bool]
        descr['slit_spec'] = 'If the data use slits in one spatial direction, set this to True. ' \
                             'If the data uses fibres for all spaxels, set this to False.'

        defaults['weight_method'] = 'auto'
        options['weight_method'] = Coadd1DPar.valid_weight_methods()
        dtypes['weight_method'] = str
        descr['weight_method'] = "Method used to weight the spectra for coadding. The options are:" \
                        " " \
                        "'auto' -- Use constant weights if rms_sn < 3.0, otherwise use wavelength dependent." \
                        "'constant' -- Constant weights based on rms_sn**2" \
                        "'uniform' --  Uniform weighting" \
                        "'wave_dependent' -- Wavelength dependent weights will be used irrespective of the rms_" \
                                            "sn ratio. This option will not work well at low S/N ratio although it is useful for " \
                                            "objects where only a small fraction of the spectral coverage has high S/N ratio " \
                                            "(like high-z quasars)." \
                        "'relative' -- Apply relative weights implying one reference exposure will receive unit " \
                                            "weight at all wavelengths and all others receive relatively wavelength dependent "\
                                            "weights . Note, relative weighting will only work well " \
                                            "when there is at least one spectrum with a reasonable S/N, and a continuum. " \
                                            "This option may only be better when the object being used has a strong " \
                                            "continuum + emission lines. This is particularly useful if you " \
                                            "are dealing with highly variable spectra (e.g. emission lines) and" \
                                            "require a precision better than ~1 per cent." \
                        "'ivar' -- Use inverse variance weighting. This is not well tested and should probably be deprecated."


        defaults['align'] = False
        dtypes['align'] = [bool]
        descr['align'] = 'If set to True, the input frames will be spatially aligned by cross-correlating the ' \
                         'whitelight images with either a reference image (see ``reference_image``) or the whitelight ' \
                         'image that is generated using the first spec2d listed in the coadd3d file. Alternatively, ' \
                         'the user can specify the offsets (i.e. Delta RA x cos(dec) and Delta Dec, both in arcsec) ' \
                         'in the spec2d block of the coadd3d file. See the documentation for examples of this usage.'

        defaults['combine'] = False
        dtypes['combine'] = [bool]
        descr['combine'] = 'If set to True, the input frames will be combined. Otherwise, a separate ' \
                           'datacube will be generated for each input spec2d file, and will be saved as ' \
                           'a spec3d file.'

        defaults['output_filename'] = ""
        dtypes['output_filename'] = str
        descr['output_filename'] = 'If combining multiple frames, this string sets the output filename of ' \
                                   'the combined datacube. If combine=False, the output filenames will be ' \
                                   'prefixed with ``spec3d_*``'

        defaults['sensfile'] = None
        dtypes['sensfile'] = str
        descr['sensfile'] = 'Filename of a sensitivity function to use to flux calibrate your datacube. ' \
                            'The sensitivity function file will also be used to correct the relative scales ' \
                            'of the slits.'

        defaults['reference_image'] = None
        dtypes['reference_image'] = str
        descr['reference_image'] = 'White light image of a previously combined datacube. The white light ' \
                                   'image will be used as a reference when calculating the offsets of the ' \
                                   'input spec2d files. Ideally, the reference image should have the same ' \
                                   'shape as the data to be combined (i.e. set the ra_min, ra_max etc. params ' \
                                   'so they are identical to the reference image).'

        defaults['save_whitelight'] = False
        dtypes['save_whitelight'] = bool
        descr['save_whitelight'] = 'Save a white light image of the combined datacube. The output filename ' \
                                   'will be given by the "output_filename" variable with a suffix "_whitelight". ' \
                                   'Note that the white light image collapses the flux along the wavelength axis, ' \
                                   'so some spaxels in the 2D white light image may have different wavelength ' \
                                   'ranges. To set the wavelength range, use the "whitelight_range" parameter. ' \
                                   'If combine=False, the individual spec3d files will have a suffix "_whitelight".'

        defaults['whitelight_range'] = [None, None]
        dtypes['whitelight_range'] = list
        descr['whitelight_range'] = 'A two element list specifying the wavelength range over which to generate the ' \
                                    'white light image. The first (second) element is the minimum (maximum) ' \
                                    'wavelength to use. If either of these elements are None, PypeIt will ' \
                                    'automatically use a wavelength range that ensures all spaxels have the ' \
                                    'same wavelength coverage. Note, if you are using a reference_image to align ' \
                                    'all frames, it is preferable to use the same white light wavelength range ' \
                                    'for all white light images. For example, you may wish to use an emission ' \
                                    'line map to register two frames.' \

        defaults['method'] = "subpixel"
        options['method'] = ["subpixel", "ngp"]
        dtypes['method'] = str
        descr['method'] = 'What method should be used to generate the datacube. There are currently two options: ' \
                          '(1) "subpixel" (default) - this algorithm divides each pixel in the spec2d frames ' \
                          'into subpixels, and assigns each subpixel to a voxel of the datacube. Flux is conserved, ' \
                          'but voxels are correlated, and the error spectrum does not account for covariance between ' \
                          'adjacent voxels. See also, spec_subpixel and spat_subpixel. ' \
                          '(2) "ngp" (nearest grid point) - this algorithm is effectively a 3D histogram. Flux is ' \
                          'conserved, voxels are not correlated, however this option suffers the same downsides as ' \
                          'any histogram; the choice of bin sizes can change how the datacube appears. This algorithm ' \
                          'takes each pixel on the spec2d frame and puts the flux of this pixel into one voxel in the ' \
                          'datacube. Depending on the binning used, some voxels may be empty (zero flux) while a ' \
                          'neighboring voxel might contain the flux from two spec2d pixels. Note that all spec2d ' \
                          'pixels that contribute to the same voxel are inverse variance weighted (e.g. if two ' \
                          'pixels have the same variance, the voxel would be assigned the average flux of the two ' \
                          'pixels).'

        defaults['spec_subpixel'] = 5
        dtypes['spec_subpixel'] = int
        descr['spec_subpixel'] = 'When method=subpixel, spec_subpixel sets the subpixellation scale of ' \
                                 'each detector pixel in the spectral direction. The total number of subpixels ' \
                                 'in each pixel is given by spec_subpixel x spat_subpixel. The default option ' \
                                 'is to divide each spec2d pixel into 25 subpixels during datacube creation. ' \
                                 'See also, spat_subpixel and slice_subpixel.'

        defaults['spat_subpixel'] = 5
        dtypes['spat_subpixel'] = int
        descr['spat_subpixel'] = 'When method=subpixel, spat_subpixel sets the subpixellation scale of ' \
                                 'each detector pixel in the spatial direction. The total number of subpixels ' \
                                 'in each pixel is given by spec_subpixel x spat_subpixel. The default option ' \
                                 'is to divide each spec2d pixel into 25 subpixels during datacube creation. ' \
                                 'See also, spec_subpixel and slice_subpixel.'

        defaults['slice_subpixel'] = 5
        dtypes['slice_subpixel'] = int
        descr['slice_subpixel'] = 'When method=subpixel, slice_subpixel sets the subpixellation scale of ' \
                                  'each IFU slice. The default option is to divide each slice into 5 sub-slices ' \
                                  'during datacube creation. See also, spec_subpixel and spat_subpixel.'

        defaults['ra_min'] = None
        dtypes['ra_min'] = float
        descr['ra_min'] = 'Minimum RA to use when generating the WCS. If None, the default is minimum RA ' \
                          'based on the WCS of all spaxels. Units should be degrees.'

        defaults['ra_max'] = None
        dtypes['ra_max'] = float
        descr['ra_max'] = 'Maximum RA to use when generating the WCS. If None, the default is maximum RA ' \
                          'based on the WCS of all spaxels. Units should be degrees.'

        defaults['dec_min'] = None
        dtypes['dec_min'] = float
        descr['dec_min'] = 'Minimum DEC to use when generating the WCS. If None, the default is minimum DEC ' \
                           'based on the WCS of all spaxels. Units should be degrees.'

        defaults['dec_max'] = None
        dtypes['dec_max'] = float
        descr['dec_max'] = 'Maximum DEC to use when generating the WCS. If None, the default is maximum DEC ' \
                           'based on the WCS of all spaxels. Units should be degrees.'

        defaults['wave_min'] = None
        dtypes['wave_min'] = float
        descr['wave_min'] = 'Minimum wavelength to use when generating the WCS. If None, the default is ' \
                            'minimum wavelength based on the WCS of all spaxels. Units should be Angstroms.'

        defaults['wave_max'] = None
        dtypes['wave_max'] = float
        descr['wave_max'] = 'Maximum wavelength to use when generating the WCS. If None, the default is ' \
                            'maximum wavelength based on the WCS of all spaxels. Units should be Angstroms.'

        defaults['spatial_delta'] = None
        dtypes['spatial_delta'] = float
        descr['spatial_delta'] = 'The spatial size of each spaxel to use when generating the WCS (in arcsec). ' \
                                 'If None, the default is set by the spectrograph file.'

        defaults['wave_delta'] = None
        dtypes['wave_delta'] = float
        descr['wave_delta'] = 'The wavelength step to use when generating the WCS (in Angstroms). ' \
                                'If None, the default is set by the wavelength solution.'

        defaults['astrometric'] = True
        dtypes['astrometric'] = bool
        descr['astrometric'] = 'If true, an astrometric correction will be applied using the alignment frames.'

        defaults['scale_corr'] = None
        dtypes['scale_corr'] = str
        descr['scale_corr'] = 'This option performs a small correction for the relative spectral illumination ' \
                              'scale of different spec2D files. Specify the relative path+file to the spec2D ' \
                              'file that you would like to use for the relative scaling. If you want to perform ' \
                              'this correction, it is best to use the spec2d file with the highest S/N sky spectrum. ' \
                              'You should choose the same frame for both the standards and science frames.'

        defaults['correct_dar'] = True
        dtypes['correct_dar'] = bool
        descr['correct_dar'] = 'If True, the data will be corrected for differential atmospheric refraction (DAR).'

        defaults['skysub_frame'] = 'image'
        dtypes['skysub_frame'] = str
        descr['skysub_frame'] = 'Set the sky subtraction to be implemented. The default behaviour is to subtract ' \
                                'the sky using the model that is derived from each individual image (i.e. set ' \
                                'this parameter to "image"). To turn off sky subtraction completely, set this ' \
                                'parameter to "none" (all lowercase). Finally, if you want to use a different frame ' \
                                'for the sky subtraction, specify the relative path+file to the spec2D file that you ' \
                                'would like to use for the sky subtraction. The model fit to the sky of the specified ' \
                                'frame will be used. Note, the sky and science frames do not need to have the same ' \
                                'exposure time; the sky model will be scaled to the science frame based on the ' \
                                'relative exposure time.'

        # Instantiate the parameter set
        super(CubePar, self).__init__(list(pars.keys()),
                                      values=list(pars.values()),
                                      defaults=list(defaults.values()),
                                      options=list(options.values()),
                                      dtypes=list(dtypes.values()),
                                      descr=list(descr.values()))
        self.validate()

    @classmethod
    def from_dict(cls, cfg):
        k = np.array([*cfg.keys()])

        # Basic keywords
        parkeys = ['slit_spec', 'output_filename', 'sensfile', 'reference_image', 'save_whitelight',
                   'method', 'spec_subpixel', 'spat_subpixel', 'slice_subpixel', 'ra_min', 'ra_max', 'dec_min', 'dec_max',
                   'wave_min', 'wave_max', 'spatial_delta', 'wave_delta', 'weight_method', 'align', 'combine',
<<<<<<< HEAD
                   'astrometric', 'scale_corr', 'skysub_frame', 'whitelight_range']
=======
                   'astrometric', 'grating_corr', 'scale_corr', 'skysub_frame', 'whitelight_range', 'correct_dar']
>>>>>>> 27ebb93b

        badkeys = np.array([pk not in parkeys for pk in k])
        if np.any(badkeys):
            raise ValueError('{0} not recognized key(s) for CubePar.'.format(k[badkeys]))

        kwargs = {}
        for pk in parkeys:
            kwargs[pk] = cfg[pk] if pk in k else None
        return cls(**kwargs)

    def validate(self):
        # Check the skysub options
        allowed_skysub_options = ["none", "image", ""]  # Note, "None" is treated as None which gets assigned to the default value "image".
        if self.data['skysub_frame'] not in allowed_skysub_options:
            # Check if the supplied name exists
            if not os.path.exists(self.data['skysub_frame']):
                raise ValueError("The 'skysub_frame' must be one of:\n" + ", ".join(allowed_skysub_options) +
                                 "\nor, the relative path to a spec2d file.")
        if len(self.data['whitelight_range']) != 2:
            raise ValueError("The 'whitelight_range' must be a two element list of either NoneType or float")

        allowed_weight_methods = Coadd1DPar.valid_weight_methods()
        if self.data['weight_method'] not in allowed_weight_methods:
            raise ValueError("'weight_method' must be one of:\n" + ", ".join(allowed_weight_methods))


class FluxCalibratePar(ParSet):
    """
    A parameter set holding the arguments for how to perform the flux
    calibration.

    For a table with the current keywords, defaults, and descriptions,
    see :ref:`parameters`.
    """
    def __init__(self, extinct_correct=None, extinct_file=None, extrap_sens=None, use_archived_sens = False):

        # Grab the parameter names and values from the function
        # arguments
        args, _, _, values = inspect.getargvalues(inspect.currentframe())
        pars = OrderedDict([(k,values[k]) for k in args[1:]])

        # Initialize the other used specifications for this parameter
        # set
        defaults = OrderedDict.fromkeys(pars.keys())
        dtypes = OrderedDict.fromkeys(pars.keys())
        descr = OrderedDict.fromkeys(pars.keys())

        defaults['extrap_sens'] = False
        dtypes['extrap_sens'] = bool
        descr['extrap_sens'] = "If False (default), the code will crash if one tries to use " \
                               "sensfunc at wavelengths outside its defined domain. By changing the " \
                               "par['sensfunc']['extrap_blu'] and par['sensfunc']['extrap_red'] this domain " \
                               "can be extended. If True the code will blindly extrapolate."


        defaults['extinct_correct'] = None
        dtypes['extinct_correct'] = bool
        descr['extinct_correct'] = 'The default behavior for atmospheric extinction corrections is that if UVIS algorithm is used ' \
                                   '(which does not correct for telluric absorption) than an atmospheric extinction model ' \
                                   'is used to correct for extinction below 10,000A, whereas if the IR algorithm is used, then ' \
                                   'no extinction correction is applied since the atmosphere is modeled directly. To follow these ' \
                                   'defaults based on the algorithm this parameter should be set to ``extinct_correct=None``. If instead this ' \
                                   'parameter is set, this overide this default behavior. In other words, it will force an extinction correction ' \
                                   'if ``extinct_correct=True``, and will not perform an extinction correction if ``extinct_correct=False``.'

        defaults['extinct_file'] = 'closest'
        dtypes['extinct_file'] = str
        descr['extinct_file'] = 'If ``extinct_file=\'closest\'`` the code will select the PypeIt-included extinction ' \
                                'file for the closest observatory (within 5 deg, geographic coordinates) to the telescope ' \
                                'identified in ``std_file`` (see :ref:`extinction_correction` for the list of currently '\
                                'included files).  If constructing a sesitivity function for a telescope not within 5 deg ' \
                                'of a listed observatory, this parameter may be set to the name of one of the listed ' \
                                'extinction files.  Alternatively, a custom extinction file may be installed in the ' \
                                'PypeIt cache using the ``pypeit_install_extinctfile`` script; this parameter may then ' \
                                'be set to the name of the custom extinction file.'

        defaults['use_archived_sens'] = False
        dtypes['use_archived_sens'] = bool
        descr['use_archived_sens'] = 'Use an archived sensfunc to flux calibration'

        # Instantiate the parameter set
        super(FluxCalibratePar, self).__init__(list(pars.keys()),
                                                 values=list(pars.values()),
                                                 defaults=list(defaults.values()),
                                                 dtypes=list(dtypes.values()),
                                                 descr=list(descr.values()))
        self.validate()

    @classmethod
    def from_dict(cls, cfg):
        k = np.array([*cfg.keys()])
        parkeys = ['extinct_correct', 'extinct_file', 'extrap_sens', 'use_archived_sens']

        badkeys = np.array([pk not in parkeys for pk in k])
        if np.any(badkeys):
            raise ValueError('{0} not recognized key(s) for FluxCalibratePar.'.format(k[badkeys]))

        kwargs = {}
        for pk in parkeys:
            kwargs[pk] = cfg[pk] if pk in k else None
        return cls(**kwargs)

    def validate(self):
        """
        Check the parameters are valid for the provided method.
        """
        pass


class SensFuncPar(ParSet):
    """
    A parameter set holding the arguments for sensitivity function computation using the UV algorithm, see
    sensfunc.SensFuncUV

    For a table with the current keywords, defaults, and descriptions,
    see :ref:`parameters`.
    """
    def __init__(self, flatfile=None, extrap_blu=None, extrap_red=None, samp_fact=None, multi_spec_det=None, algorithm=None, UVIS=None,
                 IR=None, polyorder=None, star_type=None, star_mag=None, star_ra=None,
                 star_dec=None, mask_hydrogen_lines=None, mask_helium_lines=None, hydrogen_mask_wid=None):
        # Grab the parameter names and values from the function arguments
        args, _, _, values = inspect.getargvalues(inspect.currentframe())
        pars = OrderedDict([(k, values[k]) for k in args[1:]])

        # Initialize the other used specifications for this parameter set
        defaults = OrderedDict.fromkeys(pars.keys())
        options = OrderedDict.fromkeys(pars.keys())
        dtypes = OrderedDict.fromkeys(pars.keys())
        descr = OrderedDict.fromkeys(pars.keys())

        defaults['flatfile'] = None
        dtypes['flatfile'] = str
        descr['flatfile'] = 'Flat field file to be used if the sensitivity function model will utilize the blaze ' \
                            'function computed from a flat field file in the Calibrations directory, e.g.' \
                            'Calibrations/Flat_A_0_DET01.fits'

        defaults['extrap_blu'] = 0.1
        dtypes['extrap_blu'] = float
        descr['extrap_blu'] = 'Fraction of minimum wavelength coverage to grow the wavelength coverage of the ' \
                              'sensitivitity function in the blue direction (`i.e.`, if the standard star spectrum ' \
                              'cuts off at ``wave_min``) the sensfunc will be extrapolated to cover down to ' \
                              ' (1.0 - ``extrap_blu``) * ``wave_min``'


        defaults['extrap_red'] = 0.1
        dtypes['extrap_red'] = float
        descr['extrap_red'] = 'Fraction of maximum wavelength coverage to grow the wavelength coverage of the ' \
                              'sensitivitity function in the red direction (`i.e.`, if the standard star spectrum' \
                              'cuts off at ``wave_max``) the sensfunc will be extrapolated to cover up to ' \
                              ' (1.0 + ``extrap_red``) * ``wave_max``'

        defaults['samp_fact'] = 1.5
        dtypes['samp_fact'] = float
        descr['samp_fact'] = 'Sampling factor to make the wavelength grid for sensitivity function finer or coarser. ' \
                             'samp_fact > 1.0 oversamples (finer), samp_fact < 1.0 undersamples (coarser).'

        defaults['multi_spec_det'] = None
        dtypes['multi_spec_det'] = list
        descr['multi_spec_det'] = 'List of detectors (identified by their string name, like ' \
                                  'DET01) to splice together for multi-detector instruments ' \
                                  '(e.g. DEIMOS). It is assumed that there is *no* overlap in ' \
                                  'wavelength across detectors (might be ok if there is).  If ' \
                                  'entered as a list of integers, they should be converted to ' \
                                  'the detector name.  **Cannot be used with detector mosaics.**'

        defaults['algorithm'] = 'UVIS'
        dtypes['algorithm'] = str
        options['algorithm'] = SensFuncPar.valid_algorithms()
        descr['algorithm'] = "Specify the algorithm for computing the sensitivity function. The options are: " \
                             r" (1) UVIS = Should be used for data with :math:`\lambda < 7000` A. " \
                             "No detailed model of telluric absorption but corrects for atmospheric extinction. " \
                             r" (2) IR = Should be used for data with :math:`\lambda > 7000` A. " \
                             "Peforms joint fit for sensitivity function and telluric absorption using HITRAN models."


        defaults['UVIS'] = SensfuncUVISPar()
        dtypes['UVIS'] = [ParSet, dict ]
        descr['UVIS'] = 'Parameters for the UVIS sensfunc algorithm'

        defaults['IR'] = TelluricPar()
        dtypes['IR'] = [ ParSet, dict ]
        descr['IR'] = 'Parameters for the IR sensfunc algorithm'

        # JFH SHould the default by higher like 8?
        defaults['polyorder'] = 5
        dtypes['polyorder'] = [int, list]
        descr['polyorder'] = 'Polynomial order for sensitivity function fitting'

        defaults['star_type'] = None
        dtypes['star_type'] = str
        descr['star_type'] = 'Spectral type of the standard star (for near-IR mainly)'

        defaults['star_mag'] = None
        dtypes['star_mag'] = float
        descr['star_mag'] = 'Magnitude of the standard star (for near-IR mainly)'

        defaults['star_ra'] = None
        dtypes['star_ra'] = float
        descr['star_ra'] = 'RA of the standard star. This will override values in the header (`i.e.`, if they are wrong or absent)'

        defaults['star_dec'] = None
        dtypes['star_dec'] = float
        descr['star_dec'] = 'DEC of the standard star. This will override values in the header (`i.e.`, if they are wrong or absent)'

        defaults['mask_hydrogen_lines'] = True
        dtypes['mask_hydrogen_lines'] = bool
        descr['mask_hydrogen_lines'] = 'Mask hydrogen Balmer, Paschen, Brackett, and Pfund recombination lines in the sensitivity function fit. ' \
                                       'A region equal to ``hydrogen_mask_wid`` on either side of the line center is masked.'

        defaults['hydrogen_mask_wid'] = 10.0
        dtypes['hydrogen_mask_wid'] = float
        descr['hydrogen_mask_wid'] = 'Mask width from line center for hydrogen recombination lines in Angstroms (total mask width is 2x this value).'

        defaults['mask_helium_lines'] = False
        dtypes['mask_helium_lines'] = bool
        descr['mask_helium_lines'] = 'Mask certain ``HeII`` recombination lines prominent in O-type stars in the sensitivity function fit ' \
                                     'A region equal to 0.5 * ``hydrogen_mask_wid`` on either side of the line center is masked.'

        # Instantiate the parameter set
        super(SensFuncPar, self).__init__(list(pars.keys()),
                                          values=list(pars.values()),
                                          defaults=list(defaults.values()),
                                          options=list(options.values()),
                                          dtypes=list(dtypes.values()),
                                          descr=list(descr.values()))
#        self.validate()

    @classmethod
    def from_dict(cls, cfg):
        k = np.array([*cfg.keys()])

        # Single element parameters
        parkeys = ['flatfile', 'extrap_blu', 'extrap_red', 'samp_fact', 'multi_spec_det', 'algorithm',
                   'polyorder', 'star_type', 'star_mag', 'star_ra', 'star_dec',
                   'mask_hydrogen_lines', 'mask_helium_lines', 'hydrogen_mask_wid']

        # All parameters, including nested ParSets
        allkeys = parkeys + ['UVIS', 'IR']

        badkeys = np.array([pk not in allkeys for pk in k])
        if np.any(badkeys):
            raise ValueError(f"{','.join(k[badkeys])} are not recognized key(s) for SensFuncPar.")

        kwargs = {}
        # Single element parameters
        for pk in parkeys:
            kwargs[pk] = cfg[pk] if pk in k else None
        # Parameters that are themselves ParSets
        pk = 'UVIS'
        kwargs[pk] = SensfuncUVISPar.from_dict(cfg[pk]) if pk in k else None
        pk = 'IR'
        kwargs[pk] = TelluricPar.from_dict(cfg[pk]) if pk in k else None

        return cls(**kwargs)

    @staticmethod
    def valid_algorithms():
        """
        Return the valid sensitivity algorithms.
        """
        return ['UVIS', 'IR']


class SensfuncUVISPar(ParSet):
    """
    A parameter set holding the arguments for sensitivity function computation using the UV algorithm, see
    sensfunc.SensFuncUV

    For a table with the current keywords, defaults, and descriptions,
    see :ref:`parameters`.
    """
    def __init__(self, std_file=None, std_obj_id=None, sensfunc=None, extinct_correct=None,
                 extinct_file=None, telluric_correct=None, telluric=None, polycorrect=None,
                 polyfunc=None, nresln=None, resolution=None, trans_thresh=None):

        # Grab the parameter names and values from the function
        # arguments
        args, _, _, values = inspect.getargvalues(inspect.currentframe())
        pars = OrderedDict([(k,values[k]) for k in args[1:]])

        # Initialize the other used specifications for this parameter
        # set
        defaults = OrderedDict.fromkeys(pars.keys())
        dtypes = OrderedDict.fromkeys(pars.keys())
        descr = OrderedDict.fromkeys(pars.keys())


        # These are the UV sensfunc parameters
        dtypes['std_file'] = str
        descr['std_file'] = 'Standard star file to generate sensfunc'

        dtypes['std_obj_id'] = [str, int]
        descr['std_obj_id'] = 'Specifies object in spec1d file to use as standard.' \
            ' The brightest object found is used otherwise.'


        dtypes['sensfunc'] = str
        descr['sensfunc'] = 'FITS file that contains or will contain the sensitivity function.'


        defaults['extinct_correct'] = True
        dtypes['extinct_correct'] = bool
        descr['extinct_correct'] = 'If ``extinct_correct=True`` the code will use an atmospheric extinction model to ' \
                                   'extinction correct the data below 10000A. Note that this correction makes no ' \
                                   'sense if one is telluric correcting and this shold be set to False'

        defaults['extinct_file'] = 'closest'
        dtypes['extinct_file'] = str
        descr['extinct_file'] = 'If ``extinct_file=\'closest\'`` the code will select the PypeIt-included extinction ' \
                                'file for the closest observatory (within 5 deg, geographic coordinates) to the telescope ' \
                                'identified in ``std_file`` (see :ref:`extinction_correction` for the list of currently '\
                                'included files).  If constructing a sesitivity function for a telescope not within 5 deg ' \
                                'of a listed observatory, this parameter may be set to the name of one of the listed ' \
                                'extinction files.  Alternatively, a custom extinction file may be installed in the ' \
                                'PypeIt cache using the ``pypeit_install_extinctfile`` script; this parameter may then ' \
                                'be set to the name of the custom extinction file.'

        defaults['telluric_correct'] = False
        dtypes['telluric_correct'] = bool
        descr['telluric_correct'] = "If ``telluric_correct=True`` the code will grab the sens_dict['telluric'] tag from the " \
                                    "sensfunc dictionary and apply it to the data."

        defaults['telluric'] = False
        dtypes['telluric'] = bool
        descr['telluric'] = 'If ``telluric=True`` the code creates a synthetic standard star spectrum using the Kurucz models, ' \
            'the sens func is created setting nresln=1.5 it contains the correction for telluric lines.'

        defaults['polycorrect'] = True
        dtypes['polycorrect'] = bool
        descr['polycorrect'] = 'Whether you want to correct the sensfunc with polynomial in the telluric and recombination line regions'

        defaults['polyfunc'] = False
        dtypes['polyfunc'] = bool
        descr['polyfunc'] = 'Whether you want to use the polynomial fit as your final SENSFUNC'


        defaults['nresln'] = 20
        dtypes['nresln'] = [int, float]
        descr['nresln'] = 'Parameter governing the spacing of the bspline breakpoints in terms of number of resolution elements.'


        defaults['resolution'] = 3000.0
        dtypes['resolution'] = [int, float]
        descr['resolution'] = 'Expected resolution of the standard star spectrum. This should be measured from the data.'

        defaults['trans_thresh'] = 0.9
        dtypes['trans_thresh'] = float
        descr['trans_thresh'] = 'Parameter for selecting telluric regions which are masked. Locations below this ' \
                                'transmission value are masked. If you have significant telluric absorption you should ' \
                                'be using telluric.sensnfunc_telluric'

        # Instantiate the parameter set
        super(SensfuncUVISPar, self).__init__(list(pars.keys()),
                                          values=list(pars.values()),
                                          defaults=list(defaults.values()),
                                          dtypes=list(dtypes.values()),
                                          descr=list(descr.values()))
        self.validate()

    @classmethod
    def from_dict(cls, cfg):
        k = np.array([*cfg.keys()])
        parkeys = ['sensfunc', 'extinct_correct', 'extinct_file', 'telluric_correct', 'std_file',
                   'std_obj_id', 'telluric', 'polyfunc','polycorrect', 'nresln', 'resolution', 'trans_thresh']

        badkeys = np.array([pk not in parkeys for pk in k])
        if np.any(badkeys):
            raise ValueError('{0} not recognized key(s) for SensfuncUVISPar.'.format(k[badkeys]))

        kwargs = {}
        for pk in parkeys:
            kwargs[pk] = cfg[pk] if pk in k else None
        return cls(**kwargs)

    def validate(self):
        """
        Check the parameters are valid for the provided method.
        """
        if self.data['sensfunc'] is not None and self.data['std_file'] is None and not os.path.isfile(self.data['sensfunc']):
            raise ValueError('Provided sensitivity function does not exist: {0}.'.format(
                             self.data['sensfunc']))

class SlitMaskPar(ParSet):
    """
    A parameter set holding the arguments for fussing with
    slitmask ingestion and object assignment

    A list of these objects can be included in an instance of
    :class:`SlitMaskPar` to perform a set of user-defined
    extractions.

    Args:


    """
    def __init__(self, obj_toler=None, assign_obj=None, snr_thrshd=None,
                 slitmask_offset=None, use_dither_offset=None, bright_maskdef_id=None, extract_missing_objs=None,
                 missing_objs_fwhm=None, missing_objs_boxcar_rad=None, use_alignbox=None):

        # Grab the parameter names and values from the function
        # arguments
        args, _, _, values = inspect.getargvalues(inspect.currentframe())
        pars = OrderedDict([(k,values[k]) for k in args[1:]])

        # Initialize the other used specifications for this parameter
        # set
        defaults = OrderedDict.fromkeys(pars.keys())
        dtypes = OrderedDict.fromkeys(pars.keys())
        descr = OrderedDict.fromkeys(pars.keys())

        # Fill out parameter specifications.  Only the values that are
        # *not* None (i.e., the ones that are defined) need to be set

        defaults['obj_toler'] = 1.
        dtypes['obj_toler'] = [int, float]
        descr['obj_toler'] = 'If slitmask design information is provided, and slit matching is performed ' \
                             '(``use_maskdesign = True`` in ``EdgeTracePar``), this parameter provides ' \
                             'the desired tolerance (arcsec) to match sources to targeted objects'

        defaults['assign_obj'] = False
        dtypes['assign_obj'] = bool
        descr['assign_obj'] = 'If SlitMask object was generated, assign RA,DEC,name to detected objects'

        defaults['use_alignbox'] = False
        dtypes['use_alignbox'] = bool
        descr['use_alignbox'] = 'Use stars in alignment boxes to compute the slitmask offset. ' \
                                'If this is set to ``True`` PypeIt will NOT compute ' \
                                'the offset using ``snr_thrshd`` or ``bright_maskdef_id``'

        defaults['snr_thrshd'] = 50.
        dtypes['snr_thrshd'] = [int, float]
        descr['snr_thrshd'] = 'Objects detected above this S/N threshold will ' \
                               'be used to compute the slitmask offset. This is the default behaviour for DEIMOS ' \
                               ' unless ``slitmask_offset``, ``bright_maskdef_id`` or ``use_alignbox`` is set.'

        defaults['slitmask_offset'] = None
        dtypes['slitmask_offset'] = [int, float]
        descr['slitmask_offset'] = 'User-provided slitmask offset (pixels) from the position expected by ' \
                                   'the slitmask design. This is optional, and if set PypeIt will NOT compute ' \
                                   'the offset using ``snr_thrshd`` or ``bright_maskdef_id``.'

        defaults['use_dither_offset'] = False
        dtypes['use_dither_offset'] = bool
        descr['use_dither_offset'] = 'Use the dither offset recorded in the header of science frames as the value ' \
                                     'of the slitmask offset. This is currently only available for Keck MOSFIRE ' \
                                     'reduction and it is set as the default for this instrument. If set PypeIt will ' \
                                     'NOT compute the offset using ``snr_thrshd`` or ``bright_maskdef_id``. ' \
                                     'However, it is ignored if ``slitmask_offset`` is provided. '

        defaults['bright_maskdef_id'] = None
        dtypes['bright_maskdef_id'] = int
        descr['bright_maskdef_id'] = '`maskdef_id` (corresponding e.g., to `dSlitId` and `Slit_Number` ' \
                                     'in the DEIMOS/LRIS and MOSFIRE slitmask design, respectively) of a ' \
                                     'slit containing a bright object that will be used to compute the ' \
                                     'slitmask offset. This parameter is optional and is ignored ' \
                                     'if ``slitmask_offset`` is provided.'

        defaults['extract_missing_objs'] = False
        dtypes['extract_missing_objs'] = bool
        descr['extract_missing_objs'] = 'Force extraction of undetected objects at the location expected ' \
                                        'from the slitmask design.'

        defaults['missing_objs_fwhm'] = None
        dtypes['missing_objs_fwhm'] = [int, float]
        descr['missing_objs_fwhm'] = 'Indicates the FWHM in arcsec for the force extraction of undetected objects. ' \
                                     'PypeIt will try to determine the FWHM from the flux profile ' \
                                     '(by using ``missing_objs_fwhm`` as initial guess). ' \
                                     'If the FWHM cannot be determined, ``missing_objs_fwhm`` will be assumed. ' \
                                     'If you do not want PypeIt to try to determine the FWHM set the ' \
                                     'parameter ``use_user_fwhm`` in ``ExtractionPar`` to True. ' \
                                     'If ``missing_objs_fwhm`` is ``None`` (which is the default) PypeIt will use ' \
                                     'the median FWHM of all the detected objects.'

        defaults['missing_objs_boxcar_rad'] = 1.0
        dtypes['missing_objs_boxcar_rad'] = [int, float]
        descr['missing_objs_boxcar_rad'] = 'Indicates the boxcar radius in arcsec for the force ' \
                                           'extraction of undetected objects. '

        # Instantiate the parameter set
        super(SlitMaskPar, self).__init__(list(pars.keys()),
                                          values=list(pars.values()),
                                          defaults=list(defaults.values()),
                                          dtypes=list(dtypes.values()),
                                          descr=list(descr.values()))
        self.validate()

    @classmethod
    def from_dict(cls, cfg):
        k = np.array([*cfg.keys()])
        parkeys = ['obj_toler', 'assign_obj', 'snr_thrshd', 'slitmask_offset', 'use_dither_offset',
                   'bright_maskdef_id', 'extract_missing_objs', 'missing_objs_fwhm', 'missing_objs_boxcar_rad',
                   'use_alignbox']

        badkeys = np.array([pk not in parkeys for pk in k])
        if np.any(badkeys):
            raise ValueError('{0} not recognized key(s) for SlitMaskPar.'.format(
                                k[badkeys]))

        kwargs = {}
        for pk in parkeys:
            kwargs[pk] = cfg[pk] if pk in k else None
        return cls(**kwargs)

    def validate(self):
        pass


class TelluricPar(ParSet):
    """
    A parameter set holding the arguments for sensitivity function computation using the UV algorithm, see
    sensfunc.SensFuncUV

    For a table with the current keywords, defaults, and descriptions,
    see :ref:`parameters`.
    """

    def __init__(self, telgridfile=None, sn_clip=None, resln_guess=None, resln_frac_bounds=None, pix_shift_bounds=None,
                 delta_coeff_bounds=None, minmax_coeff_bounds=None, maxiter=None, tell_npca=None, teltype=None,
                 sticky=None, lower=None, upper=None, seed=None, tol=None, popsize=None, recombination=None, polish=None,
                 disp=None, objmodel=None, redshift=None, delta_redshift=None, pca_file=None, npca=None,
                 bal_wv_min_max=None, bounds_norm=None, tell_norm_thresh=None, only_orders=None, pca_lower=None,
                 pca_upper=None, star_type=None, star_mag=None, star_ra=None, star_dec=None,
                 func=None, model=None, polyorder=None, fit_wv_min_max=None, mask_lyman_a=None):

        # Grab the parameter names and values from the function
        # arguments
        args, _, _, values = inspect.getargvalues(inspect.currentframe())
        pars = OrderedDict([(k, values[k]) for k in args[1:]])

        # Initialize the other used specifications for this parameter
        # set
        defaults = OrderedDict.fromkeys(pars.keys())
        options = OrderedDict.fromkeys(pars.keys())
        dtypes = OrderedDict.fromkeys(pars.keys())
        descr = OrderedDict.fromkeys(pars.keys())

        defaults['telgridfile'] = None
        dtypes['telgridfile'] = str
        descr['telgridfile'] = 'File containing the telluric grid for the observatory in question. These grids are ' \
                               'generated from HITRAN models for each observatory using nominal site parameters. They ' \
                               'must be downloaded from the GoogleDrive and installed in your PypeIt installation via ' \
                               'the pypeit_install_telluric script. NOTE: This parameter no longer includes the full ' \
                               'pathname to the Telluric Grid file, but is just the filename of the grid itself.'
        
        defaults['tell_npca'] = 5
        dtypes['tell_npca'] = int
        descr['tell_npca'] = 'Number of telluric PCA components used. Can be set to any number from 1 to 10.'
        
        defaults['teltype'] = 'pca'
        options['teltype'] = TelluricPar.valid_teltype()
        dtypes['teltype'] = str
        descr['teltype'] = 'Method used to evaluate telluric models, either pca or grid. The grid option uses a ' \
                           'fixed grid of pre-computed HITRAN+LBLRTM atmospheric transmission models for each ' \
                           'observatory, whereas the pca option uses principal components of a larger model grid ' \
                           'to compute an accurate pseudo-telluric model with a much lighter telgridfile.'

        defaults['sn_clip'] = 30.0
        dtypes['sn_clip'] = [int, float]
        descr['sn_clip'] = 'This adds an error floor to the ivar, preventing too much rejection at high-S/N (`i.e.`, ' \
                          'standard stars, bright objects) using the function utils.clip_ivar. A small erorr is added ' \
                          'to the input ivar so that the output ivar_out will never give S/N greater than sn_clip. This ' \
                          'prevents overly aggressive rejection in high S/N ratio spectra which neverthless differ at a ' \
                          'level greater than the formal S/N due to the fact that our telluric models are only good to ' \
                          'about 3%.'

        defaults['resln_guess'] = None
        dtypes['resln_guess'] = [int, float]
        descr['resln_guess'] = 'A guess for the resolution of your spectrum expressed as lambda/dlambda. The resolution ' \
                               'is fit explicitly as part of the telluric model fitting, but this guess helps determine ' \
                               'the bounds for the optimization (see next). If not provided, the  wavelength sampling of ' \
                               'your spectrum will be used and the resolution calculated using a typical sampling of 3 ' \
                               'spectral pixels per resolution element.'


        pars['resln_frac_bounds'] = tuple_force(pars['resln_frac_bounds'])
        defaults['resln_frac_bounds'] = (0.6,1.4)
        dtypes['resln_frac_bounds'] = tuple
        descr['resln_frac_bounds'] = 'Bounds for the resolution fit optimization which is part of the telluric model. ' \
                                     'This range is in units of the resln_guess, so the (0.6, 1.4) would bound the ' \
                                     'spectral resolution fit to be within the range ' \
                                     'bounds_resln = (0.6*resln_guess, 1.4*resln_guess)'

        pars['pix_shift_bounds'] = tuple_force(pars['pix_shift_bounds'])
        defaults['pix_shift_bounds'] = (-5.0,5.0)
        dtypes['pix_shift_bounds'] = tuple
        descr['pix_shift_bounds'] = 'Bounds for the pixel shift optimization in telluric model fit in units of pixels. ' \
                                    'The atmosphere will be allowed to shift within this range during the fit.'

        pars['delta_coeff_bounds'] = tuple_force(pars['delta_coeff_bounds'])
        defaults['delta_coeff_bounds'] = (-20.0, 20.0)
        dtypes['delta_coeff_bounds'] = tuple
        descr['delta_coeff_bounds'] = 'Parameters setting the polynomial coefficient bounds for sensfunc optimization.'

        pars['minmax_coeff_bounds'] = tuple_force(pars['minmax_coeff_bounds'])
        defaults['minmax_coeff_bounds'] = (-5.0, 5.0)
        dtypes['minmax_coeff_bounds'] = tuple
        descr['minmax_coeff_bounds'] = "Parameters setting the polynomial coefficient bounds for sensfunc optimization. " \
                                       "Bounds are currently determined as follows. We compute an initial fit to the " \
                                       "sensfunc in the :func:`~pypeit.core.telluric.init_sensfunc_model` function. That deterines " \
                                       "a set of coefficients. The bounds are then determined according to: " \
                                       "[(np.fmin(np.abs(this_coeff)*obj_params['delta_coeff_bounds'][0], " \
                                       "obj_params['minmax_coeff_bounds'][0]), " \
                                       "np.fmax(np.abs(this_coeff)*obj_params['delta_coeff_bounds'][1], " \
                                       "obj_params['minmax_coeff_bounds'][1]))]"

        defaults['maxiter'] = 2
        dtypes['maxiter'] = int
        descr['maxiter'] = 'Maximum number of iterations for the telluric + object model fitting. The code performs ' \
                           'multiple iterations rejecting outliers at each step. The fit is then performed anew to the ' \
                           'remaining good pixels. For this reason if you run with the disp=True option, you will see ' \
                           'that the f(x) loss function gets progressively better during the iterations.'

        defaults['sticky'] = True
        dtypes['sticky'] = bool
        descr['sticky'] = 'Sticky parameter for the utils.djs_reject algorithm for iterative model fit rejection.  ' \
                          'If set to True then points rejected from a previous iteration are kept rejected, in other ' \
                          'words the bad pixel mask is the OR of all previous iterations and rejected pixels accumulate. ' \
                          'If set to False, the bad pixel mask is the mask from the previous iteration, and if the model ' \
                          'fit changes between iterations, points can alternate from being rejected to not rejected. ' \
                          'At present this code only performs optimizations with differential evolution and experience ' \
                          'shows that sticky needs to be True in order for these to converge. This is because the ' \
                          'outliers can be so large that they dominate the loss function, and one never iteratively ' \
                          'converges to a good model fit. In other words, the deformations in the model between ' \
                          'iterations with sticky=False are too small to approach a reasonable fit.'

        defaults['lower'] = 3.0
        dtypes['lower'] = [int, float]
        descr['lower'] = 'Lower rejection threshold in units of sigma_corr*sigma, where sigma is the formal noise of the ' \
                         'spectrum, and sigma_corr is an empirically determined correction to the formal error. The ' \
                         'distribution of input chi (defined by chi = (data - model)/sigma) values is analyzed, and a ' \
                         'correction factor to the formal error sigma_corr is returned which is multiplied into the ' \
                         'formal errors. In this way, a rejection threshold of i.e. 3-sigma, will always correspond to ' \
                         'roughly the same percentile.  This renormalization is performed with ' \
                         'coadd1d.renormalize_errors function, and guarantees that rejection is not too agressive in ' \
                         'cases where the empirical errors determined from the chi-distribution differ significantly ' \
                         'from the formal noise which is used to determine chi.'

        defaults['upper'] = 3.0
        dtypes['upper'] = [int, float]
        descr['upper'] = 'Upper rejection threshold in units of sigma_corr*sigma, where sigma is the formal noise of the ' \
                         'spectrum, and sigma_corr is an empirically determined correction to the formal error. See ' \
                         'above for description.'

        defaults['seed'] = 777
        dtypes['seed'] = int
        descr['seed'] = 'An initial seed for the differential evolution optimization, which is a random process. ' \
                        'The default is a seed = 777 which will be used to generate a unique seed for every order. ' \
                        'A specific seed is used because otherwise the random number generator will use the time for ' \
                        'the seed, and the results will not be reproducible.'


        defaults['tol'] = 1e-3
        dtypes['tol'] = float
        descr['tol'] = 'Relative tolerance for converage of the differential evolution optimization. See ' \
                       'scipy.optimize.differential_evolution for details.'


        defaults['popsize'] = 30
        dtypes['popsize'] = int
        descr['popsize'] = 'A multiplier for setting the total population size for the differential evolution ' \
                           'optimization. See scipy.optimize.differential_evolution for details.'

        defaults['recombination'] = 0.7
        dtypes['recombination'] = [int, float]
        descr['recombination'] = 'The recombination constant for the differential evolution optimization. This should ' \
                                 'be in the range [0, 1]. See scipy.optimize.differential_evolution for details.'

        defaults['polish'] = True
        dtypes['polish'] = bool
        descr['polish'] = 'If True then differential evolution will perform an additional optimizatino at the end to ' \
                          'polish the best fit at the end, which can improve the optimization slightly. See ' \
                          'scipy.optimize.differential_evolution for details.'

        defaults['disp'] = False
        dtypes['disp'] = bool
        descr['disp'] = 'Argument for scipy.optimize.differential_evolution which will display status messages to the ' \
                        'screen indicating the status of the optimization. See documentation for telluric.Telluric ' \
                        'for a description of the output and how to know if things are working well.'


        defaults['only_orders'] = None
        dtypes['only_orders'] = [int, list, np.ndarray]
        descr['only_orders'] = "Order number, or list of order numbers if you only want to fit specific orders"

        defaults['objmodel'] = None
        dtypes['objmodel'] = str
        descr['objmodel'] = 'The object model to be used for telluric fitting. Currently the options are: qso, star, and poly'

        ### Parameters for qso_telluric
        defaults['redshift'] = 0.0
        dtypes['redshift'] = [int, float]
        descr['redshift'] = 'The redshift for the object model. This is currently only used by objmodel=qso'

        defaults['delta_redshift'] = 0.1
        dtypes['delta_redshift'] = float
        descr['delta_redshift'] = 'Range within the redshift can be varied for telluric fitting, i.e. the code performs a bounded optimization within ' \
                                  'the redshift +- delta_redshift'

        defaults['pca_file'] = 'qso_pca_1200_3100.fits'
        dtypes['pca_file'] = str
        descr['pca_file'] = 'Fits file containing quasar PCA model. Needed for objmodel=qso.  NOTE: This parameter no longer includes the full ' \
                               'pathname to the Telluric Model file, but is just the filename of the model itself.'

        defaults['npca'] = 8
        dtypes['npca'] = int
        descr['npca'] = 'Number of pca for the objmodel=qso qso PCA fit'

        defaults['bal_wv_min_max'] = None
        dtypes['bal_wv_min_max'] = [list, np.ndarray]
        descr['bal_wv_min_max'] = 'Min/max wavelength of broad absorption features. If there are several BAL features, ' \
                            'the format for this mask is [wave_min_bal1, wave_max_bal1,wave_min_bal2, ' \
                            'wave_max_bal2,...]. These masked pixels will be ignored during the fitting.'

        pars['bounds_norm'] = tuple_force(pars['bounds_norm'])
        defaults['bounds_norm'] = (0.1, 3.0)
        dtypes['bounds_norm'] = tuple
        descr['bounds_norm'] = "Normalization bounds for scaling the initial object model."

        defaults['tell_norm_thresh'] = 0.9
        dtypes['tell_norm_thresh'] = [int, float]
        descr['tell_norm_thresh'] = "Threshold of telluric absorption region"

        defaults['pca_lower'] = 1220.0
        dtypes['pca_lower'] = [int, float]
        descr['pca_lower'] = "Minimum wavelength for the qso pca model"

        defaults['pca_upper'] = 3100.0
        dtypes['pca_upper'] = [int, float]
        descr['pca_upper'] = "Maximum wavelength for the qso pca model"

        defaults['mask_lyman_a'] = True
        dtypes['mask_lyman_a'] = bool
        descr['mask_lyman_a'] = 'Mask the blueward of Lyman-alpha line during the fitting?'

        ### Start parameters for star_telluric
        defaults['star_type'] = None
        dtypes['star_type'] = str
        descr['star_type'] = 'stellar type'

        defaults['star_mag'] = None
        dtypes['star_mag'] = [float, int]
        descr['star_mag'] = 'AB magnitude in V band'

        defaults['star_ra'] = None
        dtypes['star_ra'] = float
        descr['star_ra'] = 'Object right-ascension in decimal deg'

        defaults['star_dec'] = None
        dtypes['star_dec'] = float
        descr['star_dec'] = 'Object declination in decimal deg'

        ### parameters for both star_telluric and poly_telluric
        defaults['func'] = 'legendre'
        dtypes['func'] = str
        descr['func'] = 'Polynomial model function'

        defaults['model'] = 'exp'
        dtypes['model'] = str
        descr['model'] = 'Types of polynomial model. Options are poly, square, exp corresponding to normal polynomial, '\
                         'squared polynomial, or exponentiated polynomial'

        defaults['polyorder'] = 3
        dtypes['polyorder'] = int
        descr['polyorder'] = "Order of the polynomial model fit"

        ### Start parameters for poly_telluric
        defaults['fit_wv_min_max'] = None
        dtypes['fit_wv_min_max'] = list
        descr['fit_wv_min_max'] = "Pixels within this mask will be used during the fitting. The format "\
                                   "is the same with bal_wv_min_max, but this mask is good pixel masks."


        # Instantiate the parameter set
        super(TelluricPar, self).__init__(list(pars.keys()),
                                          values=list(pars.values()),
                                          defaults=list(defaults.values()),
                                          dtypes=list(dtypes.values()),
                                          descr=list(descr.values()))
        self.validate()

    @classmethod
    def from_dict(cls, cfg):
        k = np.array([*cfg.keys()])
        parkeys = ['telgridfile', 'teltype', 'sn_clip', 'resln_guess', 'resln_frac_bounds', 'tell_npca',
                   'pix_shift_bounds', 'delta_coeff_bounds', 'minmax_coeff_bounds',
                   'maxiter', 'sticky', 'lower', 'upper', 'seed', 'tol',
                   'popsize', 'recombination', 'polish', 'disp', 'objmodel','redshift', 'delta_redshift',
                   'pca_file', 'npca', 'bal_wv_min_max', 'bounds_norm',
                   'tell_norm_thresh', 'only_orders', 'pca_lower', 'pca_upper',
                   'star_type','star_mag','star_ra','star_dec',
                   'func','model','polyorder','fit_wv_min_max','mask_lyman_a']

        badkeys = np.array([pk not in parkeys for pk in k])
        if np.any(badkeys):
            raise ValueError('{0} not recognized key(s) for TelluricPar.'.format(k[badkeys]))

        kwargs = {}
        for pk in parkeys:
            kwargs[pk] = cfg[pk] if pk in k else None
        return cls(**kwargs)
        
    @staticmethod
    def valid_teltype():
        """
        Return the valid telluric methods.
        """
        return ['pca', 'grid']

    def validate(self):
        """
        Check the parameters are valid for the provided method.
        """
        if self.data['tell_npca'] < 1 or self.data['tell_npca'] > 10:
            raise ValueError('Invalid value {:d} for tell_npca '.format(self.data['tell_npca'])+
                             '(must be between 1 and 10).')
                             
        self.data['teltype'] = self.data['teltype'].lower()
        if self.data['teltype'] not in TelluricPar.valid_teltype():
            raise ValueError('Invalid teltype "{}"'.format(self.data['teltype'])+
                             ', valid options are: {}.'.format(TelluricPar.valid_teltype()))
        
        # JFH add something in here which checks that the recombination value provided is bewteen 0 and 1, although
        # scipy.optimize.differential_evoluiton probalby checks this.


class ReduxPar(ParSet):
    """
    The parameter set used to hold arguments for functionality relevant
    to the overal reduction of the the data.

    Critically, this parameter set defines the spectrograph that was
    used to collect the data and the overall pipeline used in the
    reductions.

    For a table with the current keywords, defaults, and descriptions,
    see :ref:`parameters`.
    """
    def __init__(self, spectrograph=None, detnum=None, sortroot=None, calwin=None, scidir=None,
                 qadir=None, redux_path=None, ignore_bad_headers=None, slitspatnum=None,
                 maskIDs=None, quicklook=None, chk_version=None):

        # Grab the parameter names and values from the function
        # arguments
        args, _, _, values = inspect.getargvalues(inspect.currentframe())
        pars = OrderedDict([(k,values[k]) for k in args[1:]])      # "1:" to skip 'self'

        # Initialize the other used specifications for this parameter
        # set
        defaults = OrderedDict.fromkeys(pars.keys())
        options = OrderedDict.fromkeys(pars.keys())
        dtypes = OrderedDict.fromkeys(pars.keys())
        descr = OrderedDict.fromkeys(pars.keys())

        # Fill out parameter specifications.  Only the values that are
        # *not* None (i.e., the ones that are defined) need to be set

        # NOTE: The validity of the spectrograph is checked by
        # load_spectrograph, so the specification of the viable options here is
        # not really necessary.
#        options['spectrograph'] = ReduxPar.valid_spectrographs()
        dtypes['spectrograph'] = str
        descr['spectrograph'] = 'Spectrograph that provided the data to be reduced.  ' \
                                'See :ref:`instruments` for valid options.'
#                                'Options are: {0}'.format(', '.join(options['spectrograph']))

        defaults['quicklook'] = False
        dtypes['quicklook'] = bool
        descr['quicklook'] = 'Run a quick look reduction? This is usually good if you want to quickly ' \
                             'reduce the data (usually at the telescope in real time) to get an initial ' \
                             'estimate of the data quality.'

        dtypes['detnum'] = [int, list]
        descr['detnum'] = 'Restrict reduction to a list of detector indices. ' \
                          'In case of mosaic reduction (currently only available for ' \
                          'Gemini/GMOS and Keck/DEIMOS) ``detnum`` should be a list of ' \
                          'tuples of the detector indices that are mosaiced together. ' \
                          'E.g., for Gemini/GMOS ``detnum`` would be ``[(1,2,3)]`` and for ' \
                          'Keck/DEIMOS it would be ``[(1, 5), (2, 6), (3, 7), (4, 8)]``'

        dtypes['slitspatnum'] = [str, list]
        descr['slitspatnum'] = 'Restrict reduction to a set of slit DET:SPAT values (closest slit is used). ' \
                               'Example syntax -- slitspatnum = DET01:175,DET01:205 or MSC02:2234  If you are re-running the code, ' \
                               '(i.e. modifying one slit) you *must* have the precise SPAT_ID index.' 

        dtypes['maskIDs'] = [str, int, list]
        descr['maskIDs'] = 'Restrict reduction to a set of slitmask IDs ' \
                               'Example syntax -- ``maskIDs = 818006,818015`` ' \
                               'This must be used with detnum (for now).'

        dtypes['sortroot'] = str
        descr['sortroot'] = 'A filename given to output the details of the sorted files.  If ' \
                            'None, the default is the root name of the pypeit file.  If off, ' \
                            'no output is produced.'

        # TODO: Allow this to apply to each calibration frame type
        defaults['calwin'] = 0
        dtypes['calwin']   = [int, float]
        descr['calwin'] = 'The window of time in hours to search for calibration frames for a ' \
                          'science frame'

        # TODO: Explain what this actually does in the description.
        defaults['ignore_bad_headers'] = False
        dtypes['ignore_bad_headers'] = bool
        descr['ignore_bad_headers'] = 'Ignore bad headers (NOT recommended unless you know it is safe).'

        defaults['scidir'] = 'Science'
        dtypes['scidir'] = str
        descr['scidir'] = 'Directory relative to calling directory to write science files.'

        defaults['qadir'] = 'QA'
        dtypes['qadir'] = str
        descr['qadir'] = 'Directory relative to calling directory to write quality ' \
                         'assessment files.'

        defaults['redux_path'] = os.getcwd()
        dtypes['redux_path'] = str
        descr['redux_path'] = 'Path to folder for performing reductions.  Default is the ' \
                              'current working directory.'

        # Version checking
        defaults['chk_version'] = True
        dtypes['chk_version'] = bool
        descr['chk_version'] = 'If True enforce strict PypeIt version checking to ensure that ' \
                               'all files were created with the current version of PypeIt.  If ' \
                               'set to False, the code will attempt to read out-of-date files ' \
                               'and keep going.  Beware (!!) that this can lead to unforeseen ' \
                               'bugs that either cause the code to crash or lead to erroneous ' \
                               'results. I.e., you really need to know what you are doing if ' \
                               'you set this to False!'

        # Instantiate the parameter set
        super(ReduxPar, self).__init__(list(pars.keys()),
                                        values=list(pars.values()),
                                        defaults=list(defaults.values()),
                                        options=list(options.values()),
                                        dtypes=list(dtypes.values()),
                                        descr=list(descr.values()))
        self.validate()

    @classmethod
    def from_dict(cls, cfg):
        k = np.array([*cfg.keys()])

        # Basic keywords
        parkeys = [ 'spectrograph', 'quicklook', 'detnum', 'sortroot', 'calwin', 'scidir', 'qadir',
                    'redux_path', 'ignore_bad_headers', 'slitspatnum', 'maskIDs', 'chk_version']

        badkeys = np.array([pk not in parkeys for pk in k])
        if np.any(badkeys):
            raise ValueError('{0} not recognized key(s) for ReduxPar.'.format(k[badkeys]))

        kwargs = {}
        for pk in parkeys:
            kwargs[pk] = cfg[pk] if pk in k else None
        # Finish
        return cls(**kwargs)

    def validate(self):
        if self.data['slitspatnum'] is not None:
            if self.data['maskIDs'] is not None:
                raise ValueError("You cannot assign both splitspatnum and maskIDs")
        if self.data['maskIDs'] is not None:
            if self.data['detnum'] is None:
                raise ValueError("You must assign detnum with maskIDs (for now)")
            # Recast as a list
            if not isinstance(self.data['maskIDs'], list):
                self.data['maskIDs'] = [self.data['maskIDs']]



class WavelengthSolutionPar(ParSet):
    """
    The parameter set used to hold arguments for the determination of
    wavelength solution.

    For a table with the current keywords, defaults, and descriptions,
    see :ref:`parameters`.
    """
    def __init__(self, reference=None, method=None, echelle=None, ech_nspec_coeff=None, ech_norder_coeff=None,
                 ech_sigrej=None, lamps=None, bad_orders_maxfrac=None, frac_rms_thresh=None,
                 sigdetect=None, fwhm=None, fwhm_fromlines=None, fwhm_spat_order=None, fwhm_spec_order=None,
                 reid_arxiv=None, nreid_min=None, reid_cont_sub=None, cc_shift_range=None, cc_thresh=None,
                 cc_local_thresh=None, nlocal_cc=None, rms_thresh_frac_fwhm=None, match_toler=None, func=None,
                 n_first=None, n_final=None, sigrej_first=None, sigrej_final=None, numsearch=None,
                 nfitpix=None, refframe=None,
                 nsnippet=None, use_instr_flag=None, wvrng_arxiv=None,
                 ech_separate_2d=None, redo_slits=None, qa_log=None):

        # Grab the parameter names and values from the function
        # arguments
        args, _, _, values = inspect.getargvalues(inspect.currentframe())
        pars = OrderedDict([(k,values[k]) for k in args[1:]])

        # Initialize the other used specifications for this parameter
        # set
        defaults = OrderedDict.fromkeys(pars.keys())
        options = OrderedDict.fromkeys(pars.keys())
        dtypes = OrderedDict.fromkeys(pars.keys())
        descr = OrderedDict.fromkeys(pars.keys())

        # Fill out parameter specifications.  Only the values that are
        # *not* None (i.e., the ones that are defined) need to be set

        # TODO JFH Does sky actually do anything?
        # TODO: Only test for 'pixel' is ever used. I.e. 'arc' or 'sky'
        # does not make a difference.
        defaults['reference'] = 'arc'
        options['reference'] = WavelengthSolutionPar.valid_reference()
        dtypes['reference'] = str
        descr['reference'] = 'Perform wavelength calibration with an arc, sky frame.  Use ' \
                             '\'pixel\' for no wavelength solution.'

        defaults['method'] = 'holy-grail'
        options['method'] = WavelengthSolutionPar.valid_methods()
        dtypes['method'] = str
        descr['method'] = 'Method to use to fit the individual arc lines.  Note that some of ' \
                          'the available methods should not be used; they are unstable and ' \
                          'require significant parameter tweaking to succeed.  You should use ' \
                          'one of \'holy-grail\', \'reidentify\', or \'full_template\'.  ' \
                          '\'holy-grail\' attempts to get a first guess at line IDs by looking ' \
                          'for patterns in the line locations.  It is fully automated.  When ' \
                          'it works, it works well; however, it can fail catastrophically.  ' \
                          'Instead, \'reidentify\' and \'full_template\' are the preferred ' \
                          'methods.  They require an archived wavelength solution for your ' \
                          'specific instrument/grating combination as a reference.  ' \
                          'This is used to anchor the wavelength solution for the data being ' \
                          f"reduced.  All options are: {', '.join(options['method'])}."

        # Echelle wavelength calibration stuff
        # TODO: Is this needed? I.e., where do we need this parameter
        # when we don't have access to spectrograph.pypeline?
        defaults['echelle'] = False
        dtypes['echelle'] = bool
        descr['echelle'] = 'Is this an echelle spectrograph? If yes an additional 2-d fit ' \
                           'wavelength fit will be performed as a function of spectral pixel ' \
                           'and order number to improve the wavelength solution'

        defaults['ech_nspec_coeff'] = 4
        dtypes['ech_nspec_coeff'] = int
        descr['ech_nspec_coeff'] = 'For echelle spectrographs, this is the order of the final ' \
                                   '2d fit to the spectral dimension.  You should choose this ' \
                                   'to be the n_final of the fits to the individual orders.'

        defaults['ech_norder_coeff'] = 4
        dtypes['ech_norder_coeff'] = int
        descr['ech_norder_coeff'] = 'For echelle spectrographs, this is the order of the final ' \
                                    '2d fit to the order dimension.'

        defaults['ech_sigrej'] = 2.0
        dtypes['ech_sigrej'] = [int,float]
        descr['ech_sigrej'] = 'For echelle spectrographs, this is the sigma-clipping rejection ' \
                              'threshold in the 2d fit to spectral and order dimensions'

        defaults['bad_orders_maxfrac'] = 0.25
        dtypes['bad_orders_maxfrac'] = float
        descr['bad_orders_maxfrac'] = 'For echelle spectrographs (i.e., ``echelle=True``), ' \
                                      'this is the maximum fraction of orders (per detector) with failed 1D fit, ' \
                                      'for PypeIt to attempt a refit.'

        defaults['frac_rms_thresh'] = 1.5
        dtypes['frac_rms_thresh'] = float
        descr['frac_rms_thresh'] = 'For echelle spectrographs (i.e., ``echelle=True``), ' \
                                   'this is the fractional change in the RMS threshold used ' \
                                   'when a 1D fit is re-attempted for failed orders.' \

        defaults['ech_separate_2d'] = False
        dtypes['ech_separate_2d'] = bool
        descr['ech_separate_2d'] = 'For echelle spectrographs, fit the 2D solutions on separate detectors separately'

        # TODO: These needs to be tidied up so we can check for valid
        # lamps. Right now I'm not checking.

        # Force lamps to be a list
        if pars['lamps'] is not None and not isinstance(pars['lamps'], list):
            pars['lamps'] = [pars['lamps']]
        options['lamps'] = None
        #options['lamps'] = WavelengthSolutionPar.valid_lamps()
        dtypes['lamps'] = list
        descr['lamps'] = 'Name of one or more ions used for the wavelength calibration.  Use ' \
                         '``None`` for no calibration. Choose ``use_header`` to use the list of lamps ' \
                         'recorded in the header of the arc frames (this is currently ' \
                         'available only for Keck DEIMOS, Keck LRIS, MMT Blue Channel, and LDT DeVeny).' # \
#                         'Options are: {0}'.format(', '.join(WavelengthSolutionPar.valid_lamps()))

        defaults['use_instr_flag'] = False
        dtypes['use_instr_flag'] = bool
        descr['use_instr_flag'] = 'If True, restrict to lines matching the instrument.  WARNING: This ' \
            'is only implemented for shane_kast_red + HolyGrail.  Do not use it unless you really know what you are doing.'

        # ToDo Should this be in counts or ADU? Currently the arcs are in ADU (which actually sort of makes sense here) but the
        # name of the parameter is counts. Perhaps we should just change this to nonlinear_adu or something to avoid confusion.

        # These are the parameters used for arc line detection
        # TODO: Why is this not always defined by the detectors of the
        # spectrograph?
        #defaults['nonlinear_counts'] = None
        #dtypes['nonlinear_counts'] = float
        #descr['nonlinear_counts'] = 'Arc lines above this saturation threshold are not used in wavelength solution fits because they cannot' \
        #                            'be accurately centroided'

        defaults['sigdetect'] = 5.
        dtypes['sigdetect'] = [int, float, list, np.ndarray]
        descr['sigdetect'] = 'Sigma threshold above fluctuations for arc-line detection.  Arcs ' \
                             'are continuum subtracted and the fluctuations are computed after ' \
                             'continuum subtraction.  This can be a single number or a vector ' \
                             '(list or numpy array) that provides the detection threshold for ' \
                             'each slit.'

        defaults['fwhm'] = 4.
        dtypes['fwhm'] = [int, float]
        descr['fwhm'] = 'Spectral sampling of the arc lines. This is the FWHM of an arcline in ' \
                        'binned pixels of the input arc image'

        defaults['fwhm_fromlines'] = True
        dtypes['fwhm_fromlines'] = bool
        descr['fwhm_fromlines'] = 'Estimate spectral resolution in each slit using the arc lines. '\
                                  'If True, the estimated FWHM will override ``fwhm`` only in '\
                                  'the determination of the wavelength solution (including the ' \
                                  'calculation of the threshold for the solution RMS, see ' \
                                  '``rms_thresh_frac_fwhm``), but not for the wave tilts calibration.' \

        defaults['fwhm_spat_order'] = 0
        dtypes['fwhm_spat_order'] = int
        descr['fwhm_spat_order'] = 'This parameter determines the spatial polynomial order to use in the ' \
                                   '2D polynomial fit to the FWHM of the arc lines. See also, fwhm_spec_order.'

        defaults['fwhm_spec_order'] = 1
        dtypes['fwhm_spec_order'] = int
        descr['fwhm_spec_order'] = 'This parameter determines the spectral polynomial order to use in the ' \
                                   '2D polynomial fit to the FWHM of the arc lines. See also, fwhm_spat_order.'

        # These are the parameters used for reidentification
        defaults['reid_arxiv'] = None
        dtypes['reid_arxiv'] = str
        descr['reid_arxiv'] = 'Name of the archival wavelength solution file that will be used ' \
                              'for the wavelength reidentification.  Only used if ``method`` is ' \
                              '\'reidentify\' or \'full_template\'.'

        defaults['nreid_min'] = 1
        dtypes['nreid_min'] = int
        descr['nreid_min'] = 'Minimum number of times that a given candidate reidentified line ' \
                             'must be properly matched with a line in the arxiv to be ' \
                             'considered a good reidentification. If there is a lot of ' \
                             'duplication in the arxiv of the spectra in question (i.e. ' \
                             'multislit) set this to a number like 1-4. For echelle this ' \
                             'depends on the number of solutions in the arxiv.  Set this to 1 ' \
                             'for fixed format echelle spectrographs.  For an echelle with a ' \
                             'tiltable grating, this will depend on the number of solutions in ' \
                             'the arxiv.'

        defaults['reid_cont_sub'] = True
        dtypes['reid_cont_sub'] = bool
        descr['reid_cont_sub'] = 'If True, continuum subtract the arc and arxiv spectrum before ' \
                                 'the wavelength reidentification. ' \

        defaults['wvrng_arxiv'] = None
        dtypes['wvrng_arxiv'] = list
        descr['wvrng_arxiv'] = 'Cut the arxiv template down to this specified wavelength range [min,max]'

        defaults['nsnippet'] = 2
        dtypes['nsnippet'] = int
        descr['nsnippet'] = 'Number of spectra to chop the arc spectrum into when ``method`` is ' \
                            '\'full_template\''

        pars['cc_shift_range'] = tuple_force(pars['cc_shift_range'])
        defaults['cc_shift_range'] = None
        dtypes['cc_shift_range'] = tuple
        descr['cc_shift_range'] = 'Range of pixel shifts allowed when cross-correlating the ' \
                                  'input arc spectrum with the archive spectrum.  If None, the ' \
                                  'range will be automatically determined.'

        defaults['cc_thresh'] = 0.70
        dtypes['cc_thresh'] = [float, list, np.ndarray]
        descr['cc_thresh'] = 'Threshold for the *global* cross-correlation coefficient between ' \
                             'an input spectrum and member of the archive required to attempt ' \
                             'reidentification.  Spectra from the archive with a lower ' \
                             'cross-correlation are not used for reidentification. This can be ' \
                             'a single number or a list/array providing the value for each slit.'

        defaults['cc_local_thresh'] = 0.70
        dtypes['cc_local_thresh'] = float
        descr['cc_local_thresh'] = 'Threshold for the *local* cross-correlation coefficient, ' \
                                   'evaluated at each reidentified line,  between an input ' \
                                   'spectrum and the shifted and stretched archive spectrum ' \
                                   'above which a line must be to be considered a good line ' \
                                   'for reidentification. The local cross-correlation is ' \
                                   'evaluated at each candidate reidentified line (using a ' \
                                   'window of nlocal_cc), and is then used to score the the ' \
                                   'reidentified lines to arrive at the final set of good ' \
                                   'reidentifications.'

        defaults['nlocal_cc'] = 11
        dtypes['nlocal_cc'] = int
        descr['nlocal_cc'] = 'Size of pixel window used for local cross-correlation ' \
                             'computation for each arc line. If not an odd number one will ' \
                             'be added to it to make it odd.'

        # These are the parameters used for the iterative fitting of the arc lines
        defaults['rms_thresh_frac_fwhm'] = 0.15
        dtypes['rms_thresh_frac_fwhm'] = float
        descr['rms_thresh_frac_fwhm'] = 'Maximum RMS (expressed as fraction of the FWHM) for keeping ' \
                                        'a slit/order solution. If ``fwhm_fromlines`` is True, ' \
                                        'FWHM will be computed from the arc lines in each slits, otherwise ``fwhm`` ' \
                                        'will be used. This parameter is used for the \'holy-grail\', ' \
                                        '\'reidentify\', and \'echelle\' methods and  when re-analyzing ' \
                                        'a slit using the ``redo_slits`` parameter. '

        defaults['match_toler'] = 2.0
        dtypes['match_toler'] = float
        descr['match_toler'] = 'Matching tolerance in pixels when searching for new lines. This ' \
                               'is the difference in pixels between the wavlength assigned to ' \
                               'an arc line by an iteration of the wavelength solution to the ' \
                               'wavelength in the line list.  This parameter is also used as ' \
                               'the matching tolerance in pixels for a line reidentification.  ' \
                               'A good line match must match within this tolerance to the ' \
                               'shifted and stretched archive spectrum, and the archive ' \
                               'wavelength solution at this match must be within match_toler ' \
                               'dispersion elements from the line in line list.'

        defaults['func'] = 'legendre'
        dtypes['func'] = str
        descr['func'] = 'Function used for wavelength solution fits'

        defaults['n_first'] = 2
        dtypes['n_first'] = int
        descr['n_first'] = 'Order of first guess fit to the wavelength solution.'

        defaults['sigrej_first'] = 2.0
        dtypes['sigrej_first'] = float
        descr['sigrej_first'] = 'Number of sigma for rejection for the first guess to the ' \
                                'wavelength solution.'

        defaults['n_final'] = 4
        dtypes['n_final'] = [int, float, list, np.ndarray]
        descr['n_final'] = 'Order of final fit to the wavelength solution (there are n_final+1 ' \
                           'parameters in the fit). This can be a single number or a ' \
                           'list/array providing the value for each slit'

        defaults['sigrej_final'] = 3.0
        dtypes['sigrej_final'] = float
        descr['sigrej_final'] = 'Number of sigma for rejection for the final guess to the ' \
                                'wavelength solution.'

        defaults['numsearch'] = 20
        dtypes['numsearch'] = int
        descr['numsearch'] = 'Number of brightest arc lines to search for in preliminary ' \
                             'identification'

        defaults['nfitpix'] = 5
        dtypes['nfitpix'] = int
        descr['nfitpix'] = 'Number of pixels to fit when deriving the centroid of the arc ' \
                           'lines (an odd number is best)'

        # TODO: What should the default be?  None or 'heliocentric'?
        defaults['refframe'] = 'heliocentric'
        options['refframe'] = WavelengthSolutionPar.valid_reference_frames()
        dtypes['refframe'] = str
        descr['refframe'] = 'Frame of reference for the wavelength calibration.  ' \
                         'Options are: {0}'.format(', '.join(options['refframe']))

        dtypes['redo_slits'] = [int, list]
        descr['redo_slits'] = 'Redo the input slit(s) [multislit] or order(s) [echelle]'

        defaults['qa_log'] = True
        dtypes['qa_log'] = bool
        descr['qa_log'] = 'Governs whether the wavelength solution arc line QA plots will have log or linear scaling'\
                          'If True, the scaling will be log, if False linear'

        # Instantiate the parameter set
        super(WavelengthSolutionPar, self).__init__(list(pars.keys()),
                                                    values=list(pars.values()),
                                                    defaults=list(defaults.values()),
                                                    options=list(options.values()),
                                                    dtypes=list(dtypes.values()),
                                                    descr=list(descr.values()))
        self.validate()

    @classmethod
    def from_dict(cls, cfg):
        k = np.array([*cfg.keys()])
        parkeys = ['reference', 'method', 'echelle', 'ech_nspec_coeff',
                   'ech_norder_coeff', 'ech_sigrej', 'ech_separate_2d', 'bad_orders_maxfrac', 'frac_rms_thresh',
                   'lamps', 'sigdetect', 'fwhm', 'fwhm_fromlines', 'fwhm_spat_order', 'fwhm_spec_order',
                   'reid_arxiv', 'nreid_min', 'reid_cont_sub', 'cc_shift_range', 'cc_thresh', 'cc_local_thresh',
                   'nlocal_cc', 'rms_thresh_frac_fwhm', 'match_toler', 'func', 'n_first','n_final',
                   'sigrej_first', 'sigrej_final', 'numsearch', 'nfitpix',
                   'refframe', 'nsnippet', 'use_instr_flag', 'wvrng_arxiv', 
                   'redo_slits', 'qa_log']

        badkeys = np.array([pk not in parkeys for pk in k])
        if np.any(badkeys):
            raise ValueError('{0} not recognized key(s) for WavelengthSolutionPar.'.format(
                             k[badkeys]))

        kwargs = {}
        for pk in parkeys:
            kwargs[pk] = cfg[pk] if pk in k else None
        return cls(**kwargs)

    @staticmethod
    def valid_reference():
        """
        Return the valid wavelength solution methods.
        """
        return ['arc', 'sky', 'pixel']

    @staticmethod
    def valid_methods():
        """
        Return the valid wavelength solution methods.
        """
        return ['holy-grail', 'identify', 'reidentify', 'echelle', 'full_template']

    @staticmethod
    def valid_lamps():
        """
        Return the valid lamp ions
        """
        return ['ArI', 'CdI', 'HgI', 'HeI', 'KrI', 'NeI', 'XeI', 'ZnI', 'ThAr', 'FeAr']

    @staticmethod
    def valid_media():
        """
        Return the valid media for the wavelength calibration.
        """
        return ['vacuum', 'air']

    @staticmethod
    def valid_reference_frames():
        """
        Return the valid reference frames for the wavelength calibration
        """
        return ['observed', 'heliocentric', 'barycentric']

    def validate(self):
        pass


class EdgeTracePar(ParSet):
    """
    Parameters used for slit edge tracing.

    For a table with the current keywords, defaults, and descriptions,
    see :ref:`parameters`.
    """
    prefix = 'ETP'  # Prefix for writing parameters to a header is a class attribute
    def __init__(self, filt_iter=None, sobel_mode=None, edge_thresh=None, sobel_enhance=None,
                 exclude_regions=None, follow_span=None, det_min_spec_length=None,
                 max_shift_abs=None, max_shift_adj=None, max_spat_error=None, match_tol=None,
                 fit_function=None, fit_order=None, fit_maxdev=None, fit_maxiter=None,
                 fit_niter=None, fit_min_spec_length=None, auto_pca=None, left_right_pca=None,
                 pca_min_edges=None, pca_n=None, pca_var_percent=None, pca_function=None,
                 pca_order=None, pca_sigrej=None, pca_maxrej=None, pca_maxiter=None,
                 smash_range=None, edge_detect_clip=None, trace_median_frac=None, trace_thresh=None,
                 trace_rms_tol=None, fwhm_uniform=None, niter_uniform=None, fwhm_gaussian=None,
                 niter_gaussian=None, det_buffer=None, max_nudge=None, sync_predict=None,
                 sync_center=None, gap_offset=None, sync_to_edge=None, bound_detector=None,
                 minimum_slit_dlength=None, dlength_range=None, minimum_slit_length=None,
                 minimum_slit_length_sci=None, length_range=None, minimum_slit_gap=None, clip=None,
                 order_match=None, order_offset=None, add_missed_orders=None, order_width_poly=None,
                 order_gap_poly=None, order_spat_range=None, overlap=None, use_maskdesign=None,
                 maskdesign_maxsep=None, maskdesign_step=None, maskdesign_sigrej=None, pad=None,
                 add_slits=None, add_predict=None, rm_slits=None, maskdesign_filename=None):

        # Grab the parameter names and values from the function
        # arguments
        args, _, _, values = inspect.getargvalues(inspect.currentframe())
        pars = OrderedDict([(k,values[k]) for k in args[1:]])      # "1:" to skip 'self'

        # Initialize the other used specifications for this parameter
        # set
        defaults = OrderedDict.fromkeys(pars.keys())
        options = OrderedDict.fromkeys(pars.keys())
        dtypes = OrderedDict.fromkeys(pars.keys())
        descr = OrderedDict.fromkeys(pars.keys())

        # Fill out parameter specifications.  Only the values that are
        # *not* None (i.e., the ones that are defined) need to be set
        defaults['filt_iter'] = 0
        dtypes['filt_iter'] = int
        descr['filt_iter'] = 'Number of median-filtering iterations to perform on sqrt(trace) ' \
                             'image before applying to Sobel filter to detect slit/order edges.'

        defaults['sobel_mode'] = 'nearest'
        options['sobel_mode'] = EdgeTracePar.valid_sobel_modes()
        dtypes['sobel_mode'] = str
        descr['sobel_mode'] = 'Mode for Sobel filtering.  Default is \'nearest\'; note we find' \
                              '\'constant\' works best for DEIMOS.'

        defaults['edge_thresh'] = 20.
        dtypes['edge_thresh'] = [int, float]
        descr['edge_thresh'] = 'Threshold for finding edges in the Sobel-filtered significance image.'

        defaults['sobel_enhance'] = 0
        dtypes['sobel_enhance'] = int
        descr['sobel_enhance'] = 'Enhance the sobel filtering? A value of 0 will not enhance the sobel filtering. ' \
                                 'Any other value > 0 will sum the sobel values. For example, a value of 3 will ' \
                                 'combine the sobel values for the 3 nearest pixels. This is useful when a slit ' \
                                 'edge is poorly defined (e.g. vignetted).'

        defaults['exclude_regions'] = None
        dtypes['exclude_regions'] = [list, str]
        descr['exclude_regions'] = 'User-defined regions to exclude from the slit tracing. To set this parameter, ' \
                                   'the text should be a comma separated list of pixel ranges (in the x direction) ' \
                                   'to be excluded and the detector number. For example, the following string ' \
                                   '1:0:20,1:300:400  would select two regions in det=1 between pixels 0 and 20 ' \
                                   'and between 300 and 400.'

        defaults['follow_span'] = 20
        dtypes['follow_span'] = int
        descr['follow_span'] = 'In the initial connection of spectrally adjacent edge ' \
                               'detections, this sets the number of previous spectral rows ' \
                               'to consider when following slits forward.'

        # TODO: Allow this to be a list so that it can be detector specific?
        defaults['det_min_spec_length'] = 0.33
        dtypes['det_min_spec_length'] = [int, float]
        descr['det_min_spec_length'] = 'The minimum spectral length (as a fraction of the ' \
                                       'detector size) of a trace determined by direct ' \
                                       'measurements of the detector data (as opposed to what ' \
                                       'should be included in any modeling approach; see ' \
                                       'fit_min_spec_length).'

        defaults['max_shift_abs'] = 0.5
        dtypes['max_shift_abs'] = [int, float]
        descr['max_shift_abs'] = 'Maximum spatial shift in pixels between an input edge ' \
                                 'location and the recentroided value.'

        defaults['max_shift_adj'] = 0.15
        dtypes['max_shift_adj'] = [int, float]
        descr['max_shift_adj'] = 'Maximum spatial shift in pixels between the edges in ' \
                                 'adjacent spectral positions.'

#        defaults['max_spat_error'] = 0.2
        dtypes['max_spat_error'] = [int, float]
        descr['max_spat_error'] = 'Maximum error in the spatial position of edges in pixels.'

        defaults['match_tol'] = 3.
        dtypes['match_tol'] = [int, float]
        descr['match_tol'] = 'Same-side slit edges below this separation in pixels are ' \
                             'considered part of the same edge.'

        defaults['fit_function'] = 'legendre'
        options['fit_function'] = EdgeTracePar.valid_functions()
        dtypes['fit_function'] = str
        descr['fit_function'] = 'Function fit to edge measurements.  ' \
                                'Options are: {0}'.format(', '.join(options['fit_function']))

        defaults['fit_order'] = 5
        dtypes['fit_order'] = int
        descr['fit_order'] = 'Order of the function fit to edge measurements.'

        defaults['fit_maxdev'] = 5.0
        dtypes['fit_maxdev'] = [int, float]
        descr['fit_maxdev'] = 'Maximum deviation between the fitted and measured edge position ' \
                              'for rejection in spatial pixels.'

        defaults['fit_maxiter'] = 25
        dtypes['fit_maxiter'] = int
        descr['fit_maxiter'] = 'Maximum number of rejection iterations during edge fitting.'

        defaults['fit_niter'] = 1
        dtypes['fit_niter'] = int
        descr['fit_niter'] = 'Number of iterations of re-measuring and re-fitting the edge ' \
                             'data; see :func:`~pypeit.core.trace.fit_trace`.'

        # TODO: Allow this to be a list so that it can be detector specific?
        defaults['fit_min_spec_length'] = 0.6
        dtypes['fit_min_spec_length'] = float
        descr['fit_min_spec_length'] = 'Minimum unmasked spectral length of a traced slit edge ' \
                                       'to use in any modeling procedure (polynomial fitting ' \
                                       'or PCA decomposition).'

        defaults['auto_pca'] = True
        dtypes['auto_pca'] = bool
        descr['auto_pca'] = 'During automated tracing, attempt to construct a PCA decomposition ' \
                            'of the traces. When True, the edge traces resulting from the ' \
                            'initial detection, centroid refinement, and polynomial fitting ' \
                            'must meet a set of criteria for performing the pca; see ' \
                            ':func:`pypeit.edgetrace.EdgeTraceSet.can_pca`.  If False, the ' \
                            '``sync_predict`` parameter *cannot* be set to ``pca``; if it is ' \
                            'not, the value is set to ``nearest`` and a warning is issued when ' \
                            'validating the parameter set.'

        defaults['left_right_pca'] = False
        dtypes['left_right_pca'] = bool
        descr['left_right_pca'] = 'Construct a PCA decomposition for the left and right traces ' \
                                  'separately.  This can be important for cross-dispersed ' \
                                  'echelle spectrographs (e.g., Keck-NIRES)'

        defaults['pca_min_edges'] = 4
        dtypes['pca_min_edges'] = int
        descr['pca_min_edges'] = 'Minimum number of edge traces required to perform a PCA ' \
                                 'decomposition of the trace form.  If left_right_pca is True, ' \
                                 'this minimum applies to the number of left and right traces ' \
                                 'separately.'

        dtypes['pca_n'] = int
        descr['pca_n'] = 'The number of PCA components to keep, which must be less than the ' \
                         'number of detected traces.  If not provided, determined by ' \
                         'calculating the minimum number of components required to explain a ' \
                         'given percentage of variance in the edge data; see `pca_var_percent`.'

        defaults['pca_var_percent'] = 99.8
        dtypes['pca_var_percent'] = [int, float]
        descr['pca_var_percent'] = 'The percentage (i.e., not the fraction) of the variance in ' \
                                   'the edge data accounted for by the PCA used to truncate ' \
                                   'the number of PCA coefficients to keep (see `pca_n`).  ' \
                                   'Ignored if `pca_n` is provided directly.'

        defaults['pca_function'] = 'polynomial'
        dtypes['pca_function'] = str
        options['pca_function'] = EdgeTracePar.valid_functions()
        descr['pca_function'] = 'Type of function fit to the PCA coefficients for each ' \
                                'component.  Options are: {0}'.format(
                                    ', '.join(options['pca_function']))

        defaults['pca_order'] = 2
        dtypes['pca_order'] = int
        descr['pca_order'] = 'Order of the function fit to the PCA coefficients.'

        defaults['pca_sigrej'] = [2., 2.]
        dtypes['pca_sigrej'] = [int, float, list]
        descr['pca_sigrej'] = 'Sigma rejection threshold for fitting PCA components. Individual ' \
                              'numbers are used for both lower and upper rejection. A list of ' \
                              'two numbers sets these explicitly (e.g., [2., 3.]).'

        defaults['pca_maxrej'] = 1
        dtypes['pca_maxrej'] = int
        descr['pca_maxrej'] = 'Maximum number of PCA coefficients rejected during a given fit ' \
                              'iteration.'

        defaults['pca_maxiter'] = 25
        dtypes['pca_maxiter'] = int
        descr['pca_maxiter'] = 'Maximum number of rejection iterations when fitting the PCA ' \
                               'coefficients.'

        defaults['smash_range'] = [0., 1.]
        dtypes['smash_range'] = list
        descr['smash_range'] = 'Range of the slit in the spectral direction (in fractional ' \
                               'units) to smash when searching for slit edges.  If the ' \
                               'spectrum covers only a portion of the image, use that range.'

        # TODO: Does this still need to be different from `edge_thresh`?
        dtypes['edge_detect_clip'] = [int, float]
        descr['edge_detect_clip'] = 'Sigma clipping level for peaks detected in the collapsed, ' \
                                    'Sobel-filtered significance image.'

        dtypes['trace_median_frac'] = [int, float]
        descr['trace_median_frac'] = 'After detection of peaks in the rectified Sobel-filtered ' \
                                     'image and before refitting the edge traces, the rectified ' \
                                     'image is median filtered with a kernel width of ' \
                                     '`trace_median_frac*nspec` along the spectral dimension.'

        dtypes['trace_thresh'] = [int, float]
        descr['trace_thresh'] = 'After rectification and median filtering of the Sobel-filtered ' \
                                'image (see `trace_median_frac`), values in the median-filtered ' \
                                'image *below* this threshold are masked in the refitting of ' \
                                'the edge trace data.  If None, no masking applied.'
        
        dtypes['trace_rms_tol'] = [int, float]
        descr['trace_rms_tol'] = 'After retracing edges using peaks detected in the rectified ' \
                                 'and collapsed image, the RMS difference (in pixels) between ' \
                                 'the original and refit traces are calculated.  This sets the ' \
                                 'upper limit of the RMS for traces that will be removed.  If ' \
                                 'None, no limit is set and all new traces are kept.'

        defaults['fwhm_uniform'] = 3.0
        dtypes['fwhm_uniform'] = [int, float]
        descr['fwhm_uniform'] = 'The `fwhm` parameter to use when using uniform weighting in ' \
                                ':func:`~pypeit.core.trace.fit_trace` when refining the PCA ' \
                                'predictions of edges.  See description of ' \
                                ':func:`~pypeit.core.trace.peak_trace`.'

        defaults['niter_uniform'] = 9
        dtypes['niter_uniform'] = int
        descr['niter_uniform'] = 'The number of iterations of ' \
                                 ':func:`~pypeit.core.trace.fit_trace` to use when using ' \
                                 'uniform weighting.'

        defaults['fwhm_gaussian'] = 3.0
        dtypes['fwhm_gaussian'] = [int, float]
        descr['fwhm_gaussian'] = 'The `fwhm` parameter to use when using Gaussian weighting in ' \
                                 ':func:`~pypeit.core.trace.fit_trace` when refining the PCA ' \
                                 'predictions of edges.  See description ' \
                                 ':func:`~pypeit.core.trace.peak_trace`.'

        defaults['niter_gaussian'] = 6
        dtypes['niter_gaussian'] = int
        descr['niter_gaussian'] = 'The number of iterations of ' \
                                  ':func:`~pypeit.core.trace.fit_trace` to use when using ' \
                                  'Gaussian weighting.'

        defaults['det_buffer'] = 5
        dtypes['det_buffer'] = int
        descr['det_buffer'] = 'The minimum separation between the detector edges and a slit ' \
                              'edge for any added edge traces.  Must be positive.'

#        defaults['max_nudge'] = 100
        dtypes['max_nudge'] = [int, float]
        descr['max_nudge'] = 'If parts of any (predicted) trace fall off the detector edge, ' \
                             'allow them to be nudged away from the detector edge up to and ' \
                             'including this maximum number of pixels.  If None, no limit is ' \
                             'set; otherwise should be 0 or larger.'

        defaults['sync_predict'] = 'pca'
        options['sync_predict'] = EdgeTracePar.valid_predict_modes()
        dtypes['sync_predict'] = str
        descr['sync_predict'] = 'Mode to use when predicting the form of the trace to insert.  ' \
                                'Use `pca` to use the PCA decomposition, `nearest` to ' \
                                'reproduce the shape of the nearest trace, or `auto` to let PypeIt ' \
                                'decide which mode to use between `pca` and `nearest`. In general, ' \
                                'it will first try `pca`, and if that is not possible, it will use `nearest`.'

        defaults['sync_center'] = 'median'
        options['sync_center'] = EdgeTracePar.valid_center_modes()
        dtypes['sync_center'] = str
        descr['sync_center'] = 'Mode to use for determining the location of traces to insert.  ' \
                               'Use `median` to use the median of the matched left and right ' \
                               'edge pairs, `nearest` to use the length of the nearest slit, ' \
                               'or `gap` to offset by a fixed gap width from the next slit edge.'

        defaults['gap_offset'] = 5.
        dtypes['gap_offset'] = [int, float]
        descr['gap_offset'] = 'Offset (pixels) used for the slit edge gap width when inserting ' \
                              'slit edges (see `sync_center`) or when nudging predicted slit ' \
                              'edges to avoid slit overlaps.  This should be larger than ' \
                              '`minimum_slit_gap` when converted to arcseconds.'

        defaults['sync_to_edge'] = True
        dtypes['sync_to_edge'] = bool
        descr['sync_to_edge'] = 'If adding a first left edge or a last right edge, ignore ' \
                                '`center_mode` for these edges and place them at the edge of ' \
                                'the detector (with the relevant shape).'

        defaults['bound_detector'] = False
        dtypes['bound_detector'] = bool
        descr['bound_detector'] = 'When the code is ready to synchronize the left/right trace ' \
                                  'edges, the traces should have been constructed, vetted, and ' \
                                  'cleaned. This can sometimes lead to *no* valid traces. This ' \
                                  'parameter dictates what to do next. If ``bound_detector`` is ' \
                                  'True, the code will artificially add left and right edges ' \
                                  'that bound the detector; if False, the code identifies the ' \
                                  'slit-edge tracing as being unsuccessful, warns the user, and ' \
                                  'ends gracefully. Note that setting ``bound_detector`` to ' \
                                  'True is needed for some long-slit data where the slit ' \
                                  'edges are, in fact, beyond the edges of the detector.'

        dtypes['minimum_slit_dlength'] = [int, float]
        descr['minimum_slit_dlength'] = 'Minimum *change* in the slit length (arcsec) as a ' \
                                        'function of wavelength in arcsec.  This is mostly ' \
                                        'meant to catch cases when the polynomial fit to the ' \
                                        'detected edges becomes ill-conditioned (e.g., when ' \
                                        'the slits run off the edge of the detector) and leads ' \
                                        'to wild traces.  If reducing the order of the ' \
                                        'polynomial (``fit_order``) does not help, try using ' \
                                        'this to remove poorly constrained slits.'

        dtypes['dlength_range'] = [int, float]
        descr['dlength_range'] = 'Similar to ``minimum_slit_dlength``, but constrains the ' \
                                 '*fractional* change in the slit length as a function of ' \
                                 'wavelength.  For example, a value of 0.2 means that slit ' \
                                 'length should not vary more than 20%' \
                                 'as a function of wavelength.  '

#        defaults['minimum_slit_length'] = 6.
        dtypes['minimum_slit_length'] = [int, float]
        descr['minimum_slit_length'] = 'Minimum slit length in arcsec.  Slit lengths are ' \
                                       'determined by the median difference between the left ' \
                                       'and right edge locations for the unmasked trace ' \
                                       'locations.  This is used to identify traces that are ' \
                                       '*erroneously* matched together to form slits.  Short ' \
                                       'slits are expected to be ignored or removed (see ' \
                                       ' ``clip``).  If None, no minimum slit length applied.'

        dtypes['minimum_slit_length_sci'] = [int, float]
        descr['minimum_slit_length_sci'] = 'Minimum slit length in arcsec for a science slit.  ' \
                                       'Slit lengths are determined by the median difference ' \
                                       'between the left and right edge locations for the ' \
                                       'unmasked trace locations.  Used in combination with ' \
                                       '``minimum_slit_length``, this parameter is used to ' \
                                       'identify box or alignment slits; i.e., those slits ' \
                                       'that are shorter than ``minimum_slit_length_sci`` but ' \
                                       'larger than ``minimum_slit_length`` are box/alignment ' \
                                       'slits.  Box slits are *never* removed (see ``clip``), ' \
                                       'but no spectra are extracted from them.  If None, no ' \
                                       'minimum science slit length is applied.'

#        defaults['length_range'] = 0.3
        dtypes['length_range'] = [int, float]
        descr['length_range'] = 'Allowed range in slit length compared to the median slit ' \
                                'length.  For example, a value of 0.3 means that slit lengths ' \
                                'should not vary more than 30%.  Relatively shorter or longer ' \
                                'slits are masked or clipped.  Most useful for echelle or ' \
                                'multi-slit data where the slits should have similar or ' \
                                'identical lengths.'

        # TODO: Define this in pixels instead of arcsec?
        dtypes['minimum_slit_gap'] = [int, float]
        descr['minimum_slit_gap'] = 'Minimum slit gap in arcsec.  Gaps between slits are ' \
                                    'determined by the median difference between the right ' \
                                    'and left edge locations of adjacent slits.  Slits with ' \
                                    'small gaps are merged by removing the intervening traces.' \
                                    'If None, no minimum slit gap is applied.  This should be ' \
                                    'smaller than `gap_offset` when converted to pixels.'

        defaults['clip'] = True
        dtypes['clip'] = bool
        descr['clip'] = 'Remove traces flagged as bad, instead of only masking them.  This ' \
                        'is currently only used by ' \
                        ':func:`~pypeit.edgetrace.EdgeTraceSet.centroid_refine`.'

        dtypes['order_match'] = [int, float]
        descr['order_match'] = 'Orders for *fixed-format* echelle spectrographs are always ' \
                               'matched to a predefined expectation for the number of orders ' \
                               'found and their relative placement in the detector.  This sets ' \
                               'the tolerance allowed for matching identified "slits" to ' \
                               'echelle orders. Must be relative to the fraction of the ' \
                               'detector spatial scale (i.e., a value of 0.05 means that the ' \
                               'order locations must be within 5% of the expected value).  If ' \
                               'None, no limit is used.'

        dtypes['order_offset'] = [int, float]
        descr['order_offset'] = 'Orders for *fixed-format* echelle spectrographs are always ' \
                                'matched to a predefined expectation for the number of orders ' \
                                'found and their relative placement in the detector.  This sets ' \
                                'the offset to introduce to the expected order positions to ' \
                                'improve the match for this specific data. This is an additive ' \
                                'offset to the measured slit positions; i.e., this should ' \
                                'minimize the difference between the expected order positions ' \
                                'and ``self.slit_spatial_center() + offset``. Must be in the ' \
                                'fraction of the detector spatial scale. If None, no offset ' \
                                'is applied.'

        defaults['add_missed_orders'] = False
        dtypes['add_missed_orders'] = bool
        descr['add_missed_orders'] = 'For any Echelle spectrograph (fixed-format or otherwise), ' \
                                     'attempt to add orders that have been missed by the ' \
                                     'automated edge tracing algorithm.  For *fixed-format* ' \
                                     'Echelles, this is based on the expected positions on ' \
                                     'on the detector.  Otherwise, the detected orders are ' \
                                     'modeled and roughly used to predict the locations of ' \
                                     'missed orders; see additional parameters ' \
                                     '``order_width_poly``, ``order_gap_poly``, and ' \
                                     '``order_spat_range``.'
        
        defaults['order_width_poly'] = 2
        dtypes['order_width_poly'] = int
        descr['order_width_poly'] = 'Order of the Legendre polynomial used to model the ' \
                                    'spatial width of each order as a function of spatial ' \
                                    'pixel position.  See ``add_missed_orders``.'

        defaults['order_gap_poly'] = 3
        dtypes['order_gap_poly'] = int
        descr['order_gap_poly'] = 'Order of the Legendre polynomial used to model the spatial ' \
                                  'gap between orders as a function of the order spatial ' \
                                  'position.  See ``add_missed_orders``.'
        
        dtypes['order_spat_range'] = list
        descr['order_spat_range'] = 'The spatial range of the detector/mosaic over which to ' \
                                    'predict order locations.  If None, the full ' \
                                    'detector/mosaic range is used.  See ``add_missed_orders``.'

        defaults['overlap'] = False
        dtypes['overlap'] = bool
        descr['overlap'] = 'Assume slits identified as abnormally short are actually due to ' \
                           'overlaps between adjacent slits/orders.  If set to True, you *must* ' \
                           'have also used ``length_range`` to identify left-right edge pairs ' \
                           'that have an abnormally short separation.  For those short slits, ' \
                           'the code attempts to convert the short slits into slit gaps.  This ' \
                           'is particularly useful for blue orders in Keck-HIRES data.'

        defaults['use_maskdesign'] = False
        dtypes['use_maskdesign'] = bool
        descr['use_maskdesign'] = 'Use slit-mask designs to identify slits.'

        defaults['maskdesign_filename'] = None
        dtypes['maskdesign_filename'] = [str, list]
        descr['maskdesign_filename'] = 'Mask design info contained in this file or files (comma separated)'

        defaults['maskdesign_maxsep'] = 50
        dtypes['maskdesign_maxsep'] = [int, float]
        descr['maskdesign_maxsep'] = 'Maximum allowed offset in pixels between the slit edges ' \
                                     'defined by the slit-mask design and the traced edges.'

        defaults['maskdesign_step'] = 1
        dtypes['maskdesign_step'] = [int, float]
        descr['maskdesign_step'] = 'Step in pixels used to generate a list of possible offsets ' \
                                   '(within +/- `maskdesign_maxsep`) between the slit edges defined ' \
                                   'by the mask design and the traced edges.'

        defaults['maskdesign_sigrej'] = 3
        dtypes['maskdesign_sigrej'] = [int, float]
        descr['maskdesign_sigrej'] = 'Number of sigma for sigma-clipping rejection during slit-mask ' \
                                     'design matching.'

#        # Force trim to be a tuple
#        if pars['trim'] is not None and not isinstance(pars['trim'], tuple):
#            try:
#                pars['trim'] = tuple(pars['trim'])
#            except:
#                raise TypeError('Could not convert provided trim to a tuple.')
#        defaults['trim'] = (0,0)
#        dtypes['trim'] = tuple
#        descr['trim'] = 'How much to trim off each edge of each slit.  Each number should be 0 ' \
#                        'or positive'

        # TODO: Describe better where and how this is used.  It's not
        # actually used in the construction of the nominal slit edges,
        # but only in subsequent use of the slits (e.g., flat-fielding)
        defaults['pad'] = 0
        dtypes['pad'] = int
        descr['pad'] = 'Integer number of pixels to consider beyond the slit edges when ' \
                       'selecting pixels that are \'on\' the slit.'

#        defaults['single'] = []
#        dtypes['single'] = list
#        descr['single'] = 'Add a single, user-defined slit based on its location on each ' \
#                          'detector.  Syntax is a list of values, 2 per detector, that define ' \
#                          'the slit according to column values.  The second value (for the ' \
#                          'right edge) must be greater than 0 to be applied.  LRISr example: ' \
#                          'setting single = -1, -1, 7, 295 means the code will skip the ' \
#                          'user-definition for the first detector but adds one for the second. ' \
#                          ' None means no user-level slits defined.'

        dtypes['add_slits'] = [str, list]
        descr['add_slits'] = 'Add one or more user-defined slits.  The syntax to define a ' \
                             'slit to add is: \'det:spec:spat_left:spat_right\' where ' \
                             'det=detector, spec=spectral pixel, spat_left=spatial pixel of ' \
                             'left slit boundary, and spat_righ=spatial pixel of right slit ' \
                             'boundary.  For example, \'2:2000:2121:2322,3:2000:1201:1500\' ' \
                             'will add a slit to detector 2 passing through spec=2000 ' \
                             'extending spatially from 2121 to 2322 and another on detector 3 ' \
                             'at spec=2000 extending from 1201 to 1500.'

        defaults['add_predict'] = 'nearest'
        dtypes['add_predict'] = str
        descr['add_predict'] = 'Sets the method used to predict the shape of the left and right ' \
                               'traces for a user-defined slit inserted.  Options are (1) ' \
                               '``straight`` inserts traces with a constant spatial pixels ' \
                               'position, (2) ``nearest`` inserts traces with a form identical ' \
                               'to the automatically identified trace at the nearest spatial ' \
                               'position to the inserted slit, or (3) ``pca`` uses the PCA ' \
                               'decomposition to predict the shape of the traces.'

        dtypes['rm_slits'] = [str, list]
        descr['rm_slits'] = 'Remove one or more user-specified slits.  The syntax used to ' \
                            'define a slit to remove is: \'det:spec:spat\' where det=detector, ' \
                            'spec=spectral pixel, spat=spatial pixel.  For example, ' \
                            '\'2:2000:2121,3:2000:1500\' will remove the slit on detector 2 ' \
                            'that contains pixel (spat,spec)=(2000,2121) and on detector 3 ' \
                            'that contains pixel (2000,2121).'

        # Instantiate the parameter set
        super(EdgeTracePar, self).__init__(list(pars.keys()), values=list(pars.values()),
                                           defaults=list(defaults.values()),
                                           options=list(options.values()),
                                           dtypes=list(dtypes.values()),
                                           descr=list(descr.values()))
        self.validate()

    @classmethod
    def from_dict(cls, cfg):
        # TODO Please provide docs
        k = np.array([*cfg.keys()])
        parkeys = ['filt_iter', 'sobel_mode', 'edge_thresh', 'sobel_enhance', 'exclude_regions',
                   'follow_span', 'det_min_spec_length', 'max_shift_abs', 'max_shift_adj',
                   'max_spat_error', 'match_tol', 'fit_function', 'fit_order', 'fit_maxdev',
                   'fit_maxiter', 'fit_niter', 'fit_min_spec_length', 'auto_pca', 'left_right_pca',
                   'pca_min_edges', 'pca_n', 'pca_var_percent', 'pca_function', 'pca_order',
                   'pca_sigrej', 'pca_maxrej', 'pca_maxiter', 'smash_range', 'edge_detect_clip',
                   'trace_median_frac', 'trace_thresh', 'trace_rms_tol', 'fwhm_uniform',
                   'niter_uniform', 'fwhm_gaussian', 'niter_gaussian', 'det_buffer', 'max_nudge',
                   'sync_predict', 'sync_center', 'gap_offset', 'sync_to_edge', 'bound_detector',
                   'minimum_slit_dlength', 'dlength_range', 'minimum_slit_length',
                   'minimum_slit_length_sci', 'length_range', 'minimum_slit_gap', 'clip',
                   'order_match', 'order_offset',  'add_missed_orders', 'order_width_poly',
                   'order_gap_poly', 'order_spat_range', 'overlap', 'use_maskdesign',
                   'maskdesign_maxsep', 'maskdesign_step', 'maskdesign_sigrej',
                   'maskdesign_filename', 'pad', 'add_slits', 'add_predict', 'rm_slits']

        badkeys = np.array([pk not in parkeys for pk in k])
        if np.any(badkeys):
            raise ValueError('{0} not recognized key(s) for EdgeTracePar.'.format(k[badkeys]))

        kwargs = {}
        for pk in parkeys:
            kwargs[pk] = cfg[pk] if pk in k else None
        return cls(**kwargs)

    @staticmethod
    def valid_functions():
        """
        Return the list of valid functions to use for slit tracing.
        """
        return ['polynomial', 'legendre', 'chebyshev']

    @staticmethod
    def valid_sobel_modes():
        """Return the valid sobel modes."""
        return ['nearest', 'constant']

    @staticmethod
    def valid_predict_modes():
        """Return the valid trace prediction modes."""
        return ['pca', 'nearest', 'auto']

    @staticmethod
    def valid_center_modes():
        """Return the valid center prediction modes."""
        return ['median', 'nearest', 'gap']

    def validate(self):
        """Validate the parameter set."""
        if not self['auto_pca'] and self['sync_predict'] == 'pca':
            warnings.warn('sync_predict cannot be pca if auto_pca is False.  Setting to nearest.')
            self['sync_predict'] = 'nearest'


class WaveTiltsPar(ParSet):
    """
    The parameter set used to hold arguments for tracing the
    monochromatic tilt along the slit.

    For a table with the current keywords, defaults, and descriptions,
    see :ref:`parameters`.

    .. todo::
        Changed to reflect wavetilts.py settings.  Was `yorder`
        previously `disporder`?  If so, I think I prefer the generality
        of `disporder`...
    """
    def __init__(self, idsonly=None, tracethresh=None, sig_neigh=None, nfwhm_neigh=None,
                 maxdev_tracefit=None, sigrej_trace=None, spat_order=None, spec_order=None,
                 func2d=None, maxdev2d=None, sigrej2d=None, rm_continuum=None, cont_rej=None,
                 minmax_extrap=None):

        # Grab the parameter names and values from the function
        # arguments
        args, _, _, values = inspect.getargvalues(inspect.currentframe())
        pars = OrderedDict([(k,values[k]) for k in args[1:]])      # "1:" to skip 'self'

        # Initialize the other used specifications for this parameter
        # set
        defaults = OrderedDict.fromkeys(pars.keys())
        options = OrderedDict.fromkeys(pars.keys())
        dtypes = OrderedDict.fromkeys(pars.keys())
        descr = OrderedDict.fromkeys(pars.keys())

        # Fill out parameter specifications.  Only the values that are
        # *not* None (i.e., the ones that are defined) need to be set

        #maxdev_tracefit = 1.0,
        #sigrej_trace = 3.0, max_badpix_frac = 0.20, tcrude_nave = 5,
        #npca = 1, coeff_npoly_pca = 1, sigrej_pca = 2.0,

        defaults['idsonly'] = False
        dtypes['idsonly'] = bool
        descr['idsonly'] = 'Only use the arc lines that have an identified wavelength to trace ' \
                           'tilts (CURRENTLY NOT USED!)'

        defaults['tracethresh'] = 20.
        dtypes['tracethresh'] = [int, float, list, np.ndarray]
        descr['tracethresh'] = 'Significance threshold for arcs to be used in tracing wavelength tilts. ' \
                               'This can be a single number or a list/array providing the value for each slit/order.'


        defaults['sig_neigh'] = 10.
        dtypes['sig_neigh'] = [int, float]
        descr['sig_neigh'] = 'Significance threshold for arcs to be used in line identification for the purpose of identifying neighboring lines. ' \
                             'The tracethresh parameter above determines the significance threshold of lines that will be traced, but these lines ' \
                             ' must be at least nfwhm_neigh fwhm away from neighboring lines. This parameter determines the significance above which ' \
                             ' a line must be to be considered a possible colliding neighbor. A low value of sig_neigh will result in an overall ' \
                             ' larger number of lines, which will result in more lines above tracethresh getting rejected'

        defaults['nfwhm_neigh'] = 3.0
        dtypes['nfwhm_neigh'] = [int, float]
        descr['nfwhm_neigh'] = 'Required separation between neighboring arc lines for them to be considered for tilt tracing in units of the ' \
                               'the spectral fwhm (see wavelength parset where fwhm is defined)'

        defaults['maxdev_tracefit'] = 0.2
        dtypes['maxdev_tracefit'] = [int, float]
        descr['maxdev_tracefit'] = 'Maximum absolute deviation (in units of fwhm) for the legendre polynomial fits to individual ' \
                                   'arc line tilt fits during iterative trace fitting (flux weighted, then gaussian weighted)'

        defaults['sigrej_trace'] = 3.0
        dtypes['sigrej_trace'] = [int, float]
        descr['sigrej_trace'] = 'Outlier rejection significance to determine which traced arc lines should be included in the global fit'

        defaults['spat_order'] = 3
        dtypes['spat_order'] = [int, float, list, np.ndarray]
        descr['spat_order'] = 'Order of the legendre polynomial to be fit to the tilt of an arc line. This parameter determines ' \
                              'both the order of the *individual* arc line tilts, as well as the order of the spatial direction of the ' \
                              '2d legendre polynomial (spatial, spectral) that is fit to obtain a global solution for the tilts across the ' \
                              'slit/order. This can be a single number or a list/array providing the value for each slit'

        defaults['spec_order'] = 4
        dtypes['spec_order'] = [int, float, list, np.ndarray]
        descr['spec_order'] = 'Order of the spectral direction of the 2d legendre polynomial (spatial, spectral) that is ' \
                              'fit to obtain a global solution for the tilts across the slit/order. ' \
                              'This can be a single number or a list/array providing the value for each slit'


        defaults['minmax_extrap'] = [150., 1000.]
        dtypes['minmax_extrap'] = [list, np.ndarray]
        descr['minmax_extrap'] = 'Sets how far below the last measured tilt line is extrapolated in tracewave.fit_tilts()'

        defaults['func2d'] = 'legendre2d'
        dtypes['func2d'] = str
        descr['func2d'] = 'Type of function for 2D fit'

        defaults['maxdev2d'] = 0.25
        dtypes['maxdev2d'] = [int, float]
        descr['maxdev2d'] = 'Maximum absolute deviation (in units of fwhm) rejection threshold used to determines which pixels in global 2d fits to ' \
                            'arc line tilts are rejected because they deviate from the model by more than this value'

        defaults['sigrej2d'] = 3.0
        dtypes['sigrej2d'] = [int, float]
        descr['sigrej2d'] = 'Outlier rejection significance determining which pixels on a fit to an arc line tilt ' \
                            'are rejected by the global 2D fit'

        defaults['rm_continuum'] = False
        dtypes['rm_continuum'] = bool
        descr['rm_continuum'] = 'Before tracing the line center at each spatial position, ' \
                                'remove any low-order continuum in the 2D spectra.'

        # TODO: Replace these with relevant parameters from
        # arc.iter_continuum
#        defaults['cont_function'] = 'legendre'
#        dtypes['cont_function'] = str
#        descr['cont_function'] = 'Function type used to fit the continuum to be removed.'
#
#        defaults['cont_order'] = 3
#        dtypes['cont_order'] = int
#        descr['cont_order'] = 'Order of the function used to fit the continuum to be removed.'

        defaults['cont_rej'] = [3, 1.5]
        dtypes['cont_rej'] = [int, float, list, np.ndarray]
        descr['cont_rej'] = 'The sigma threshold for rejection.  Can be a single number or two ' \
                            'numbers that give the low and high sigma rejection, respectively.'

        # Right now this is not used the fits are hard wired to be legendre for the individual fits.
        #defaults['function'] = 'legendre'
        # TODO: Allowed values?
        #dtypes['function'] = str
        #descr['function'] = 'Type of function for arc line fits'

        #defaults['yorder'] = 4
        #dtypes['yorder'] = int
        #descr['yorder'] = 'Order of the polynomial function to be used to fit the tilts ' \
        #                  'along the y direction.'


        #defaults['method'] = 'spca'
        #options['method'] = WaveTiltsPar.valid_methods()
        #dtypes['method'] = str
        #descr['method'] = 'Method used to trace the tilt of the slit along an order.  ' \
        #                  'Options are: {0}'.format(', '.join(options['method']))

        # TODO: Need to add checks that check params against method
        #defaults['params'] = [ 1, 1, 0 ]
        #dtypes['params'] = [ int, list ]
        #descr['params'] = 'Parameters to use for the provided method.  TODO: Need more explanation'

        # Instantiate the parameter set
        super(WaveTiltsPar, self).__init__(list(pars.keys()),
                                           values=list(pars.values()),
                                           defaults=list(defaults.values()),
                                           options=list(options.values()),
                                           dtypes=list(dtypes.values()),
                                           descr=list(descr.values()))
        self.validate()

    @classmethod
    def from_dict(cls, cfg):
        k = np.array([*cfg.keys()])
        parkeys = ['idsonly', 'tracethresh', 'sig_neigh', 'maxdev_tracefit', 'sigrej_trace',
                   'nfwhm_neigh', 'spat_order', 'spec_order', 'func2d', 'maxdev2d', 'sigrej2d',
                   'rm_continuum', 'cont_rej', 'minmax_extrap'] #'cont_function', 'cont_order',

        badkeys = np.array([pk not in parkeys for pk in k])
        if np.any(badkeys):
            raise ValueError('{0} not recognized key(s) for WaveTiltsPar.'.format(k[badkeys]))

        kwargs = {}
        for pk in parkeys:
            kwargs[pk] = cfg[pk] if pk in k else None
        return cls(**kwargs)


    def validate(self):
        if hasattr(self.data['cont_rej'], '__len__'):
            if len(self.data['cont_rej']) != 2:
                raise ValueError('Continuum rejection threshold must be a single number or a '
                                 'two-element list/array.')


class ReducePar(ParSet):
    """
    The parameter set used to hold arguments for sky subtraction, object
    finding and extraction in the Reduce class

    For a table with the current keywords, defaults, and descriptions,
    see :ref:`parameters`.
    """

    def __init__(self, findobj=None, skysub=None, extraction=None,
                 cube=None, trim_edge=None, slitmask=None):

        # Grab the parameter names and values from the function
        # arguments
        args, _, _, values = inspect.getargvalues(inspect.currentframe())
        pars = OrderedDict([(k, values[k]) for k in args[1:]])  # "1:" to skip 'self'

        # Initialize the other used specifications for this parameter
        # set
        defaults = OrderedDict.fromkeys(pars.keys())
        options = OrderedDict.fromkeys(pars.keys())
        dtypes = OrderedDict.fromkeys(pars.keys())
        descr = OrderedDict.fromkeys(pars.keys())

        # Fill out parameter specifications.  Only the values that are
        # *not* None (i.e., the ones that are defined) need to be set
        defaults['findobj'] = FindObjPar()
        dtypes['findobj'] = [ ParSet, dict ]
        descr['findobj'] = 'Parameters for the find object and tracing algorithms'

        defaults['skysub'] = SkySubPar()
        dtypes['skysub'] = [ ParSet, dict ]
        descr['skysub'] = 'Parameters for sky subtraction algorithms'

        defaults['extraction'] = ExtractionPar()
        dtypes['extraction'] = [ ParSet, dict ]
        descr['extraction'] = 'Parameters for extraction algorithms'

        defaults['slitmask'] = SlitMaskPar()
        dtypes['slitmask'] = [ ParSet, dict ]
        descr['slitmask'] = 'Parameters for slitmask'

        defaults['cube'] = CubePar()
        dtypes['cube'] = [ ParSet, dict ]
        descr['cube'] = 'Parameters for cube generation algorithms'

        defaults['trim_edge'] = [3, 3]
        dtypes['trim_edge'] = list
        descr['trim_edge'] = 'Trim the slit by this number of pixels left/right when performing sky subtraction'

        # Instantiate the parameter set
        super(ReducePar, self).__init__(list(pars.keys()),
                                             values=list(pars.values()),
                                             defaults=list(defaults.values()),
                                             options=list(options.values()),
                                             dtypes=list(dtypes.values()),
                                             descr=list(descr.values()))
        self.validate()

    @classmethod
    def from_dict(cls, cfg):
        k = np.array([*cfg.keys()])

        allkeys = ['findobj', 'skysub', 'extraction', 'cube', 'trim_edge', 'slitmask']
        badkeys = np.array([pk not in allkeys for pk in k])
        if np.any(badkeys):
            raise ValueError('{0} not recognized key(s) for ReducePar.'.format(k[badkeys]))

        kwargs = {}
        # Keywords that are ParSets
        pk = 'findobj'
        kwargs[pk] = FindObjPar.from_dict(cfg[pk]) if pk in k else None
        pk = 'skysub'
        kwargs[pk] = SkySubPar.from_dict(cfg[pk]) if pk in k else None
        pk = 'extraction'
        kwargs[pk] = ExtractionPar.from_dict(cfg[pk]) if pk in k else None
        pk = 'cube'
        kwargs[pk] = CubePar.from_dict(cfg[pk]) if pk in k else None
        pk = 'slitmask'
        kwargs[pk] = SlitMaskPar.from_dict(cfg[pk]) if pk in k else None

        return cls(**kwargs)

    def validate(self):
        pass


class FindObjPar(ParSet):
    """
    The parameter set used to hold arguments for functionality relevant
    to finding and tracing objects.

    For a table with the current keywords, defaults, and descriptions,
    see :ref:`parameters`.
    """

    def __init__(self, trace_npoly=None, snr_thresh=None, find_trim_edge=None,
                 find_maxdev=None, find_extrap_npoly=None, maxnumber_sci=None, maxnumber_std=None,
                 find_fwhm=None, ech_find_max_snr=None, ech_find_min_snr=None,
                 ech_find_nabove_min_snr=None, skip_second_find=None, skip_final_global=None,
                 skip_skysub=None, find_negative=None, find_min_max=None, std_spec1d=None):
        # Grab the parameter names and values from the function
        # arguments
        args, _, _, values = inspect.getargvalues(inspect.currentframe())
        pars = OrderedDict([(k, values[k]) for k in args[1:]])  # "1:" to skip 'self'

        # Initialize the other used specifications for this parameter
        # set
        defaults = OrderedDict.fromkeys(pars.keys())
        options = OrderedDict.fromkeys(pars.keys())
        dtypes = OrderedDict.fromkeys(pars.keys())
        descr = OrderedDict.fromkeys(pars.keys())

        # Fill out parameter specifications.  Only the values that are
        # *not* None (i.e., the ones that are defined) need to be set
        defaults['trace_npoly'] = 5
        dtypes['trace_npoly'] = int
        descr['trace_npoly'] = 'Order of legendre polynomial fits to object traces.'

        defaults['maxnumber_sci'] = 10
        dtypes['maxnumber_sci'] = int
        descr['maxnumber_sci'] = 'Maximum number of objects to extract in a science frame.  Use ' \
                             'None for no limit. This parameter can be useful in situations where systematics lead to ' \
                             'spurious extra objects. Setting this parameter means they will be trimmed. ' \
                             'For mulitslit maxnumber applies per slit, for echelle observations this ' \
                             'applies per order. Note that objects on a slit/order impact the sky-modeling and so ' \
                             'maxnumber should never be lower than the true number of detectable objects on your slit. ' \
                             'For image differenced observations with positive and negative object traces, maxnumber applies ' \
                             'to the number of positive (or negative) traces individually. In other words, if you had two positive objects and ' \
                             'one negative object, then you would set maxnumber to be equal to two (not three). Note that if manually ' \
                             'extracted apertures are explicitly requested, they do not count against this maxnumber. If more than ' \
                             'maxnumber objects are detected, then highest S/N ratio objects will be the ones that are kept. ' \
                             'For multislit observations the choice here depends on the slit length. For echelle observations ' \
                             'with short slits we set the default to be 1'

        defaults['maxnumber_std'] = 5
        dtypes['maxnumber_std'] = int
        descr['maxnumber_std'] = 'Maximum number of objects to extract in a standard star frame.  Same functionality as ' \
                                 'maxnumber_sci documented above. For multislit observations the default here is 5, for echelle ' \
                                 'observations the default is 1'

        defaults['snr_thresh'] = 10.0
        dtypes['snr_thresh'] = [int, float]
        descr['snr_thresh'] = 'S/N threshold for object finding in wavelength direction smashed image.'

        defaults['find_trim_edge'] = [5,5]
        dtypes['find_trim_edge'] = list
        descr['find_trim_edge'] = 'Trim the slit by this number of pixels left/right before finding objects'

        defaults['find_extrap_npoly'] = 3
        dtypes['find_extrap_npoly'] = int
        descr['find_extrap_npoly'] = 'Polynomial order used for trace extrapolation'

        defaults['find_maxdev'] = 2.0
        dtypes['find_maxdev'] = [int, float]
        descr['find_maxdev'] = 'Maximum deviation of pixels from polynomial fit to trace used to reject bad pixels in trace fitting.'

        defaults['find_fwhm'] = 5.0
        dtypes['find_fwhm'] = [int, float]
        descr['find_fwhm'] = 'Indicates roughly the fwhm of objects in pixels for object finding'

        defaults['ech_find_max_snr'] = 1.0
        dtypes['ech_find_max_snr'] = [int, float]
        descr['ech_find_max_snr'] = 'Criteria for keeping echelle objects. They must either have a maximum S/N across all the orders greater than this value ' \
                                    ' or satisfy the min_snr criteria described by the min_snr parameters. If maxnumber is set (see above) then these criteria ' \
                                    'will be applied but only the maxnumber highest (median) S/N ratio objects will be kept. '

        defaults['ech_find_min_snr'] = 0.3
        dtypes['ech_find_min_snr'] = [int, float]
        descr['ech_find_min_snr'] = 'Criteria for keeping echelle objects. They must either have a maximum S/N across all the orders greater than ech_find_max_snr,  value ' \
                                    ' or they must have S/N > ech_find_min_snr on >= ech_find_nabove_min_snr orders. If maxnumber is set (see above) then these criteria ' \
                                    'will be applied but only the maxnumber highest (median) S/N ratio objects will be kept. '

        defaults['ech_find_nabove_min_snr'] = 2
        dtypes['ech_find_nabove_min_snr'] = int
        descr['ech_find_nabove_min_snr'] = 'Criteria for keeping echelle objects. They must either have a maximum S/N across ' \
                                           'all the orders greater than ech_find_max_snr,  value ' \
                                           ' or they must have S/N > ech_find_min_snr on >= ech_find_nabove_min_snr orders. ' \
                                           'If maxnumber is set (see above) then these criteria ' \
                                           'will be applied but only the maxnumber highest (median) S/N ratio objects will be kept.'


        defaults['skip_second_find'] = False
        dtypes['skip_second_find'] = bool
        descr['skip_second_find'] = 'Only perform one round of object finding (mainly for quick_look)'

        defaults['skip_final_global'] = False
        dtypes['skip_final_global'] = bool
        descr['skip_final_global'] = 'If True, do not update initial sky to get global sky using updated noise model. This ' \
                                     'should be True for quicklook to save time. This should also be True for near-IR ' \
                                     'reductions which perform difference imaging, since there we fit sky-residuals rather ' \
                                     'than the sky itself, so there is no noise model to update. '

        defaults['skip_skysub'] = False
        dtypes['skip_skysub'] = bool
        descr['skip_skysub'] = 'If True, do not sky subtract when performing object finding. This should be set to ' \
                               'True for example when running on data that is already sky-subtracted. ' \
                               'Note that for near-IR difference imaging one still wants to remove sky-residuals via ' \
                               'sky-subtraction, and so this is typically set to False'



        defaults['find_negative'] = None
        dtypes['find_negative'] = bool
        descr['find_negative'] = 'Identify negative objects in object finding for spectra that are differenced. This is used to manually ' \
                                 'override the default behavior in PypeIt for object finding by setting this parameter to something other than None ' \
                                 'The default behavior is that PypeIt will search for negative object traces if background frames ' \
                                 'are present in the PypeIt file that are classified as "science" ' \
                                 '(i.e. via pypeit_setup -b, and setting bkg_id in the PypeIt file). If background frames are present ' \
                                 'that are classified as "sky", then PypeIt will NOT search for negative object traces. If one wishes ' \
                                 'to explicitly override this default behavior, set this parameter to True to find negative objects or False to ignore ' \
                                 'them.'

        defaults['find_min_max'] = None
        dtypes['find_min_max'] = list
        descr['find_min_max'] = 'It defines the minimum and maximum of your object in pixels in the spectral direction on the ' \
                                'detector. It only used for object finding. This parameter is helpful if your object only ' \
                                'has emission lines or at high redshift and the trace only shows in part of the detector.'

        defaults['std_spec1d'] = None
        dtypes['std_spec1d'] = str
        descr['std_spec1d'] = 'A PypeIt spec1d file of a previously reduced standard star.  The ' \
                              'trace of the standard star spectrum is used as a crutch for ' \
                              'tracing the object spectra, when a direct trace is not possible ' \
                              '(i.e., faint sources).  If provided, this overrides use of any ' \
                              'standards included in your pypeit file; the standard exposures ' \
                              'will still be reduced.'

        # Instantiate the parameter set
        super(FindObjPar, self).__init__(list(pars.keys()),
                                        values=list(pars.values()),
                                        defaults=list(defaults.values()),
                                        options=list(options.values()),
                                        dtypes=list(dtypes.values()),
                                        descr=list(descr.values()))
        self.validate()

    @classmethod
    def from_dict(cls, cfg):
        k = np.array([*cfg.keys()])

        # Basic keywords
        parkeys = ['trace_npoly', 'snr_thresh', 'find_trim_edge',
                   'find_extrap_npoly', 'maxnumber_sci', 'maxnumber_std',
                   'find_maxdev', 'find_fwhm', 'ech_find_max_snr',
                   'ech_find_min_snr', 'ech_find_nabove_min_snr', 'skip_second_find',
                   'skip_final_global', 'skip_skysub', 'find_negative', 'find_min_max',
                   'std_spec1d']

        badkeys = np.array([pk not in parkeys for pk in k])
        if np.any(badkeys):
            raise ValueError('{0} not recognized key(s) for FindObjPar.'.format(k[badkeys]))

        kwargs = {}
        for pk in parkeys:
            kwargs[pk] = cfg[pk] if pk in k else None
        return cls(**kwargs)

    def validate(self):
        if self.data['std_spec1d'] is not None \
                and not Path(self.data['std_spec1d']).resolve().exists():
            msgs.error(f'{self.data["std_spec1d"]} does not exist!')


class SkySubPar(ParSet):
    """
    The parameter set used to hold arguments for functionality relevant
    to sky subtraction.

    For a table with the current keywords, defaults, and descriptions,
    see :ref:`parameters`.
    """

    def __init__(self, bspline_spacing=None, sky_sigrej=None, global_sky_std=None, no_poly=None,
                 user_regions=None, joint_fit=None, mask_by_boxcar=None,
                 no_local_sky=None, max_mask_frac=None, local_maskwidth=None):
        # Grab the parameter names and values from the function
        # arguments
        args, _, _, values = inspect.getargvalues(inspect.currentframe())
        pars = OrderedDict([(k, values[k]) for k in args[1:]])  # "1:" to skip 'self'

        # Initialize the other used specifications for this parameter
        # set
        defaults = OrderedDict.fromkeys(pars.keys())
        options = OrderedDict.fromkeys(pars.keys())
        dtypes = OrderedDict.fromkeys(pars.keys())
        descr = OrderedDict.fromkeys(pars.keys())

        # Fill out parameter specifications.  Only the values that are
        # *not* None (i.e., the ones that are defined) need to be set
        defaults['bspline_spacing'] = 0.6
        dtypes['bspline_spacing'] = [int, float]
        descr['bspline_spacing'] = 'Break-point spacing for the bspline sky subtraction fits.'

        defaults['sky_sigrej'] = 3.0
        dtypes['sky_sigrej'] = float
        descr['sky_sigrej'] = 'Rejection parameter for local sky subtraction'



        defaults['global_sky_std'] = True
        dtypes['global_sky_std'] = bool
        descr['global_sky_std'] = 'Global sky subtraction will be performed on standard stars. This should be turned ' \
                                  'off for example for near-IR reductions with narrow slits, since bright standards can ' \
                                  'fill the slit causing global sky-subtraction to fail. In these situations we go ' \
                                  'straight to local sky-subtraction since it is designed to deal with such situations'

        defaults['no_poly'] = False
        dtypes['no_poly'] = bool
        descr['no_poly'] = 'Turn off polynomial basis (Legendre) in global sky subtraction'

        defaults['no_local_sky'] = False
        dtypes['no_local_sky'] = bool
        descr['no_local_sky'] = 'If True, turn off local sky model evaluation, but do fit object profile and perform optimal extraction'

        # Masking
        defaults['user_regions'] = None
        dtypes['user_regions'] = [str, list]
        descr['user_regions'] = 'Provides a user-defined mask defining sky regions.  By ' \
                                'default, the sky regions are identified automatically.  To ' \
                                'specify sky regions for *all* slits, provide a comma separated ' \
                                'list of percentages.  For example, setting user_regions = ' \
                                ':10,35:65,80: selects the first 10%, the inner 30%, and the ' \
                                'final 20% of *all* slits as containing sky.  Setting ' \
                                'user_regions = user will attempt to load any SkyRegions ' \
                                'files generated by the user via the pypeit_skysub_regions tool.'

        defaults['mask_by_boxcar'] = False
        dtypes['mask_by_boxcar'] = bool
        descr['mask_by_boxcar'] = 'In global sky evaluation, mask the sky region around the object by the boxcar radius (set in ExtractionPar).'

        defaults['joint_fit'] = False
        dtypes['joint_fit'] = bool
        descr['joint_fit'] = 'Perform a simultaneous joint fit to sky regions using all available slits. ' \
                             'Currently, this parameter is only used for IFU data reduction. Note that the ' \
                             'current implementation does not account for variations in the instrument FWHM ' \
                             'in different slits. This will be addressed by Issue #1660.'

        defaults['max_mask_frac'] = 0.80
        dtypes['max_mask_frac'] = float
        descr['max_mask_frac'] = 'Maximum fraction of total pixels on a slit that can be masked by the input masks. ' \
                                 'If more than this threshold is masked the code will return zeros and throw a warning.'

        defaults['local_maskwidth'] = 4.0
        dtypes['local_maskwidth'] = float
        descr['local_maskwidth'] = 'Initial width of the region in units of FWHM that will be used for local sky subtraction'


        # Instantiate the parameter set
        super(SkySubPar, self).__init__(list(pars.keys()),
                                        values=list(pars.values()),
                                        defaults=list(defaults.values()),
                                        options=list(options.values()),
                                        dtypes=list(dtypes.values()),
                                        descr=list(descr.values()))
        self.validate()

    @classmethod
    def from_dict(cls, cfg):
        k = np.array([*cfg.keys()])

        # Basic keywords
        parkeys = ['bspline_spacing', 'sky_sigrej', 'global_sky_std', 'no_poly',
                   'user_regions', 'joint_fit', 'mask_by_boxcar',
                   'no_local_sky', 'max_mask_frac', 'local_maskwidth']

        badkeys = np.array([pk not in parkeys for pk in k])
        if np.any(badkeys):
            raise ValueError('{0} not recognized key(s) for SkySubPar.'.format(k[badkeys]))

        kwargs = {}
        for pk in parkeys:
            kwargs[pk] = cfg[pk] if pk in k else None
        return cls(**kwargs)

    def validate(self):
        pass


class ExtractionPar(ParSet):
    """
    The parameter set used to hold arguments for functionality relevant
    to extraction.

    For a table with the current keywords, defaults, and descriptions,
    see :ref:`parameters`.
    """

    def __init__(self, boxcar_radius=None, std_prof_nsigma=None, sn_gauss=None,
                 model_full_slit=None, skip_extraction=None, skip_optimal=None,
                 use_2dmodel_mask=None, use_user_fwhm=None, return_negative=None):

        # Grab the parameter names and values from the function
        # arguments
        args, _, _, values = inspect.getargvalues(inspect.currentframe())
        pars = OrderedDict([(k, values[k]) for k in args[1:]])  # "1:" to skip 'self'

        # Initialize the other used specifications for this parameter
        # set
        defaults = OrderedDict.fromkeys(pars.keys())
        options = OrderedDict.fromkeys(pars.keys())
        dtypes = OrderedDict.fromkeys(pars.keys())
        descr = OrderedDict.fromkeys(pars.keys())

        # Fill out parameter specifications.  Only the values that are
        # *not* None (i.e., the ones that are defined) need to be set

        # Boxcar Parameters
        defaults['boxcar_radius'] = 1.5
        dtypes['boxcar_radius'] = [int, float]
        descr['boxcar_radius'] = 'Boxcar radius in arcseconds used for boxcar extraction'

        defaults['skip_extraction'] = False
        dtypes['skip_extraction'] = bool
        descr['skip_extraction'] = 'Do not perform an object extraction'

        defaults['skip_optimal'] = False
        dtypes['skip_optimal'] = bool
        descr['skip_optimal'] = 'Perform boxcar extraction only (i.e. skip Optimal and local skysub)'

        defaults['std_prof_nsigma'] = 30.
        dtypes['std_prof_nsigma'] = float
        descr['std_prof_nsigma'] = 'prof_nsigma parameter for Standard star extraction.  Prevents undesired rejection. ' \
                                   'NOTE: Not consumed by the code at present.'

        defaults['sn_gauss'] = 4.0
        dtypes['sn_gauss'] = [int, float]
        descr['sn_gauss'] = 'S/N threshold for performing the more sophisticated optimal extraction which performs a ' \
                            'b-spline fit to the object profile. For S/N < sn_gauss the code will simply optimal extract' \
                            'with a Gaussian with FWHM determined from the object finding.'

        defaults['model_full_slit'] = False
        dtypes['model_full_slit'] = bool
        descr['model_full_slit'] = 'If True local sky subtraction will be performed on the entire slit. If False, local sky subtraction will ' \
                                   'be applied to only a restricted region around each object. This should be set to True for either multislit ' \
                                   'observations using narrow slits or echelle observations with narrow slits'

        defaults['use_2dmodel_mask'] = True
        dtypes['use_2dmodel_mask'] = bool
        descr['use_2dmodel_mask'] = 'Mask pixels rejected during profile fitting when extracting.' \
                             'Turning this off may help with bright emission lines.'

        defaults['use_user_fwhm'] = False
        dtypes['use_user_fwhm'] = bool
        descr['use_user_fwhm'] = 'Boolean indicating if PypeIt should use the FWHM provided by the user ' \
                                 '(``find_fwhm`` in `FindObjPar`) for the optimal extraction. ' \
                                 'If this parameter is ``False`` (default), PypeIt estimates the FWHM for each ' \
                                 'detected object, and uses ``find_fwhm`` as initial guess.'
        defaults['return_negative'] = False
        dtypes['return_negative'] = bool
        descr['return_negative'] = 'If ``True`` the negative traces will be extracted and saved to disk'

        # Instantiate the parameter set
        super(ExtractionPar, self).__init__(list(pars.keys()),
                                        values=list(pars.values()),
                                        defaults=list(defaults.values()),
                                        options=list(options.values()),
                                        dtypes=list(dtypes.values()),
                                        descr=list(descr.values()))
        self.validate()

    @classmethod
    def from_dict(cls, cfg):
        k = np.array([*cfg.keys()])

        # Basic keywords
        parkeys = ['boxcar_radius', 'std_prof_nsigma', 'sn_gauss', 'model_full_slit',
                   'skip_extraction', 'skip_optimal', 'use_2dmodel_mask', 'use_user_fwhm', 'return_negative']

        badkeys = np.array([pk not in parkeys for pk in k])
        if np.any(badkeys):
            raise ValueError('{0} not recognized key(s) for ExtractionPar.'.format(k[badkeys]))

        kwargs = {}
        for pk in parkeys:
            kwargs[pk] = cfg[pk] if pk in k else None

        return cls(**kwargs)

    def validate(self):
        pass


class CalibrationsPar(ParSet):
    """
    The superset of parameters used to calibrate the science data.

    Note that there are specific defaults for each frame group that are
    different from the defaults of the abstracted :class:`FrameGroupPar`
    class.

    For a table with the current keywords, defaults, and descriptions,
    see :ref:`parameters`.
    """
    def __init__(self, calib_dir=None, bpm_usebias=None, biasframe=None, darkframe=None,
                 arcframe=None, tiltframe=None, pixelflatframe=None, pinholeframe=None,
                 alignframe=None, alignment=None, traceframe=None, illumflatframe=None,
                 lampoffflatsframe=None, scattlightframe=None, skyframe=None, standardframe=None,
                 scattlight_pad=None, flatfield=None, wavelengths=None, slitedges=None, tilts=None,
                 raise_chk_error=None):


        # Grab the parameter names and values from the function
        # arguments
        args, _, _, values = inspect.getargvalues(inspect.currentframe())
        pars = OrderedDict([(k,values[k]) for k in args[1:]])      # "1:" to skip 'self'

        # Initialize the other used specifications for this parameter
        # set
        defaults = OrderedDict.fromkeys(pars.keys())
        options = OrderedDict.fromkeys(pars.keys())
        dtypes = OrderedDict.fromkeys(pars.keys())
        descr = OrderedDict.fromkeys(pars.keys())

        # Fill out parameter specifications.  Only the values that are
        # *not* None (i.e., the ones that are defined) need to be set
        defaults['calib_dir'] = 'Calibrations'
        dtypes['calib_dir'] = str
        descr['calib_dir'] = 'The name of the directory for the processed calibration frames.  ' \
                             'The host path for the directory is set by the redux_path (see ' \
                             ':class:`~pypeit.par.pypeitpar.ReduxPar`).  Beware that success ' \
                             'when changing the default value is not well tested!'

        defaults['raise_chk_error'] = True
        dtypes['raise_chk_error'] = bool
        descr['raise_chk_error'] = 'Raise an error if the calibration check fails'

        defaults['bpm_usebias'] = False
        dtypes['bpm_usebias'] = bool
        descr['bpm_usebias'] = 'Make a bad pixel mask from bias frames? Bias frames must be provided.'

        # Calibration Frames
        defaults['biasframe'] = FrameGroupPar(frametype='bias',
                                              process=ProcessImagesPar(use_biasimage=False,
                                                                       shot_noise=False,
                                                                       use_pixelflat=False,
                                                                       use_illumflat=False,
                                                                       use_specillum=False,
                                                                       combine='median'))
        dtypes['biasframe'] = [ ParSet, dict ]
        descr['biasframe'] = 'The frames and combination rules for the bias correction'

        defaults['darkframe'] = FrameGroupPar(frametype='dark',
                                              process=ProcessImagesPar(use_pixelflat=False,
                                                                       use_illumflat=False,
                                                                       use_specillum=False,
                                                                       mask_cr=True))
        dtypes['darkframe'] = [ ParSet, dict ]
        descr['darkframe'] = 'The frames and combination rules for the dark-current correction'

        defaults['scattlightframe'] = FrameGroupPar(frametype='scattlight',
                                                    process=ProcessImagesPar(satpix='nothing',
                                                                             use_pixelflat=False,
                                                                             use_illumflat=False,
                                                                             use_specillum=False))
        dtypes['scattlightframe'] = [ ParSet, dict ]
        descr['scattlightframe'] = 'The frames and combination rules for the scattered light frames'

        # JFH Turning off masking of saturated pixels which causes headaches becauase it was being done unintelligently
        defaults['pixelflatframe'] = FrameGroupPar(frametype='pixelflat',
                                                   process=ProcessImagesPar(satpix='nothing',
                                                                            use_pixelflat=False,
                                                                            use_illumflat=False,
                                                                            use_specillum=False))
        dtypes['pixelflatframe'] = [ ParSet, dict ]
        descr['pixelflatframe'] = 'The frames and combination rules for the pixel flat'

        defaults['illumflatframe'] = FrameGroupPar(frametype='illumflat',
                                                   process=ProcessImagesPar(satpix='nothing',
                                                                            use_pixelflat=False,
                                                                            use_illumflat=False,
                                                                            use_specillum=False))
        dtypes['illumflatframe'] = [ ParSet, dict ]
        descr['illumflatframe'] = 'The frames and combination rules for the illumination flat'

        defaults['lampoffflatsframe'] = FrameGroupPar(frametype='lampoffflats',
                                                     process=ProcessImagesPar(satpix='nothing',
                                                                              use_pixelflat=False,
                                                                              use_illumflat=False,
                                                                              use_specillum=False))
        dtypes['lampoffflatsframe'] = [ ParSet, dict ]
        descr['lampoffflatsframe'] = 'The frames and combination rules for the lamp off flats'

        defaults['pinholeframe'] = FrameGroupPar(frametype='pinhole')
        dtypes['pinholeframe'] = [ ParSet, dict ]
        descr['pinholeframe'] = 'The frames and combination rules for the pinholes'

        defaults['alignframe'] = FrameGroupPar(frametype='align',
                                               process=ProcessImagesPar(satpix='nothing',
                                                                        use_pixelflat=False,
                                                                        use_illumflat=False,
                                                                        use_specillum=False))
        dtypes['alignframe'] = [ ParSet, dict ]
        descr['alignframe'] = 'The frames and combination rules for the align frames'

        defaults['arcframe'] = FrameGroupPar(frametype='arc',
                                             process=ProcessImagesPar(use_pixelflat=False,
                                                                      use_illumflat=False,
                                                                      use_specillum=False))
        dtypes['arcframe'] = [ ParSet, dict ]
        descr['arcframe'] = 'The frames and combination rules for the wavelength calibration'

        defaults['tiltframe'] = FrameGroupPar(frametype='tilt',
                                              process=ProcessImagesPar(use_pixelflat=False,
                                                                       use_illumflat=False,
                                                                       use_specillum=False))
        dtypes['tiltframe'] = [ ParSet, dict ]
        descr['tiltframe'] = 'The frames and combination rules for the wavelength tilts'

        defaults['traceframe'] = FrameGroupPar(frametype='trace',
                                               # Note that CR masking is found to be too problematic!!
                                               process=ProcessImagesPar(use_pixelflat=False,
                                                                        use_illumflat=False,
                                                                        use_specillum=False))

        dtypes['traceframe'] = [ ParSet, dict ]
        descr['traceframe'] = 'The frames and combination rules for images used for slit tracing'

        defaults['standardframe'] = FrameGroupPar(frametype='standard',
                                                  process=ProcessImagesPar(noise_floor=0.01,
                                                                           mask_cr=True))
        dtypes['standardframe'] = [ ParSet, dict ]
        descr['standardframe'] = 'The frames and combination rules for the spectrophotometric ' \
                                 'standard observations'


        defaults['skyframe'] = FrameGroupPar(frametype='sky',
                                                  process=ProcessImagesPar(noise_floor=0.01,
                                                                           mask_cr=True))
        dtypes['skyframe'] = [ ParSet, dict ]
        descr['skyframe'] = 'The frames and combination rules for the sky background ' \
                                 'observations'

        defaults['alignment'] = AlignPar()
        dtypes['alignment'] = [ ParSet, dict ]
        descr['alignment'] = 'Define the procedure for the alignment of traces'

        defaults['scattlight_pad'] = 5
        dtypes['scattlight_pad'] = int
        descr['scattlight_pad'] = 'Number of unbinned pixels to extend the slit edges by when masking the slits.'

        defaults['flatfield'] = FlatFieldPar()
        dtypes['flatfield'] = [ ParSet, dict ]
        descr['flatfield'] = 'Parameters used to set the flat-field procedure'

        defaults['wavelengths'] = WavelengthSolutionPar()
        dtypes['wavelengths'] = [ ParSet, dict ]
        descr['wavelengths'] = 'Parameters used to derive the wavelength solution'

        defaults['slitedges'] = EdgeTracePar()
        dtypes['slitedges'] = [ ParSet, dict ]
        descr['slitedges'] = 'Slit-edge tracing parameters'

        defaults['tilts'] = WaveTiltsPar()
        dtypes['tilts'] = [ ParSet, dict ]
        descr['tilts'] = 'Define how to trace the slit tilts using the trace frames'

        # Instantiate the parameter set
        super(CalibrationsPar, self).__init__(list(pars.keys()),
                                              values=list(pars.values()),
                                              defaults=list(defaults.values()),
                                              options=list(options.values()),
                                              dtypes=list(dtypes.values()),
                                              descr=list(descr.values()))
        #self.validate()

    @classmethod
    def from_dict(cls, cfg):
        k = np.array([*cfg.keys()])

        # Basic keywords
        parkeys = [ 'calib_dir', 'bpm_usebias', 'raise_chk_error']

        allkeys = parkeys + ['biasframe', 'darkframe', 'arcframe', 'tiltframe', 'pixelflatframe',
                             'illumflatframe', 'lampoffflatsframe', 'scattlightframe',
                             'pinholeframe', 'alignframe', 'alignment', 'traceframe', 'standardframe', 'skyframe',
                             'scattlight_pad', 'flatfield', 'wavelengths', 'slitedges', 'tilts']
        badkeys = np.array([pk not in allkeys for pk in k])
        if np.any(badkeys):
            raise ValueError('{0} not recognized key(s) for CalibrationsPar.'.format(k[badkeys]))

        kwargs = {}
        for pk in parkeys:
            kwargs[pk] = cfg[pk] if pk in k else None

        # Keywords that are ParSets
        pk = 'biasframe'
        kwargs[pk] = FrameGroupPar.from_dict('bias', cfg[pk]) if pk in k else None
        pk = 'darkframe'
        kwargs[pk] = FrameGroupPar.from_dict('dark', cfg[pk]) if pk in k else None
        pk = 'arcframe'
        kwargs[pk] = FrameGroupPar.from_dict('arc', cfg[pk]) if pk in k else None
        pk = 'tiltframe'
        kwargs[pk] = FrameGroupPar.from_dict('tilt', cfg[pk]) if pk in k else None
        pk = 'pixelflatframe'
        kwargs[pk] = FrameGroupPar.from_dict('pixelflat', cfg[pk]) if pk in k else None
        pk = 'illumflatframe'
        kwargs[pk] = FrameGroupPar.from_dict('illumflat', cfg[pk]) if pk in k else None
        pk = 'lampoffflatsframe'
        kwargs[pk] = FrameGroupPar.from_dict('lampoffflats', cfg[pk]) if pk in k else None
        pk = 'pinholeframe'
        kwargs[pk] = FrameGroupPar.from_dict('pinhole', cfg[pk]) if pk in k else None
        pk = 'scattlightframe'
        kwargs[pk] = FrameGroupPar.from_dict('scattlight', cfg[pk]) if pk in k else None
        pk = 'alignframe'
        kwargs[pk] = FrameGroupPar.from_dict('align', cfg[pk]) if pk in k else None
        pk = 'alignment'
        kwargs[pk] = AlignPar.from_dict(cfg[pk]) if pk in k else None
        pk = 'traceframe'
        kwargs[pk] = FrameGroupPar.from_dict('trace', cfg[pk]) if pk in k else None
        pk = 'standardframe'
        kwargs[pk] = FrameGroupPar.from_dict('standard', cfg[pk]) if pk in k else None
        pk = 'skyframe'
        kwargs[pk] = FrameGroupPar.from_dict('sky', cfg[pk]) if pk in k else None
        pk = 'flatfield'
        kwargs[pk] = FlatFieldPar.from_dict(cfg[pk]) if pk in k else None
        pk = 'wavelengths'
        kwargs[pk] = WavelengthSolutionPar.from_dict(cfg[pk]) if pk in k else None
        pk = 'slitedges'
        kwargs[pk] = EdgeTracePar.from_dict(cfg[pk]) if pk in k else None
        pk = 'tilts'
        kwargs[pk] = WaveTiltsPar.from_dict(cfg[pk]) if pk in k else None

        return cls(**kwargs)

    # TODO: Perform extensive checking that the parameters are valid for
    # the Calibrations class.  May not be necessary because validate will
    # be called for all the sub parameter sets, but this can do higher
    # level checks, if necessary.

#-----------------------------------------------------------------------------
# Parameters superset
class PypeItPar(ParSet):
    """
    The superset of parameters used by PypeIt.

    This is a single object used as a container for all the
    user-specified arguments used by PypeIt.

    To get the default parameters for a given spectrograph, e.g.::

        from pypeit.spectrographs.util import load_spectrograph

        spectrograph = load_spectrograph('shane_kast_blue')
        par = spectrograph.default_pypeit_par()

    If the user has a set of configuration alterations to be read from a
    pypeit file, e.g.::

        from pypeit.par.util import parse_pypeit_file
        from pypeit.spectrographs.util import load_spectrograph
        from pypeit.par import PypeItPar

        spectrograph = load_spectrograph('shane_kast_blue')
        spec_cfg_lines = spectrograph.default_pypeit_par().to_config()
        user_cfg_lines = parse_pypeit_file('myrdx.pypeit')[0]
        par = PypeItPar.from_cfg_lines(cfg_lines=spec_cfg_lines,
                                      merge_with=user_cfg_lines)

    To write the configuration of a given instance of :class:`PypeItPar`,
    use the :func:`~pypeit.par.parset.ParSet.to_config` function::

        par.to_config('mypypeitpar.cfg')

    For a table with the current keywords, defaults, and descriptions,
    see :ref:`parameters`.
    """
    def __init__(self, rdx=None, calibrations=None, scienceframe=None, reduce=None,
                 flexure=None, fluxcalib=None, coadd1d=None, coadd2d=None, sensfunc=None, telluric=None,
                 collate1d=None):

        # Grab the parameter names and values from the function
        # arguments
        args, _, _, values = inspect.getargvalues(inspect.currentframe())
        pars = OrderedDict([(k,values[k]) for k in args[1:]])      # "1:" to skip 'self'

        # Initialize the other used specifications for this parameter
        # set
        defaults = OrderedDict.fromkeys(pars.keys())
        dtypes = OrderedDict.fromkeys(pars.keys())
        descr = OrderedDict.fromkeys(pars.keys())

        # Fill out parameter specifications.  Only the values that are
        # *not* None (i.e., the ones that are defined) need to be set
        defaults['rdx'] = ReduxPar()
        dtypes['rdx'] = [ ParSet, dict ]
        descr['rdx'] = 'PypeIt reduction rules.'

        defaults['calibrations'] = CalibrationsPar()
        dtypes['calibrations'] = [ ParSet, dict ]
        descr['calibrations'] = 'Parameters for the calibration algorithms'

        defaults['scienceframe'] = FrameGroupPar(frametype='science',
                                                 process=ProcessImagesPar(noise_floor=0.01,
                                                                          mask_cr=True))
        dtypes['scienceframe'] = [ ParSet, dict ]
        descr['scienceframe'] = 'The frames and combination rules for the science observations'

        defaults['reduce'] = ReducePar()
        dtypes['reduce'] = [ParSet, dict]
        descr['reduce'] = 'Parameters determining sky-subtraction, object finding, and ' \
                                'extraction'

        # Flexure is turned OFF by default
        defaults['flexure'] = FlexurePar()
        dtypes['flexure'] = [ParSet, dict]
        descr['flexure'] = 'Parameters used by the flexure-correction procedure.  Flexure ' \
                           'corrections are not performed by default.  To turn on, either ' \
                           'set the parameters in the \'flexure\' parameter group or set ' \
                           '\'flexure = True\' in the \'rdx\' parameter group to use the ' \
                           'default flexure-correction parameters.'

        # Flux calibration is turned OFF by default
        defaults['fluxcalib'] = FluxCalibratePar()
        dtypes['fluxcalib'] = [ParSet, dict]
        descr['fluxcalib'] = 'Parameters used by the flux-calibration procedure.  Flux ' \
                             'calibration is not performed by default.  To turn on, either ' \
                             'set the parameters in the \'fluxcalib\' parameter group or set ' \
                             '\'fluxcalib = True\' in the \'rdx\' parameter group to use the ' \
                             'default flux-calibration parameters.'

        # Coadd1D
        defaults['coadd1d'] = Coadd1DPar()
        dtypes['coadd1d'] = [ParSet, dict]
        descr['coadd1d'] = 'Par set to control 1D coadds.  Only used in the after-burner script.'

        # Coadd2D
        defaults['coadd2d'] = Coadd2DPar()
        dtypes['coadd2d'] = [ParSet, dict]
        descr['coadd2d'] = 'Par set to control 2D coadds.  Only used in the after-burner script.'

        # Sensfunc
        defaults['sensfunc'] = SensFuncPar()
        dtypes['sensfunc'] = [ParSet, dict]
        descr['sensfunc'] = 'Par set to control sensitivity function computation.  Only used in the after-burner script.'

        # Telluric Fit
        defaults['telluric'] = TelluricPar()
        dtypes['telluric'] = [ParSet, dict]
        descr['telluric'] = 'Par set to control telluric fitting.  Only used in the pypeit_sensfunc and pypeit_telluric after-burner scripts.'

        # Collate 1D Fit
        defaults['collate1d'] = Collate1DPar()
        dtypes['collate1d'] = [ParSet, dict]
        descr['collate1d'] = 'Par set to control collating 1d spectra.  Only used in the after-burner script.'

        # Instantiate the parameter set
        super(PypeItPar, self).__init__(list(pars.keys()),
                                       values=list(pars.values()),
                                       defaults=list(defaults.values()),
                                       dtypes=list(dtypes.values()),
                                       descr=list(descr.values()))

        self.validate()

    @classmethod
    def from_cfg_file(cls, cfg_file=None, merge_with=None, evaluate=True):
        """
        Construct the parameter set using a configuration file.

        Note that::

            default = PypeItPar()
            nofile = PypeItPar.from_cfg_file()
            assert default.data == nofile.data, 'This should always pass.'

        Args:
            cfg_file (:obj:`str`, optional):
                The name of the configuration file that defines the
                default parameters.  This can be used to load a pypeit
                config file from a previous run that was constructed and
                output by pypeit.  This has to contain the full set of
                parameters, not just the subset you want to change.  For
                the latter, use `merge_with` to provide one or more
                config files to merge with the defaults to construct the
                full parameter set.
            merge_with (:obj:`str`, :obj:`list`, optional):
                One or more config files with the modifications to
                either default parameters (`cfg_file` is None) or
                the parameters provided by `cfg_file`.  The
                modifications are performed in series so the list order
                of the config files is important.
            evaluate (:obj:`bool`, optional):
                Evaluate the values in the config object before
                assigning them in the subsequent parameter sets.  The
                parameters in the config file are *always* read as
                strings, so this should almost always be true; however,
                see the warning below.

        .. warning::

            When `evaluate` is true, the function runs `eval()` on
            all the entries in the `ConfigObj` dictionary, done using
            :func:`~pypeit.par.util.recursive_dict_evaluate`.  This has the potential to
            go haywire if the name of a parameter unintentionally
            happens to be identical to an imported or system-level
            function.  Of course, this can be useful by allowing one to
            define the function to use as a parameter, but it also means
            one has to be careful with the values that the parameters
            should be allowed to have.  The current way around this is
            to provide a list of strings that should be ignored during
            the evaluation, done using :func:`~pypeit.par.util._eval_ignore`.

        .. todo::
            Allow the user to add to the ignored strings.

        Returns:
            :class:`~pypeit.par.pypeitpar.PypeItPar`: The instance of the
            parameter set.
        """
        # Get the base parameters in a ConfigObj instance
        cfg = ConfigObj(PypeItPar().to_config() if cfg_file is None else cfg_file)

        # Get the list of other configuration parameters to merge it with
        _merge_with = [] if merge_with is None else \
                        ([merge_with] if isinstance(merge_with, str) else merge_with)
        merge_cfg = ConfigObj()
        for f in _merge_with:
            merge_cfg.merge(ConfigObj(f))

        # Merge with the defaults
        cfg.merge(merge_cfg)

        # Evaluate the strings if requested
        if evaluate:
            cfg = util.recursive_dict_evaluate(cfg)

        # Instantiate the object based on the configuration dictionary
        return cls.from_dict(cfg)

    @classmethod
    def from_cfg_lines(cls, cfg_lines=None, merge_with=None, evaluate=True):
        """
        Construct the parameter set using the list of string lines read
        from a config file.

        Note that::

            default = PypeItPar()
            nofile = PypeItPar.from_cfg_lines()
            assert default.data == nofile.data, 'This should always pass.'

        Args:
            cfg_lines (:obj:`list`, optional):
                A list of strings with lines read, or made to look like
                they are, from a configuration file.  This can be used
                to load lines from a previous run of pypeit that was
                constructed and output by pypeit.  This has to contain
                the full set of parameters, not just the subset to
                change.  For the latter, leave this as the default value
                (None) and use `merge_with` to provide a set of
                lines to merge with the defaults to construct the full
                parameter set.
            merge_with (:obj:`tuple` or :obj:`list`, optional):
                A tuple containing one more lists
                of strings with lines read, or made to look like
                they are, from a configuration file that should be
                merged with the lines provided by `cfg_lines`, or the
                default parameters.
                The order of the lists in the tuple is important, as
                it sets the order in which the lines are merged.
                Last in line has *highest* priority.
                Or the input may be a list which will be taken 
                as a single item described above.
            evaluate (:obj:`bool`, optional):
                Evaluate the values in the config object before
                assigning them in the subsequent parameter sets.  The
                parameters in the config file are *always* read as
                strings, so this should almost always be true; however,
                see the warning below.

        .. warning::

            When `evaluate` is true, the function runs `eval()` on
            all the entries in the `ConfigObj` dictionary, done using
            :func:`~pypeit.par.util.recursive_dict_evaluate`.  This has the potential to
            go haywire if the name of a parameter unintentionally
            happens to be identical to an imported or system-level
            function.  Of course, this can be useful by allowing one to
            define the function to use as a parameter, but it also means
            one has to be careful with the values that the parameters
            should be allowed to have.  The current way around this is
            to provide a list of strings that should be ignored during
            the evaluation, done using :func:`~pypeit.par.util._eval_ignore`.

        .. todo::
            Allow the user to add to the ignored strings.

        Returns:
            :class:`~pypeit.par.pypeitpar.PypeItPar`: The instance of the
            parameter set.
        """
        # Get the base parameters in a ConfigObj instance
        cfg = ConfigObj(PypeItPar().to_config() if cfg_lines is None else cfg_lines)

        # Merge in additional parameters
        if merge_with is not None:
            # Check it is a tuple
            if isinstance(merge_with, list):
                merge_with = (merge_with,)
            if not isinstance(merge_with, tuple):
                msgs.error('Input merge_with must be a tuple.')
            # Proceed
            for f in merge_with:
                cfg.merge(ConfigObj(f))

        # Evaluate the strings if requested
        if evaluate:
            cfg = util.recursive_dict_evaluate(cfg)

        # Instantiate the object based on the configuration dictionary
        return cls.from_dict(cfg)


    @classmethod
    def from_dict(cls, cfg):
        k = np.array([*cfg.keys()])

        allkeys = ['rdx', 'calibrations', 'scienceframe', 'reduce', 'flexure', 'fluxcalib',
                   'coadd1d', 'coadd2d', 'sensfunc', 'baseprocess', 'telluric', 'collate1d']
        badkeys = np.array([pk not in allkeys for pk in k])
        if np.any(badkeys):
            raise ValueError('{0} not recognized key(s) for PypeItPar.'.format(k[badkeys]))

        kwargs = {}

        pk = 'rdx'
        kwargs[pk] = ReduxPar.from_dict(cfg[pk]) if pk in k else None

        pk = 'calibrations'
        kwargs[pk] = CalibrationsPar.from_dict(cfg[pk]) if pk in k else None

        pk = 'scienceframe'
        kwargs[pk] = FrameGroupPar.from_dict('science', cfg[pk]) if pk in k else None

        pk = 'reduce'
        kwargs[pk] = ReducePar.from_dict(cfg[pk]) if pk in k else None

        # Allow flexure to be turned on using cfg['rdx']
        pk = 'flexure'
        default = FlexurePar()
        kwargs[pk] = FlexurePar.from_dict(cfg[pk]) if pk in k else default

        # Allow flux calibration to be turned on using cfg['rdx']
        pk = 'fluxcalib'
        default = FluxCalibratePar() \
                        if pk in cfg['rdx'].keys() and cfg['rdx']['fluxcalib'] else None
        kwargs[pk] = FluxCalibratePar.from_dict(cfg[pk]) if pk in k else default

        # Allow coadd1d  to be turned on using cfg['rdx']
        pk = 'coadd1d'
        default = Coadd1DPar() \
                        if pk in cfg['rdx'].keys() and cfg['rdx']['coadd1d'] else None
        kwargs[pk] = Coadd1DPar.from_dict(cfg[pk]) if pk in k else default

        # Allow coadd2d  to be turned on using cfg['rdx']
        pk = 'coadd2d'
        default = Coadd2DPar() \
                        if pk in cfg['rdx'].keys() and cfg['rdx']['coadd2d'] else None
        kwargs[pk] = Coadd2DPar.from_dict(cfg[pk]) if pk in k else default

        # Allow coadd2d  to be turned on using cfg['rdx']
        pk = 'sensfunc'
        default = SensFuncPar() \
                        if pk in cfg['rdx'].keys() and cfg['rdx']['sensfunc'] else None
        kwargs[pk] = SensFuncPar.from_dict(cfg[pk]) if pk in k else default

        # Allow telluric to be turned on using cfg['rdx']
        pk = 'telluric'
        default = TelluricPar() \
                        if pk in cfg['rdx'].keys() and cfg['rdx']['telluric'] else None
        kwargs[pk] = TelluricPar.from_dict(cfg[pk]) if pk in k else default

        # collate1d
        pk = 'collate1d'
        default = Collate1DPar()
        kwargs[pk] = Collate1DPar.from_dict(cfg[pk]) if pk in k else default

        if 'baseprocess' not in k:
            return cls(**kwargs)

        # Include any alterations to the basic processing of *all*
        # images
        self = cls(**kwargs)
        baseproc = ProcessImagesPar.from_dict(cfg['baseprocess'])
        self.sync_processing(baseproc)
        return self

    def reset_all_processimages_par(self, **kwargs):
        """
        Change image processing parameter for *all* frame types.

        This function iteratively changes the value of all image processing
        parameters for all frame types in the :class:`CalibrationsPar`, as well
        as the science frames.

        Args:
            **kwargs:
                The list of keywords and values to change for all image
                processing parameters.

        Examples:
            To turn off the slit-illumination correction for all frames:

            >>> from pypeit.spectrographs.util import load_spectrograph
            >>> spec = load_spectrograph('shane_kast_blue')
            >>> par = spec.default_pypeit_par()
            >>> par.reset_all_processimages_par(use_illumflat=False)

        """
        # Calibrations
        for _key in self['calibrations'].keys():
            if isinstance(self['calibrations'][_key], ParSet) \
                    and 'process' in self['calibrations'][_key].keys():
                for key,value in kwargs.items():
                    self['calibrations'][_key]['process'][key] = value
        # Science frame
        for _key in self.keys():
            if isinstance(self[_key], ParSet) and 'process' in self[_key].keys():
                for key,value in kwargs.items():
                    self[_key]['process'][key] = value

    def sync_processing(self, proc_par):
        """
        Sync the processing of all the frame types based on the input
        ProcessImagesPar parameters.

        The parameters are merged in sequence starting from the
        parameter defaults, then including global adjustments provided
        by ``process``, and ending with the parameters that may have
        already been changed for each frame.

        This function can be used at anytime, but is most useful with
        the from_dict method where a ``baseprocess`` group can be
        supplied to change the processing parameters for all frames away
        from the defaults.

        Args:
            proc_par (:class:`ProcessImagesPar`):
                Effectively a new set of default image processing
                parameters for all frames.

        Raises:
            TypeError:
                Raised if the provided parameter set is not an instance
                of :class:`ProcessImagesPar`.
        """
        # Checks
        if not isinstance(proc_par, ProcessImagesPar):
            raise TypeError('Must provide an instance of ProcessImagesPar')

        # All the relevant ParSets are already ProcessImagesPar objects,
        # so we can work directly with the internal dictionaries.

        # Find the keys in the input that are different from the default
        default = ProcessImagesPar()
        base_diff = [ k for k in proc_par.keys() if default[k] != proc_par[k] ]

        # Calibration frames
        frames = [ f for f in self['calibrations'].keys() if 'frame' in f ]
        for f in frames:
            # Find the keys in self that are the same as the default
            frame_same = [ k for k in proc_par.keys()
                            if self['calibrations'][f]['process'].data[k] == default[k] ]
            to_change = list(set(base_diff) & set(frame_same))
            for k in to_change:
                self['calibrations'][f]['process'].data[k] = proc_par[k]

        # Science frames
        frame_same = [ k for k in proc_par.keys()
                            if self['scienceframe']['process'].data[k] == default[k] ]
        to_change = list(set(base_diff) & set(frame_same))
        for k in to_change:
            self['scienceframe']['process'].data[k] = proc_par[k]

    # TODO: Perform extensive checking that the parameters are valid for
    # a full run of PypeIt.  May not be necessary because validate will
    # be called for all the sub parameter sets, but this can do higher
    # level checks, if necessary.
    def validate(self):
        pass

#-----------------------------------------------------------------------------
# Instrument parameters

# TODO: This should get moved to telescopes.py
class TelescopePar(ParSet):
    """
    The parameters used to define the salient properties of a telescope.

    These parameters should be *independent* of any specific use of the
    telescope.  They and are used by the :mod:`pypeit.telescopes` module
    to define the telescopes served by PypeIt, and kept as part of the
    :class:`pypeit.spectrographs.spectrograph.Spectrograph` definition of
    the instruments served by PypeIt.

    To see the list of instruments served, a table with the the current
    keywords, defaults, and descriptions for the :class:`TelescopePar`
    class, and an explanation of how to define a new instrument, see
    :ref:`instruments`.
    """
    def __init__(self, name=None, longitude=None, latitude=None, elevation=None, fratio=None,
                 diameter=None, eff_aperture=None):

        # Grab the parameter names and values from the function
        # arguments
        args, _, _, values = inspect.getargvalues(inspect.currentframe())
        pars = OrderedDict([(k,values[k]) for k in args[1:]])

        # Initialize the other used specifications for this parameter
        # set
        defaults = OrderedDict.fromkeys(pars.keys())
        options = OrderedDict.fromkeys(pars.keys())
        dtypes = OrderedDict.fromkeys(pars.keys())
        descr = OrderedDict.fromkeys(pars.keys())

        # Fill out parameter specifications.  Only the values that are
        # *not* None (i.e., the ones that are defined) need to be set
        defaults['name'] = 'KECK'
        options['name'] = TelescopePar.valid_telescopes()
        dtypes['name'] = str
        descr['name'] = 'Name of the telescope used to obtain the observations.  ' \
                        'Options are: {0}'.format(', '.join(options['name']))

        dtypes['longitude'] = [int, float]
        descr['longitude'] = 'Longitude of the telescope on Earth in degrees.'

        dtypes['latitude'] = [int, float]
        descr['latitude'] = 'Latitude of the telescope on Earth in degrees.'

        dtypes['elevation'] = [int, float]
        descr['elevation'] = 'Elevation of the telescope in m'

        dtypes['fratio'] = [int, float]
        descr['fratio'] = 'f-ratio of the telescope'

        dtypes['diameter'] = [int, float]
        descr['diameter'] = 'Diameter of the telescope in m'

        dtypes['eff_aperture'] = [int, float]
        descr['eff_aperture'] = 'Effective aperture of the telescope in m^2'


        # Instantiate the parameter set
        super(TelescopePar, self).__init__(list(pars.keys()),
                                           values=list(pars.values()),
                                           defaults=list(defaults.values()),
                                           options=list(options.values()),
                                           dtypes=list(dtypes.values()),
                                           descr=list(descr.values()))

        # Check the parameters match the method requirements
        self.validate()


    @classmethod
    def from_dict(cls, cfg):
        k = np.array([*cfg.keys()])
        parkeys = [ 'name', 'longitude', 'latitude', 'elevation', 'fratio', 'diameter', 'aperture' ]

        badkeys = np.array([pk not in parkeys for pk in k])
        if np.any(badkeys):
            raise ValueError('{0} not recognized key(s) for TelescopePar.'.format(k[badkeys]))

        kwargs = {}
        for pk in parkeys:
            kwargs[pk] = cfg[pk] if pk in k else None
        return cls(**kwargs)

    @staticmethod
    def valid_telescopes():
        """
        Return the valid telescopes.
        """
        return [ 'GEMINI-N','GEMINI-S', 'KECK', 'SHANE', 'WHT', 'APF', 'TNG', 'VLT', 'MAGELLAN', 'LBT', 'MMT', 
                'KPNO', 'NOT', 'P200', 'BOK', 'GTC', 'SOAR', 'NTT', 'LDT', 'JWST', 'HILTNER']

    def validate(self):
        pass

    def platescale(self):
        r"""
        Return the platescale of the telescope in arcsec per mm.

        Calculated as

        .. math::
            p = \frac{206265}{f D},

        where :math:`f` is the f-ratio and :math:`D` is the diameter.
        If either of these is not available, the function returns
        `None`.
        """
        return None if self['fratio'] is None or self['diameter'] is None \
                else 206265/self['fratio']/self['diameter']/1e3

    # TODO This method is a place holder until we can get effective apertures for all of the telescopes. I did my best
    # but could not find them all online.
    def eff_aperture(self):
        return np.pi*self['diameter']**2/4.0 if self['eff_aperture'] is None else self['eff_aperture']


class Collate1DPar(ParSet):
    """
    A parameter set holding the arguments for collating, coadding, and archving 1d spectra.

    For a table with the current keywords, defaults, and descriptions,
    see :ref:`parameters`.
    """
    def __init__(self, tolerance=None, dry_run=None, ignore_flux=None, flux=None, match_using=None,
                 exclude_slit_trace_bm=[], exclude_serendip=False, wv_rms_thresh=None, outdir=None,
                 spec1d_outdir=None, refframe=None):

        # Grab the parameter names and values from the function
        # arguments
        args, _, _, values = inspect.getargvalues(inspect.currentframe())
        pars = OrderedDict([(k,values[k]) for k in args[1:]])

        # Initialize the other used specifications for this parameter
        # set
        defaults = OrderedDict.fromkeys(pars.keys())
        options = OrderedDict.fromkeys(pars.keys())
        dtypes = OrderedDict.fromkeys(pars.keys())
        descr = OrderedDict.fromkeys(pars.keys())

        # Threshold for grouping by object
        defaults['tolerance'] = '1.0'
        dtypes['tolerance'] = [str, float]
        descr['tolerance'] = "The tolerance used when comparing the coordinates of objects. If two " \
                             "objects are within this distance from each other, they " \
                             "are considered the same object. If match_using is 'ra/dec' (the default) " \
                             "this is an angular distance. The defaults units are arcseconds but " \
                             "other units supported by astropy.coordinates.Angle can be used " \
                             "(`e.g.`, '0.003d' or '0h1m30s'). If match_using is 'pixel' this is a float."


        # Enables a dry_run in which no coadding is done
        defaults['dry_run'] = False
        dtypes['dry_run'] = bool
        descr['dry_run'] = "If set, the script will display the matching File and Object Ids " \
                           "but will not flux, coadd or archive."

        # Forces coadding using counts instead of flux
        defaults['ignore_flux'] = False
        dtypes['ignore_flux'] = bool
        descr['ignore_flux'] = "If set, the script will only coadd non-fluxed spectra even if flux data is present. " \
                               "Otherwise fluxed spectra are coadded if all spec1ds have been fluxed calibrated."

        # Enables a flux calibration after coadding
        defaults['flux'] = False
        dtypes['flux'] = bool
        descr['flux'] = "If set, the script will flux calibrate using archived sensfuncs before coadding."

        # Directory for output files
        defaults['outdir'] = os.getcwd()
        dtypes['outdir'] = str
        descr['outdir'] = "The path where all coadded output files and report files will be placed."

        # Directory for modified spec1d files
        defaults['spec1d_outdir'] = None
        dtypes['spec1d_outdir'] = str
        descr['spec1d_outdir'] = "The path where all modified spec1d files are placed. These are only created if flux calibration or refframe correction are asked for."

        # What slit flags to exclude
        defaults['exclude_slit_trace_bm'] = []
        dtypes['exclude_slit_trace_bm'] = [list, str]
        descr['exclude_slit_trace_bm'] = "A list of slit trace bitmask bits that should be excluded."

        # What slit flags to exclude
        defaults['exclude_serendip'] = False
        dtypes['exclude_serendip'] = bool
        descr['exclude_serendip'] = "Whether to exclude SERENDIP objects from collating."

        # Wavelength RMS threshold to exclude spectra by.
        defaults['wv_rms_thresh'] = None
        dtypes['wv_rms_thresh'] = float
        descr['wv_rms_thresh'] = "If set, any objects with a wavelength RMS > this value are skipped, else all wavelength RMS values are accepted."

        # How to match objects
        defaults['match_using'] = 'ra/dec'
        options['match_using'] = [ 'pixel', 'ra/dec']
        dtypes['match_using'] = str
        descr['match_using'] = "Determines how 1D spectra are matched as being the same object. Must be either 'pixel' or 'ra/dec'."

        defaults['refframe'] = None
        options['refframe'] = WavelengthSolutionPar.valid_reference_frames()
        dtypes['refframe'] = str
        descr['refframe'] = 'Perform reference frame correction prior to coadding. ' \
                         'Options are: {0}'.format(', '.join(options['refframe']))

        # Instantiate the parameter set
        super(Collate1DPar, self).__init__(list(pars.keys()),
                                           values=list(pars.values()),
                                           defaults=list(defaults.values()),
                                           dtypes=list(dtypes.values()),
                                           descr=list(descr.values()))
        self.validate()

    @classmethod
    def from_dict(cls, cfg):
        k = [*cfg.keys()]
        parkeys = ['tolerance', 'dry_run', 'ignore_flux', 'flux', 'match_using',
                   'exclude_slit_trace_bm', 'exclude_serendip', 'outdir', 'spec1d_outdir',
                   'wv_rms_thresh', 'refframe']

        badkeys = np.array([pk not in parkeys for pk in k])
        if np.any(badkeys):
            raise ValueError('{0} not recognized key(s) for Collate1DPar.'.format(k[badkeys]))

        kwargs = {}
        for pk in parkeys:
            kwargs[pk] = cfg[pk] if pk in k else None
        return cls(**kwargs)

    def validate(self):
        """
        Check the parameters are valid for the provided method.
        """
        pass
<|MERGE_RESOLUTION|>--- conflicted
+++ resolved
@@ -1588,14 +1588,9 @@
     def __init__(self, slit_spec=None, weight_method=None, align=None, combine=None, output_filename=None,
                  sensfile=None, reference_image=None, save_whitelight=None, whitelight_range=None, method=None,
                  ra_min=None, ra_max=None, dec_min=None, dec_max=None, wave_min=None, wave_max=None,
-<<<<<<< HEAD
                  spatial_delta=None, wave_delta=None, astrometric=None, scale_corr=None,
-                 skysub_frame=None, spec_subpixel=None, spat_subpixel=None, slice_subpixel=None):
-=======
-                 spatial_delta=None, wave_delta=None, astrometric=None, grating_corr=None, scale_corr=None,
                  skysub_frame=None, spec_subpixel=None, spat_subpixel=None, slice_subpixel=None,
                  correct_dar=None):
->>>>>>> 27ebb93b
 
         # Grab the parameter names and values from the function
         # arguments
@@ -1820,11 +1815,7 @@
         parkeys = ['slit_spec', 'output_filename', 'sensfile', 'reference_image', 'save_whitelight',
                    'method', 'spec_subpixel', 'spat_subpixel', 'slice_subpixel', 'ra_min', 'ra_max', 'dec_min', 'dec_max',
                    'wave_min', 'wave_max', 'spatial_delta', 'wave_delta', 'weight_method', 'align', 'combine',
-<<<<<<< HEAD
-                   'astrometric', 'scale_corr', 'skysub_frame', 'whitelight_range']
-=======
-                   'astrometric', 'grating_corr', 'scale_corr', 'skysub_frame', 'whitelight_range', 'correct_dar']
->>>>>>> 27ebb93b
+                   'astrometric', 'scale_corr', 'skysub_frame', 'whitelight_range', 'correct_dar']
 
         badkeys = np.array([pk not in parkeys for pk in k])
         if np.any(badkeys):
