"""
Module to test the various routines in `pypeit.data.utils`
"""

<<<<<<< HEAD
import os
=======
>>>>>>> 0e74da6a
import requests

from linetools.spectra import xspectrum1d

from pypeit import data
<<<<<<< HEAD
from pypeit import __version__
=======
from pypeit.core.wavecal import waveio
from pypeit import __version__ 
>>>>>>> 0e74da6a


def test_cloud_url():

    # The telgrid files live on a cloud server.  Test for file existance (or URL change)
    telgrid_file = "TelFit_MaunaKea_3100_26100_R20000.fits"
    _, telgrid_src = data.utils._build_remote_url(telgrid_file, "telluric/atm_grids",
                                               remote_host="s3_cloud")

    # Get Url; status code == 200 is success
    get = requests.head(telgrid_src[0])
    assert (get.status_code == requests.codes.ok), \
           f"Got status {get.status_code} (!= 200) for URL {telgrid_src[0]}"


def test_fetch_github_files():

    # These are commonly used files, do all three in one test; the test just ensures
    #   the routines don't crash
    # First test a `reid_arxiv` file
    data.fetch_remote_file("keck_deimos_600ZD.fits", "arc_lines/reid_arxiv",
                           force_update=True)
    # Next, test a `skisim` file
    data.fetch_remote_file("mktrans_zm_10_10.dat", "skisim",
                           force_update=True)
    # Finally, test a `sensfunc` file
    data.fetch_remote_file("keck_deimos_600ZD_sensfunc.fits", "sensfuncs",
                           force_update=True)


def test_filepath_routines():

    # Test each of the get_*_filepath() routines to ensure they return a valid file path
    assert os.path.isfile(data.get_reid_arxiv_filepath("keck_deimos_600ZD.fits"))
    assert os.path.isfile(data.get_skisim_filepath("mktrans_zm_10_10.dat"))
    assert os.path.isfile(data.get_sensfunc_filepath("keck_deimos_600ZD_sensfunc.fits"))
    assert os.path.isfile(data.get_linelist_filepath("ArI_lines.dat"))


def test_load_sky_spectrum():

<<<<<<< HEAD
    # Load in the most common sky spectrum, check that the return is valid
    skyspec = data.load_sky_spectrum("paranal_sky.fits")
    assert isinstance(skyspec, xspectrum1d.XSpectrum1D)


def test_search_cache():

    # Make sure a junk search returns an empty list (and not None or something else)
    assert data.search_cache('junkymcjunkface.txt') == []

    # Place a file in the cache, and retrieve it
    data.write_file_to_cache(os.path.join(data.Paths.linelist, 'ArI_lines.dat'),
                             'totally_special_argon_lines.dat', 'arc_lines/reid_arxiv')
    assert os.path.isfile(data.search_cache('totally_special')[0])
=======
    # Load in the most common sky spectrum to ensure this function works 
    data.load_sky_spectrum("paranal_sky.fits")

def test_waveio_load_reid_arxiv():

    # Test the extension logic, given the download/cache system
    waveio.load_reid_arxiv("vlt_xshooter_vis1x1.fits")
    waveio.load_reid_arxiv("vlt_xshooter_vis1x1.json")
>>>>>>> 0e74da6a
<|MERGE_RESOLUTION|>--- conflicted
+++ resolved
@@ -2,21 +2,14 @@
 Module to test the various routines in `pypeit.data.utils`
 """
 
-<<<<<<< HEAD
 import os
-=======
->>>>>>> 0e74da6a
 import requests
 
 from linetools.spectra import xspectrum1d
 
 from pypeit import data
-<<<<<<< HEAD
 from pypeit import __version__
-=======
 from pypeit.core.wavecal import waveio
-from pypeit import __version__ 
->>>>>>> 0e74da6a
 
 
 def test_cloud_url():
@@ -58,7 +51,6 @@
 
 def test_load_sky_spectrum():
 
-<<<<<<< HEAD
     # Load in the most common sky spectrum, check that the return is valid
     skyspec = data.load_sky_spectrum("paranal_sky.fits")
     assert isinstance(skyspec, xspectrum1d.XSpectrum1D)
@@ -73,13 +65,10 @@
     data.write_file_to_cache(os.path.join(data.Paths.linelist, 'ArI_lines.dat'),
                              'totally_special_argon_lines.dat', 'arc_lines/reid_arxiv')
     assert os.path.isfile(data.search_cache('totally_special')[0])
-=======
-    # Load in the most common sky spectrum to ensure this function works 
-    data.load_sky_spectrum("paranal_sky.fits")
+
 
 def test_waveio_load_reid_arxiv():
 
     # Test the extension logic, given the download/cache system
     waveio.load_reid_arxiv("vlt_xshooter_vis1x1.fits")
-    waveio.load_reid_arxiv("vlt_xshooter_vis1x1.json")
->>>>>>> 0e74da6a
+    waveio.load_reid_arxiv("vlt_xshooter_vis1x1.json")