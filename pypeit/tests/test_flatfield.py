"""
Module to run tests on FlatField class
"""
import os

import pytest

from IPython import embed

import numpy as np


from pypeit import flatfield
from pypeit import bspline

def data_path(filename):
    data_dir = os.path.join(os.path.dirname(__file__), 'files')
    return os.path.join(data_dir, filename)


def test_flatimages():
    tmp = np.ones((1000, 100)) * 10.
    x = np.random.rand(500)
    # Create bspline
    spat_bspline1 = bspline.bspline(x, bkspace=0.01*(np.max(x)-np.min(x)))
    spat_bspline2 = bspline.bspline(x, bkspace=0.01*(np.max(x)-np.min(x)))
    instant_dict = dict(pixelflat_raw=tmp,
                        pixelflat_norm=np.ones_like(tmp),
                        pixelflat_model=None,
                        pixelflat_spat_bsplines=np.asarray([spat_bspline1, spat_bspline2]),
                        pixelflat_spec_illum=None,
                        illumflat_raw=tmp,
                        illumflat_spat_bsplines=np.asarray([spat_bspline1, spat_bspline2]),
                        spat_id=np.asarray([100, 200]),
                        PYP_SPEC="specname")

    flatImages = flatfield.FlatImages(**instant_dict)
    assert flatImages.pixelflat_model is None
    assert flatImages.pixelflat_spec_illum is None
    assert flatImages.pixelflat_spat_bsplines is not None

    # I/O
    outfile = data_path('tst_flatimages.fits')
    flatImages.to_master_file(outfile)
    _flatImages = flatfield.FlatImages.from_file(outfile)

    # Test
    for key in instant_dict.keys():
        if key == 'pixelflat_spat_bsplines':
            np.array_equal(flatImages[key][0].breakpoints,
                           _flatImages[key][0].breakpoints)
            continue
        if key == 'illumflat_spat_bsplines':
            np.array_equal(flatImages[key][0].breakpoints,
                           _flatImages[key][0].breakpoints)
            continue
        if isinstance(instant_dict[key], np.ndarray):
            assert np.array_equal(flatImages[key],_flatImages[key])
        else:
            assert flatImages[key] == _flatImages[key]

<<<<<<< HEAD
    os.remove(outfile)
=======
    os.remove(outfile)

    # Illumflat
#    left = np.full((1000,2), 90, dtype=float)
#    left[:,1] = 190.
#    right = np.full((1000,2), 110, dtype=float)
#    right[:,1] = 210
#    slits = slittrace.SlitTraceSet(left_init=left, right_init=right,
#                                   nspat=1000, PYP_SPEC='dummy')
#    illumflat = flatImages.generate_illumflat(slits)
#    pytest.set_trace()


#@cooked_required
#def test_run():
#    # Masters
#    spectrograph = load_spectrograph('shane_kast_blue')
#    edges, waveTilts = load_kast_blue_masters(edges=True, tilts=True)
#    # Instantiate
#    par = spectrograph.default_pypeit_par()
#    rawflatimg = pypeitimage.PypeItImage(edges.img.copy())
#    # TODO -- We would want to save the detector if we ever planned to re-run from EdgeTrace
#    hdul = fits.HDUList([])
#    rawflatimg.detector = spectrograph.get_detector_par(1, hdu=hdul)
#    flatField = flatfield.FlatField(rawflatimg, spectrograph, par['calibrations']['flatfield'],
#                                    wavetilts=waveTilts, slits=edges.get_slits())
#
#    # Use the trace image
#    flatImages = flatField.run()
#    assert np.isclose(np.median(flatImages.pixelflat), 1.0)

def test_fit_det_response():
    spec = load_spectrograph('keck_kcwi')
    # Generate a good pixel mask
    frsize = 4100
    gpm = np.ones((frsize,frsize), dtype=np.bool)
    # Generate a fake image
    sinemodel = lambda xx, yy, amp, scl, phase, wavelength, angle: 1 + (amp + xx * scl) * np.sin(
                2 * np.pi * (xx * np.cos(angle*np.pi / 180.0) + yy * np.sin(angle*np.pi / 180.0)) / wavelength + phase)
    x = np.arange(frsize)
    y = np.arange(frsize)
    xx, yy = np.meshgrid(x, y, indexing='ij')
    amp, scale, wavelength, phase, angle = 0.02, 0.0, 1.41*frsize/31.5, 0.0, -45.34
    img = sinemodel(xx, yy, amp, scale, phase, wavelength, angle)
    model = spec.fit_2d_det_response(img, gpm)
    assert np.allclose(img, model, atol=0.001), 'structure fitting failed.'
>>>>>>> 554cf613
<|MERGE_RESOLUTION|>--- conflicted
+++ resolved
@@ -12,7 +12,7 @@
 
 from pypeit import flatfield
 from pypeit import bspline
-
+from pypeit.spectrographs.util import load_spectrograph
 def data_path(filename):
     data_dir = os.path.join(os.path.dirname(__file__), 'files')
     return os.path.join(data_dir, filename)
@@ -59,39 +59,7 @@
         else:
             assert flatImages[key] == _flatImages[key]
 
-<<<<<<< HEAD
     os.remove(outfile)
-=======
-    os.remove(outfile)
-
-    # Illumflat
-#    left = np.full((1000,2), 90, dtype=float)
-#    left[:,1] = 190.
-#    right = np.full((1000,2), 110, dtype=float)
-#    right[:,1] = 210
-#    slits = slittrace.SlitTraceSet(left_init=left, right_init=right,
-#                                   nspat=1000, PYP_SPEC='dummy')
-#    illumflat = flatImages.generate_illumflat(slits)
-#    pytest.set_trace()
-
-
-#@cooked_required
-#def test_run():
-#    # Masters
-#    spectrograph = load_spectrograph('shane_kast_blue')
-#    edges, waveTilts = load_kast_blue_masters(edges=True, tilts=True)
-#    # Instantiate
-#    par = spectrograph.default_pypeit_par()
-#    rawflatimg = pypeitimage.PypeItImage(edges.img.copy())
-#    # TODO -- We would want to save the detector if we ever planned to re-run from EdgeTrace
-#    hdul = fits.HDUList([])
-#    rawflatimg.detector = spectrograph.get_detector_par(1, hdu=hdul)
-#    flatField = flatfield.FlatField(rawflatimg, spectrograph, par['calibrations']['flatfield'],
-#                                    wavetilts=waveTilts, slits=edges.get_slits())
-#
-#    # Use the trace image
-#    flatImages = flatField.run()
-#    assert np.isclose(np.median(flatImages.pixelflat), 1.0)
 
 def test_fit_det_response():
     spec = load_spectrograph('keck_kcwi')
@@ -107,5 +75,4 @@
     amp, scale, wavelength, phase, angle = 0.02, 0.0, 1.41*frsize/31.5, 0.0, -45.34
     img = sinemodel(xx, yy, amp, scale, phase, wavelength, angle)
     model = spec.fit_2d_det_response(img, gpm)
-    assert np.allclose(img, model, atol=0.001), 'structure fitting failed.'
->>>>>>> 554cf613
+    assert np.allclose(img, model, atol=0.001), 'structure fitting failed.'