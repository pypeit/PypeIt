""" Module for sky subtraction

.. include common links, assuming primary doc root is up one directory
.. include:: ../include/links.rst
"""
import numpy as np

from scipy.optimize import least_squares
from scipy import signal, interpolate, ndimage
from IPython import embed

from pypeit import msgs, utils


def scattered_light_model(param, img):
    """ Model used to calculate the scattered light.

    The current model to generate the scattered light is a shifted, scaled, and blurred version of the
    data recorded on the detector. We allow for a shift in the spatial and spectral direction, and the
    blurring kernel can have different widths in the spectral and spatial directions. Finally, the model
    includes a polynomial correction in the spectral direction to account for a change in the spectral
    efficiency of the scattered light relative to the detector image.

    Parameters
    ----------
    param : `numpy.ndarray`_
        Model parameters that determine the scattered light based on the input img.
        Here is a list of the individual parameter meanings:

        * param[0] = Gaussian kernel width in the spectral direction
        * param[1] = Gaussian kernel width in the spatial direction
        * param[2] = Lorentzian kernel width in the spectral direction
        * param[3] = Lorentzian kernel width in the spatial direction
        * param[4] = Pixel shift of the scattered light in the spectral direction
        * param[5] = Pixel shift of the scattered light in the spatial direction
        * param[6] = Zoom factor of the scattered light (~1)
        * param[7] = Kernel angle
        * param[8] = Relative importance of Gaussian vs Lorentzian.
                     0 < value < 1 means Lorentzian is weighted more
                     value > 1 means Gaussian is weighted more.
        * param[9:] = Polynomial scaling coefficients
    img : `numpy.ndarray`_
        Raw image that you want to compute the scattered light model.
        shape is (nspec, nspat)
        Model used to calculate the scattered light. This function is used to
        generate a model of the scattered light, based on a set of model parameters
        that have been optimized using self.scattered_light().

    Returns
    -------
    model : `numpy.ndarray`_
        Model of the scattered light for the input
    """
    # Extract the parameters into more conveniently named variables
    sigmx_g, sigmy_g, sigmx_l, sigmy_l = param[0], param[1], param[2], param[3]
    shft_spec, shft_spat, zoom_spec, zoom_spat = param[4], param[5], param[6], param[7]
    constant, kern_angle, kern_scale = param[8], param[9], param[10]
    polyterms_spat = param[11:13]
    polyterms_spec = param[13:]

    # Make a grid of coordinates
    specvec, spatvec = np.arange(img.shape[0]), np.arange(img.shape[1])
    spat, spec = np.meshgrid(spatvec/(spatvec.size-1), specvec/(specvec.size - 1))
    # Generate the polynomial efficiency scaling in the spatial direction
    polyscale = spat*(polyterms_spat[0] + polyterms_spat[1]*spec)  # linear term and a spectral cross-term
    # Now include the spectral direction
    for pp in range(polyterms_spec.size):
        polyscale += polyterms_spec[pp] * spec**pp

    # Generate a 2D smoothing kernel, composed of a 2D Gaussian and a 2D Lorentzian
    sigmx, sigmy = max(sigmx_g, sigmx_l), max(sigmy_g, sigmy_l),
    xkern, ykern = np.meshgrid(np.arange(int(10 * sigmx)) - 5 * sigmx,
                               np.arange(int(10 * sigmy)) - 5 * sigmy)
    # Rotate the kernel
    xkernrot = (xkern * np.cos(kern_angle) - ykern * np.sin(kern_angle))
    ykernrot = (xkern * np.sin(kern_angle) + ykern * np.cos(kern_angle))
    # Create and normalise the Gaussian kernel
    kernel_gaussian = np.exp(-((xkernrot/sigmx_g)**2 + (ykernrot/sigmy_g)**2))
    kernel_gaussian /= np.sum(kernel_gaussian)
    # Create and normalise the Lorenztian kernel
    kernel_lorentzian = 1 / ((xkernrot/sigmx_l) ** 2 + (ykernrot/sigmy_l) ** 2 + 1)
    kernel_lorentzian /= np.sum(kernel_lorentzian)
    # Add the individual kernels into a single kernel. Arbitrarily scale the Gaussian kernel (either is fine).
    # The point of this is to make it so either a lorentzian, gaussian, or something in-between can be
    # used as the kernel, making it more flexible for different spectrographs.
    kernel = kernel_lorentzian + kern_scale * kernel_gaussian
    kernel /= np.sum(kernel)

    scale_img = polyscale * signal.oaconvolve(img, kernel, mode='same')
    spl = interpolate.RectBivariateSpline(specvec, spatvec, scale_img, kx=1, ky=1)
    return constant + spl(zoom_spec * (specvec + shft_spec), zoom_spat * (spatvec + shft_spat))


def scattlight_resid(param, wpix, img):
    """ Residual function used to optimize the model parameters

    Parameters
    ----------
    param : `numpy.ndarray`_
        1D array of model parameters to use for the fitting function.
    wpix : tuple
        A tuple containing the x,y coordinates of the pixels in img
        to be used for computing the residual.
    img : `numpy.ndarray`_
        Data image to be used to compute the residual. Shape is (nspec, nspat)

    Returns
    -------
    resid : `numpy.ndarray`_
        A 1D vector of the residuals
    """
    model = scattered_light_model(param, img)
    return img[wpix] - model[wpix]


def scattered_light(frame, bpm, offslitmask, x0, bounds, detpad=300, debug=False):
    """ Calculate a model of the scattered light of the input frame.

    Parameters
    ----------
    frame : `numpy.ndarray`_
        Raw 2D data frame (nspec, nspat) to be used to compute the scattered light.
    bpm : `numpy.ndarray`_
        2D boolean array indicating the bad pixels (True=bad), same shape as frame
    offslitmask : `numpy.ndarray`_
        A boolean mask indicating the pixels that are on/off the slit (True = off the slit), same shape as frame
    x0 : `numpy.ndarray`_
        A 1D array containing the best-fitting model parameters
<<<<<<< HEAD
    bounds : :obj:`tuple`_
=======
    bounds : :obj:`tuple`
>>>>>>> 972735a5
        A tuple of two elements, containing two `numpy.ndarray`_ of the same length as x0. These
        two arrays contain the lower (first element of the tuple) and upper (second element of the tuple)
        bounds to consider on the scattered light model parameters.
    debug : :obj:`bool`, optional
        If True, debug the final model fit that's been output

    Returns
    -------
    scatt_img : `numpy.ndarray`_
        A 2D image of the scattered light determined from the input frame.
        Alternatively, if a constant value is used, a constant floating point
        value can be returned as well.
    modelpar : `numpy.ndarray`_
        A 1D array containing the best-fitting model parameters
    success : :obj:`bool`
        True if the fit was successful, False otherwise
    """
    # Convert the BPM to a GPM for convenience
    gpm = np.logical_not(bpm)

    # Replace bad pixels with the nearest good pixel
    _frame = utils.replace_bad(frame, bpm)

    # Pad the edges of the data
    _frame[0, :] = np.median(_frame[0:10, :], axis=0)
    _frame[-1, :] = np.median(_frame[-10:, :], axis=0)
    _frame_pad = np.pad(_frame, detpad, mode='edge')  # Model should be generated on padded data
    offslitmask_pad = np.pad(offslitmask * gpm, detpad, mode='constant', constant_values=0)  # but don't include padded data in the fit
    # Grab the pixels to be included in the fit
    wpix = np.where(offslitmask_pad)

    # Compute the best-fitting model parameters
    msgs.info("Performing a least-squares fit to the scattered light")
    res_lsq = least_squares(scattlight_resid, x0, bounds=bounds, args=(wpix, _frame_pad),
                            verbose=2, ftol=1.0E-4)

    # Store if this is a successful fit
    success = res_lsq.success
    if success:
        msgs.info("Generating best-fitting scattered light model")
        scatt_img = scattered_light_model(res_lsq.x, _frame_pad)[detpad:-detpad, detpad:-detpad]
    else:
        msgs.warn("Scattered light model fitting failed")
        scatt_img = np.zeros_like(frame)

    if debug:
        # Do some checks on the results
        embed()
        scatt_img_alt = scattered_light_model(x0, _frame_pad)[detpad:-detpad, detpad:-detpad]
        from matplotlib import pyplot as plt
        vmin, vmax = 0, np.max(scatt_img)#40
        plt.imshow(frame - scatt_img, vmin=-vmax/2, vmax=vmax/2)
        plt.show()
        print(res_lsq.x)

        plt.subplot(221)
        plt.imshow(_frame, vmin=vmin, vmax=vmax)
        plt.subplot(222)
        plt.imshow(scatt_img, vmin=vmin, vmax=vmax)
        plt.subplot(223)
        plt.imshow(frame - scatt_img, vmin=-vmax/2, vmax=vmax/2)
        plt.subplot(224)
        plt.imshow(_frame, vmin=-vmax/2, vmax=vmax/2)
        # plt.subplot(235)
        # plt.imshow(scatt_img_alt, vmin=vmin, vmax=vmax)
        # plt.subplot(236)
        # plt.imshow(_frame - scatt_img_alt, vmin=vmin, vmax=vmax)
        plt.show()
    return scatt_img, res_lsq.x, success


def mask_slit_regions(offslitmask, centrace, mask_regions=None):
    """ Exclude some user-specified inter-slit regions for the fine correction to the scattered light determination

    Parameters
    ----------
    offslitmask : `numpy.ndarray`_
        A boolean mask indicating the pixels that are on/off the slit (True = off the slit)
    centrace : `numpy.ndarray`_
        A 2D array, shape is (nspec, nslit), containing the central trace of each slit.
    mask_regions : :obj:`int`, :obj:`list`, optional
        A list of regions that should be excluded in the fine correction to the scattered light. A zero
        value indicates that all pixels left of the first slit will be masked. A value of one indicates
        that all pixels between the first and second slit will be masked, and so forth. A list of these
        integers can be supplied. If None, no inter-slit regions will be excluded. If an integer is
        specified, just one region will be excluded.

    Returns
    -------
    good_mask : `numpy.ndarray`_
        A 2D boolean array indicating the pixels that are suitable to use for the fine scattered light correction.
    """
    # Check if there are regions to be masked
    if mask_regions is None:
        msgs.warn("There are no inter-slit regions specified that need to be masked")
        return offslitmask
    elif isinstance(mask_regions, int):
        # Convert this to a list
        _mask_regions = [mask_regions]
    else:
        _mask_regions = mask_regions

    # Grab the dimensions
    nspec, nspat = offslitmask.shape
    nslit = centrace.shape[1]

    # Setup the pixel coordinates
    spat = np.arange(nspat)

    # Loop through all user-specified inter-slit regions to mask
    bad_mask = np.zeros_like(offslitmask)
    for ii in _mask_regions:
        if ii == 0:  # All pixels to the left of the first slit
            mask_pix = spat[None, :] < centrace[:, ii, None]
        elif ii == nslit:  # All pixels to the right of the last slit
            mask_pix = spat[None, :] > centrace[:, ii-1, None]
        else:  # Everything else in between
            mask_pix = (spat[None, :] > centrace[:, ii-1, None]) \
                   & (spat[None, :] < centrace[:, ii, None])
        # Exclude these pixels
        bad_mask[mask_pix] = True
    # Return the mask of good inter-slit pixels
    return offslitmask & np.logical_not(bad_mask)


def fine_correction(frame, bpm, offslitmask, polyord=2, debug=False):
    """ Calculate a fine correction to the residual scattered light of the input frame.

    Parameters
    ----------
    frame : `numpy.ndarray`_
        Raw 2D data frame (nspec, nspat) to be used to compute the fine correction of the scattered light.
        This frame should be the raw frame, minus the first estimate of the scattered light
<<<<<<< HEAD
        that has been derived from the :func:`scattered_light_model()` function.
=======
        that has been derived from the :func:`scattered_light_model` function.
>>>>>>> 972735a5
    bpm : `numpy.ndarray`_
        2D boolean array indicating the bad pixels (True=bad), same shape as frame
    offslitmask : `numpy.ndarray`_
        A boolean mask indicating the pixels that are on/off the slit (True = off the slit), same shape as frame
    polyord : :obj:`int`, optional
        Polynomial order to use for fitting the residual scattered light in the spatial direction.
    debug : :obj:`bool`, optional
        If True, debug the final model fit that's been output

    Returns
    -------
    scatt_img : `numpy.ndarray`_
        A 2D image (nspec, nspat) of the fine correction to the scattered light determined from the input frame.
    """
    msgs.info("Performing a fine correction to the scattered light")
    # Convert the BPM to a GPM for convenience
    gpm = np.logical_not(bpm)

    # Define some useful variables
    nspec, nspat = frame.shape
    xspat = np.linspace(0, 1, nspat)
    model = np.zeros_like(frame)

    # Loop over the residual scattered light in the spectral direction and perform
    # a low order polynomial fit to the scattered light in the spatial direction.
    for yy in range(nspec):
        ext = frame[yy, :]
        gd = np.where(offslitmask[yy, :] & gpm[yy, :])
        coeff = np.polyfit(xspat[gd], ext[gd], polyord)
        model[yy, :] = np.polyval(coeff, xspat)
    # Median filter in the spectral direction to smooth out irregularities in the fine correction
    model_med = ndimage.median_filter(model, size=(50, 1))  # Median filter to get rid of CRs
    scatt_light_fine = ndimage.gaussian_filter(model_med, sigma=10)  # Gaussian filter to smooth median filter
    if debug:
        from matplotlib import pyplot as plt
        vmin, vmax = -np.max(scatt_light_fine), np.max(scatt_light_fine)
        plt.subplot(121)
        plt.imshow(frame, vmin=vmin, vmax=vmax)
        plt.subplot(122)
        plt.imshow(frame-scatt_light_fine, vmin=vmin, vmax=vmax)
        plt.show()
    # Return the fine correction model of the scattered light
    return scatt_light_fine<|MERGE_RESOLUTION|>--- conflicted
+++ resolved
@@ -126,11 +126,7 @@
         A boolean mask indicating the pixels that are on/off the slit (True = off the slit), same shape as frame
     x0 : `numpy.ndarray`_
         A 1D array containing the best-fitting model parameters
-<<<<<<< HEAD
-    bounds : :obj:`tuple`_
-=======
     bounds : :obj:`tuple`
->>>>>>> 972735a5
         A tuple of two elements, containing two `numpy.ndarray`_ of the same length as x0. These
         two arrays contain the lower (first element of the tuple) and upper (second element of the tuple)
         bounds to consider on the scattered light model parameters.
@@ -264,11 +260,7 @@
     frame : `numpy.ndarray`_
         Raw 2D data frame (nspec, nspat) to be used to compute the fine correction of the scattered light.
         This frame should be the raw frame, minus the first estimate of the scattered light
-<<<<<<< HEAD
-        that has been derived from the :func:`scattered_light_model()` function.
-=======
         that has been derived from the :func:`scattered_light_model` function.
->>>>>>> 972735a5
     bpm : `numpy.ndarray`_
         2D boolean array indicating the bad pixels (True=bad), same shape as frame
     offslitmask : `numpy.ndarray`_
