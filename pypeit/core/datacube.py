--- conflicted
+++ resolved
@@ -1282,11 +1282,7 @@
                 # TODO :: The tilts in the following line is evaluated at the pixel location, not the subsampled pixel location
                 # A simple fix is implemented for the spectral direction, but this is not so straightforward for the spatial direction
                 # Probably, the correction in the spatial direction is so tiny, that this doesn't matter...
-<<<<<<< HEAD
-                specpos = wpix[0] + ssamp_offs[yy]#tilts[wpix] * (slits.nspec - 1) + ssamp_offs[yy]
-=======
                 specpos = tilts[wpix]*(slits.nspec - 1) + ssamp_offs[yy]
->>>>>>> 994d84ff
                 world_ra, world_dec, _ = frame_wcs.wcs_pix2world(slitID, spatpos, specpos, 0)
                 pix_coord = output_wcs.wcs_world2pix(np.vstack((world_ra, world_dec, all_wave[this_sl] * 1.0E-10)).T, 0)
                 # Now assemble this position of the datacube
