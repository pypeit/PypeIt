"""
Provides methods common to :class:`pypeit.metadata.PypeItMetaData` and
:class:`pypeit.spectographs.spectrograph.Spectrograph` that define the
common metadata used for all spectrographs.

.. include common links, assuming primary doc root is up one directory
.. include:: ../include/links.rst

"""

import numpy as np

from astropy import units, coordinates

from IPython import embed


def convert_radec(ra, dec):
    """
    Handle multiple ra,dec inputs and return decimal degrees

    If ra, dec are str but do *not* have J or ':' in the RA term,
    then they will be converted to floats

    Args:
        ra (str or float or `numpy.ndarray`_):
            RA as decimal deg (float) or  hh:mm:ss.s (str)
        dec (str or float or `numpy.ndarray`_):
            DEC as decimal deg (float) or  +dd:mm:ss.s (str)
            Must be the same format as ra

    Returns:
        tuple:
           float,float of ra,dec in decimal deg if input is str or float
           np.ndarray, np.ndarray of ra,dec in decimal deg if input is np.ndarray

    """
    if isinstance(ra, str):
        if (('J' in ra) or (':' in ra)) or (' ' in ra.strip()):
            coord = coordinates.SkyCoord(ra, dec, unit=(units.hourangle, units.deg))
            return coord.ra.value, coord.dec.value
        else:
            return float(ra), float(dec)
    elif isinstance(ra, np.ndarray):
        if isinstance(ra[0], str):
            if (('J' in ra[0]) or (':' in ra[0])) or (' ' in ra[0].strip()):
                coords = coordinates.SkyCoord(ra,dec, unit=(units.hourangle, units.deg))
                return coords.ra.value, coords.dec.value
            else:
                return ra.astype(float), dec.astype(float)
        elif isinstance(ra[0], float):
            return ra.astype(float), dec.astype(float)
        else:
            raise IOError("Bad ra, dec format!!")
    else:
        return ra, dec


def define_core_meta():
    """
    Define the core set of meta data that must be defined
    to run PypeIt.

    See the metadata.rst file for further discussion

    .. warning::

        The keys should all be <= 8 length as they are all written
        to the Header.

    Each meta entry is a dict with the following keys:
       - dtype: str, float, int
       - comment: str
       - rtol: float, optional -- Sets the relative tolerance for
         float meta when used to set a configuration

    Each meta dtype must be scalar or str.  No tuple, list, ndarray, etc.

    Returns:
        dict: core_meta

    """
    # Mainly to format output to PypeIt file
    core_meta = {}

    # Target
    core_meta['ra'] = dict(dtype=float, comment='(J2000) RA in decimal degrees')
    core_meta['dec'] = dict(dtype=float, comment='(J2000) DEC in decimal degrees')
    core_meta['target'] = dict(dtype=str, comment='Name of the target')

    # Instrument related
    core_meta['dispname'] = dict(dtype=str, comment='Disperser name')
    core_meta['decker'] = dict(dtype=str, comment='Slit/mask/decker name')
    core_meta['binning'] = dict(dtype=str, comment='"spectral,spatial" binning')

    # Obs
    core_meta['mjd'] = dict(dtype=float, comment='Observation MJD; Read by astropy.time.Time format=mjd')
    core_meta['airmass'] = dict(dtype=float, comment='Airmass')
    core_meta['exptime'] = dict(dtype=float, comment='Exposure time (s)')

    # Test me
    # TODO: Do we need this?
    for key in core_meta.keys():
        assert len(key) <= 8

    # Return
    return core_meta


def define_additional_meta(nlamps=20):
    """
    Defines meta that tends to be instrument-specific and not used as
    widely in the code.

    See :func:`define_core_meta` for additional details

    For meta used to define configurations, the rtol key specifies
    the relative tolerance for a match

    Args:
        nlamps (:obj:`int`, optional):
            Number of calibrations lamps for this instrument.

    Returns:
        :obj:`dict`: Describes the additional meta data used in
        pypeit.
    """
    # TODO: Can we consolidate dither (only read by vlt_xshooter, and never
    # used in the code) with the MOSFIRE dith* keywords?
    additional_meta = {'amp': dict(dtype=str, comment='Amplifier used'),
                       'arm': dict(dtype=str, comment='Name of arm (e.g. NIR for X-Shooter)'),
                       'calpos': dict(dtype=str, comment='Position of calibration system (KCWI)'),
                       'datasec': dict(dtype=str, comment='Data section (windowing)'),
                       'dateobs': dict(dtype=str, comment='Observation date'),
                       'decker_secondary': dict(dtype=str, comment='Partial Slitmask/decker name. '
                                                                  'It differs from decker. This is currently '
                                                                  'only needed for the reduction of some '
                                                                  'MOSFIRE masks, which use calibrations '
                                                                  'taken with a partially different decker '
                                                                  'name than the one used for the associated '
                                                                  'science frames.'),
                       'detector': dict(dtype=str, comment='Name of detector'),
                       'dichroic': dict(dtype=str, comment='Beam splitter'),
                       'dispangle': dict(dtype=float, comment='Angle of the disperser', rtol=0.),
                       'cenwave': dict(dtype=float, comment='Central wavelength of the disperser', rtol=0.),
                       'dither': dict(dtype=float, comment='Dither amount in arcsec'),
                       'dithpat': dict(dtype=str, comment='Dither pattern'),
                       'dithpos': dict(dtype=str, comment='Dither position'),
                       'dithoff': dict(dtype=float, comment='Dither offset'),
                       'echangle':dict(dtype=float, comment='Echelle angle'),
                       'filter1': dict(dtype=str, comment='First filter in optical path'),
                       'frameno': dict(dtype=str, comment='Frame number provided by instrument software'),
                       'hatch': dict(dtype=str, comment='Position of instrument hatch'),
                       'humidity': dict(dtype=float, comment='Relative humidity (0 to 1) at observation time'),
                       'idname': dict(dtype=str, comment='Instrument supplied frametype (e.g. bias)'),
                       'instrument': dict(dtype=str, comment='Header supplied instrument name'),
                       'mode': dict(dtype=str, comment='Observing mode'),
                       'object': dict(dtype=str, comment='Alternative object name (cf. target)'),
                       'obstime': dict(dtype=str, comment='Observation time'),
                       'oscansec': dict(dtype=str, comment='Overscan section (windowing)'),
                       'pressure': dict(dtype=float, comment='Pressure (units.bar) at observation time'),
                       'seq_expno': dict(dtype=int, comment='Number of exposure in observing sequence'),
                       'slitwid': dict(dtype=float, comment='Slit width, sometimes distinct from decker'),
                       'slitlength': dict(dtype=float, comment='Slit length, used only for long slits'),
                       'temperature': dict(dtype=float, comment='Temperature (units.K) at observation time'),
                       'utc': dict(dtype=str, comment='UTC of observation'),
<<<<<<< HEAD
                       'mirror': dict(dtype=str, comment='Position of the mirror (e.g. IN or OUT)')}
=======
                       'xd': dict(dtype=float, comment='Cross disperser (e.g. red or blue for HIRES)'),
                       'xdangle':dict(dtype=float, comment='Cross disperser angle'),
                       }
>>>>>>> 671986dc

    for kk in range(nlamps):
        additional_meta['lampstat{:02d}'.format(kk+1)] \
                = dict(dtype=str, comment='Status of a given lamp (e.g off/on)')
        additional_meta['lampshst{:02d}'.format(kk + 1)] \
            = dict(dtype=str, comment='Status of a lamp shutter (e.g closed/open)')
    return additional_meta


def get_meta_data_model(nlamps=20):
    """
    Construct full metadata model general to all spectrographs.

    This is a wrapper for :func:`define_core_meta` and
    :func:`define_additional_meta` that checks that the keys defined
    by both are unique (a coding issue) and returns a single combined
    dictionary.

    Args:
        nlamps (:obj:`int`, optional):
            Number of calibrations lamps for this instrument, passed
            directly to :func:`define_additional_meta`.

    Returns:
        :obj:`dict`: Dictionary with the full metadata model common to all
        spectrographs.

    Raises:
        ValueError:
            Raised if the coding of func:`define_core_meta` and
            :func:`define_additional_meta` do not produce unique
            keys. This should never be raised in the released
            version.
    """
    core = define_core_meta()
    add = define_additional_meta(nlamps=nlamps)
    if np.any(np.isin(list(core.keys()), list(add.keys()))):
        raise ValueError('CODING ERROR: Keys in core and additional meta data are not unique!')
    core.update(add)
    return core
<|MERGE_RESOLUTION|>--- conflicted
+++ resolved
@@ -164,13 +164,10 @@
                        'slitlength': dict(dtype=float, comment='Slit length, used only for long slits'),
                        'temperature': dict(dtype=float, comment='Temperature (units.K) at observation time'),
                        'utc': dict(dtype=str, comment='UTC of observation'),
-<<<<<<< HEAD
-                       'mirror': dict(dtype=str, comment='Position of the mirror (e.g. IN or OUT)')}
-=======
+                       'mirror': dict(dtype=str, comment='Position of the mirror (e.g. IN or OUT)'),
                        'xd': dict(dtype=float, comment='Cross disperser (e.g. red or blue for HIRES)'),
                        'xdangle':dict(dtype=float, comment='Cross disperser angle'),
                        }
->>>>>>> 671986dc
 
     for kk in range(nlamps):
         additional_meta['lampstat{:02d}'.format(kk+1)] \
