--- conflicted
+++ resolved
@@ -914,14 +914,8 @@
                               master_dir=master_dir)
         waveImage.save(image=self.psuedo_dict['waveimg'])
 
-<<<<<<< HEAD
 #        traceSlits = TraceSlits(None, None, master_key=master_key_dict['trace'], master_dir=master_dir)
 #        traceSlits.save(tslits_dict=self.psuedo_dict['tslits_dict'])
-=======
-        traceSlits = TraceSlits(self.spectrograph, None,   # Spectrograph is needed for header
-                                master_key=master_key_dict['trace'], master_dir=master_dir)
-        traceSlits.save(tslits_dict=self.psuedo_dict['tslits_dict'])
->>>>>>> 3b1dd40f
 
         edges = edgetrace.EdgeTraceSet.from_tslits_dict(self.psuedo_dict['tslits_dict'],
                                                         master_key_dict['trace'], master_dir)
