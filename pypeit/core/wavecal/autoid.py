""" Module for finding patterns in arc line spectra

.. include:: ../include/links.rst
"""
import copy
import itertools

import astropy.stats
import astropy.table
import numpy as np
import scipy.interpolate
import scipy.ndimage
import scipy.spatial

from linetools import utils as ltu

from IPython import embed


from pypeit.par import pypeitpar
from pypeit.core.wavecal import kdtree_generator
from pypeit.core.wavecal import waveio
from pypeit.core.wavecal import patterns
from pypeit.core.wavecal import wv_fitting
from pypeit.core.wavecal import wvutils
from pypeit.core import arc
from pypeit.core import fitting

from pypeit.core import pca
from pypeit import utils

from pypeit import msgs

from matplotlib import pyplot as plt
from matplotlib import gridspec
from mpl_toolkits.axes_grid1 import make_axes_locatable
from matplotlib import colorbar
import matplotlib.colors
from matplotlib.backends.backend_pdf import PdfPages
from matplotlib.patches import Patch


def arc_fit_qa(waveFit, 
               outfile=None, ids_only=False, title=None,
               log=True):
    """
    QA for Arc spectrum

    Args:
        waveFit (:class:`pypeit.core.wavecal.wv_fitting.WaveFit`):
        outfile (:obj:`str`, optional):
            Name of output file or 'show' to show on screen
        ids_only (bool, optional):
        title (:obj:`str`, optional):
            Add a title to the spectrum plot
        log (:obj:`bool`, optional):
            If True, use log scaling for the spectrum

    """
    plt.rcdefaults()
    plt.rcParams['font.family']= 'serif'

    arc_spec = waveFit['spec']

    # Begin
    plt.close('all')
    if ids_only:
        nrows, ncols = 1,1
        figsize =(11,8.5)
        idfont = 'small'
    else:
        nrows, ncols = 2,2
        if outfile is None:
            figsize = (16,8)
            idfont = 'small'
        else:
            figsize = (8,4)
            idfont = 'xx-small'
    fig = plt.figure(figsize=figsize)
    gs = gridspec.GridSpec(nrows,ncols)#, figure = fig)

    # log is True by default, but if a large part of spectrum is < 0, the log plot will look very bad
    neg_values = np.where(arc_spec < 0)[0]
    if neg_values.size > 0.3 * len(arc_spec):
        log = False


    # Simple spectrum plot
    ax_spec = plt.subplot(gs[:,0])
    ax_spec.minorticks_on()
    ax_spec.plot(np.arange(len(arc_spec)), arc_spec)
    ymin, ymax = np.min(arc_spec), np.max(arc_spec)
    if log:
        ymax *= 4
        ymin = max(1., ymin)
    ysep = ymax*0.03
    yscl = (1.2, 1.5, 1.7)

    # Label all found lines
    for kk, x in enumerate(waveFit.tcent):
        ind_left = np.fmax(int(x)-2, 0)
        ind_righ = np.fmin(int(x)+2,arc_spec.size-1)
        yline = np.max(arc_spec[ind_left:ind_righ])
        # Tick mark
        if log:
            ax_spec.plot([x,x], [yline*yscl[0], yline*yscl[1]], '-', color='gray')
        else:
            ax_spec.plot([x,x], [yline+ysep*0.25, yline+ysep], '-', color='gray')

    # Label the ID'd lines
    for kk, x in enumerate(waveFit.pixel_fit):
        ind_left = np.fmax(int(x)-2, 0)
        ind_righ = np.fmin(int(x)+2,arc_spec.size-1)
        yline = np.max(arc_spec[ind_left:ind_righ])
        # Tick mark
        if log:
            ax_spec.plot([x,x], [yline*yscl[0], yline*yscl[1]], 'g-')
        else:
            ax_spec.plot([x,x], [yline+ysep*0.25, yline+ysep], 'g-')
        # label
        if log:
            ypos = yline*yscl[2]
        else:
            ypos = yline+ysep*1.3
        ax_spec.text(x, ypos, '{:s} {:g}'.format(waveFit.ions[kk],
                                                          waveFit.wave_fit[kk]),
                     ha='center', va='bottom',size=idfont,
                     rotation=90., color='green')

    # Axes
    ax_spec.set_xlim(0., len(arc_spec))
    if not log:
        ax_spec.set_ylim(1.05*ymin, ymax*1.2)
    else:
        ax_spec.set_ylim(ymin, ymax)
    ax_spec.set_xlabel('Pixel')
    ax_spec.set_ylabel('Flux')
    if log:
        ax_spec.set_yscale('log')

    # Title
    if title is not None:
        ax_spec.text(0.04, 0.93, title, 
                     transform=ax_spec.transAxes,
                     size='x-large', ha='left')#, bbox={'facecolor':'white'})
    if ids_only:
        plt.tight_layout(pad=0.2, h_pad=0.0, w_pad=0.0)
        if outfile is None:
            plt.show()
        else:
            plt.savefig(outfile, dpi=800)
        plt.close()
        return

    # Arc Fit
    ax_fit = plt.subplot(gs[0, 1])
    # Points
    ax_fit.scatter(waveFit.pixel_fit,waveFit.wave_fit, marker='x')
    # Rejections?
    gpm = waveFit.pypeitfit.bool_gpm
    bpm = np.logical_not(gpm)
    if np.any(bpm):
        xrej = waveFit.pixel_fit[bpm]
        yrej = waveFit.wave_fit[bpm]
        ax_fit.scatter(xrej, yrej, marker='o', edgecolor='gray', facecolor='none')
    # Solution
    xval = np.arange(len(arc_spec))
    ax_fit.plot(xval, waveFit.wave_soln, 'r-')
    xmin, xmax = 0., len(arc_spec)
    ax_fit.set_xlim(xmin, xmax)
    ymin,ymax = np.min(waveFit.wave_soln)*.95,  np.max(waveFit.wave_soln)*1.05
    ax_fit.set_ylim((ymin, ymax))
    ax_fit.set_ylabel('Wavelength')
    ax_fit.get_xaxis().set_ticks([]) # Suppress labeling
    ax_fit.minorticks_on()
    ax_fit.tick_params(axis="y", which='both', right=True)

    # Stats
    wave_soln_fit = waveFit.pypeitfit.eval(waveFit.pixel_fit/waveFit.xnorm)#, 'legendre',minx=fit['fmin'], maxx=fit['fmax'])
    ax_fit.text(0.1*len(arc_spec), 0.90*ymin+(ymax-ymin),r'$\Delta\lambda$={:.3f}$\AA$ (per pix)'.format(waveFit.cen_disp), size='small')
    ax_fit.text(0.1*len(arc_spec), 0.80*ymin+(ymax-ymin),'RMS={:.3f} (pixels)'.format(waveFit.rms), size='small')
    # Arc Residuals
    ax_res = plt.subplot(gs[1,1])
    res = waveFit.wave_fit-wave_soln_fit
    ax_res.scatter(waveFit.pixel_fit[gpm], res[gpm]/waveFit.cen_disp, marker='x')
    ax_res.plot([xmin,xmax], [0.,0], 'k--')
    ax_res.set_xlim(xmin, xmax)
    ax_res.set_xlabel('Pixel')
    ax_res.set_ylabel('Residuals (Pix)')
    ax_res.minorticks_on()
    ax_res.tick_params(axis="y", which='both', right=True)

    # Finish
    plt.tight_layout(pad=0.2, h_pad=0.0, w_pad=0.0)
    if outfile is None:
        plt.show()
    else:
        plt.savefig(outfile, dpi=400)
    plt.close('all')

    plt.rcdefaults()

    return


def arc_fwhm_qa(fwhmFit, spat_id, slit_txt="slit", outfile=None, show_QA=False):
    """
    QA for spectral FWHM fitting

    Args:
        fwhmFit (:class:`pypeit.core.fitting.PypeItFit`):
            2D fit (spatial+spectral) to the measured spectral FWHM (usually based on the arc lines).
        spat_id (int):
            The spatial ID of the slit. It is the spatial midpoint of the slit,
            halfway along the spectral direction.
        slit_txt (:obj:`str`, optional):
            String indicating if the QA should use "slit" (MultiSlit, IFU) or "order" (Echelle)
        outfile (:obj:`str`, optional):
            Name of output file or 'show' to show on screen
        show_QA (bool, optional):
            If True, the generated QA will be shown on the screen (default is False)
    """
    spec_order, spat_order = (fwhmFit.fitc.shape[0]-1, fwhmFit.fitc.shape[1]-1)
    plt.rcdefaults()
    plt.rcParams['font.family']= 'serif'
    # Calculate the model spectral FWHM at the measured positions, and the RMS of the fit
    model = fwhmFit.eval(fwhmFit.xval, fwhmFit.x2)
    gpm = (fwhmFit.gpm == 0)
    dev = (model-fwhmFit.yval)[gpm]
    med = np.median(dev)
    rms = 1.4826 * np.median(np.abs(dev-med))
    # Calculate the typical fractional error
    dev = (model/fwhmFit.yval)[gpm] - 1
    med = np.median(dev)
    rmsfwhm = 1.4826 * np.median(np.abs(dev-med))
    # Determine the unique spatial positions where the spectral FWHM was measured
    unq = np.unique(fwhmFit.x2)
    colors = plt.cm.Spectral(unq)
    spec_vec = np.linspace(0, fwhmFit.xval.max(), 10)
    # Begin
    plt.close('all')
    # Show the fit
    fig, ax = plt.subplots(figsize=(6, 9))
    ax.cla()
    # Plot this for all spatial locations considered
    # ax.scatter(fwhmFit.x2, fwhmFit.yval-model, s=200, c=fwhmFit.xval, cmap='Spectral')
    # Plot the model fits with the same colors
    for uu in range(unq.size):
        # The mask to use for this spatial location
        this_fitmask = (fwhmFit.gpm == 1) & (fwhmFit.x2 == unq[uu])
        this_rejmask = (fwhmFit.gpm == 0) & (fwhmFit.x2 == unq[uu])
        # Plot the data
        ax.scatter(fwhmFit.xval[this_rejmask], fwhmFit.yval[this_rejmask], s=50, facecolors='none', edgecolors=colors[uu])
        ax.scatter(fwhmFit.xval[this_fitmask], fwhmFit.yval[this_fitmask], s=50, facecolors=colors[uu], edgecolors='none')
        this_model = fwhmFit.eval(spec_vec, unq[uu]*np.ones(spec_vec.size))
        ax.plot(spec_vec, this_model, color=colors[uu])
    # Finalise the plot details
    mdiff = np.max(model)-np.min(model)
    ymin = np.min(model)-0.5*mdiff
    ymax = np.max(model)+0.5*mdiff
    ax.set_ylim((ymin, ymax))
    ax.set_xlabel('Spectral coordinate (pixels)', fontsize=12)
    ax.set_ylabel('Spectral FWHM (pixels)', fontsize=12)
    titletxt = f'Spectral FWHM residual map for {slit_txt} {spat_id}\n' \
               f'spat_order, spec_order = {spat_order}, {spec_order}\n' \
               f'rms={rms:.2f}, rms/FWHM={rmsfwhm:.2f}\n' \
               f'filled (unfilled) symbols = included (excluded) in fit'
    ax.set_title(titletxt, fontsize=12)

    if unq.size >= 2:
        # Make a colorbar to illustrate the spectral FWHM along the slit in the spatial direction
        cmap = matplotlib.colors.ListedColormap(colors)
        divider = make_axes_locatable(ax)
        cax = divider.append_axes("right", size="5%", pad=0.05)
        cbar = colorbar.Colorbar(cax,
                                 orientation='vertical',
                                 cmap=cmap,
                                 norm=plt.Normalize(unq[0]-0.5*(unq[1]-unq[0]), unq[-1]+0.5*(unq[-1]-unq[-2])))
        cbar_labels = [f"{uu:.3f}" for uu in unq]
        cbar.set_ticks(unq)
        cbar.ax.set_yticklabels(cbar_labels, fontsize=10)
        cbar.solids.set_edgecolor('black')
        cbar.set_label(label='Fraction along the slit in the spatial direction', weight='bold', fontsize=12)

    plt.tight_layout(pad=0.2, h_pad=0.0, w_pad=0.0)
    if outfile is not None:
        plt.savefig(outfile, dpi=400)

    if show_QA:
        plt.show()

    plt.close()
    plt.rcdefaults()


def match_qa(arc_spec, tcent, line_list, IDs, scores, outfile = None, title=None, path=None):
    """
    Parameters
    ----------
    arc_spec
    tcent
    line_list
    IDs
    scores
    outfile
    title
    path

    Returns
    -------

    """


    # Plot
    plt.figure(figsize=(11, 8.5))
    plt.clf()
    gs = gridspec.GridSpec(1, 1)
    idfont = 'small'

    # Simple spectrum plot
    ax_spec = plt.subplot(gs[0])
    ax_spec.plot(np.arange(len(arc_spec)), arc_spec, 'k')
    ymin, ymax = np.min(arc_spec), np.max(arc_spec)
    ysep = ymax*0.03
    mn_yline = 1e9

    # Standard IDs
    clrs = dict(Perfect='green', Good='orange', Ok='red')
    clrs['Very Good'] = 'blue'
    for kk, score in enumerate(scores):
        x = tcent[kk]
        # Color
        try:
            clr = clrs[score]
        except KeyError:
            clr = 'gray'
        yline = np.max(arc_spec[int(x)-2:int(x)+2])
        mn_yline = min(mn_yline, yline)
        # Tick mark
        ax_spec.plot([x,x], [yline+ysep*0.25, yline+ysep], '-', color=clr)
        if score in ['Good', 'Ok', 'Perfect', 'Very Good']:
            # Label
            imin = np.argmin(np.abs(line_list['wave']-IDs[kk]))
            row = line_list[imin]
            lbl = '{:s} {:.4f}'.format(row['ion'], row['wave'])
            # label
            ax_spec.text(x, yline+ysep*1.3, '{:s}'.format(lbl), ha='center', va='bottom',
                size=idfont, rotation=90., color=clr)
    # Overplot the line classification legened
    clrs['Not reidentified'] ='gray'
    legend_elements = []
    for key, clr in clrs.items():
        legend_elements.append(Patch(facecolor=clr, edgecolor=clr,label=key))

    # Axes
    ax_spec.set_xlim(0., len(arc_spec))
    ax_spec.set_ylim(ymin*1.05, ymax*1.3)
    ax_spec.set_xlabel('Pixel')
    ax_spec.minorticks_on()
    ax_spec.set_ylabel('Counts')
    plt.legend(handles=legend_elements)
    if title is not None:
        ax_spec.text(0.04, 0.93, title, transform=ax_spec.transAxes,
                     size='x-large', ha='left')#, bbox={'facecolor':'white'})
    # Finish
    plt.tight_layout(pad=0.2, h_pad=0.0, w_pad=0.0)
    if outfile is None:
        plt.show()
    else:
        pp = PdfPages(outfile)
        pp.savefig(bbox_inches='tight')
        pp.close()

    plt.close()
    return


def reidentify(spec, spec_arxiv_in, wave_soln_arxiv_in, line_list, 
               nreid_min, det_arxiv=None, 
               detections=None, cc_thresh=0.8, cc_local_thresh=0.8,
               match_toler=2.0, nlocal_cc=11, nonlinear_counts=1e10,
               sigdetect=5.0, fwhm=4.0, debug_xcorr=False, debug_reid=False, debug_peaks = False):
    """ Determine  a wavelength solution for a set of spectra based on archival wavelength solutions

    Parameters
    ----------
    spec:  float ndarray shape (nspec)
       Arc spectrum for which wavelength identifications are desired.

    spec_arxiv:  float ndarray shape (nspec, narxiv) or (nspec)
       Collection of archival arc spectra for which wavelength solution and line identifications are known

    wave_soln_arxiv:  float ndarray shape (nspec, narxiv) or (nspec)
       Wavelength solutions for the archival arc spectra spec_arxiv

    line_list: astropy table
       The arc line list used for thew wavelength solution in pypeit format.

    nreid_min: int
       Minimum number of times that a given candidate reidentified line must be properly matched with a line in the arxiv
       to be considered a good reidentification. If there is a lot of duplication in the arxiv of the spectra in question
       (i.e. multislit) set this to a number like 2-4. For echelle this depends on the number of solutions in the arxiv.
       For fixed format echelle (ESI, X-SHOOTER, NIRES) set this 1. For an echelle with a tiltable grating, it will depend
       on the number of solutions in the arxiv.

    Optional Parameters
    -------------------

    det_arxiv (optional):  dict, the dict has narxiv keys which are '0','1', ... up to str(narxiv-1). det_arxiv['0'] points to an
                an ndarray of size determined by the number of lines that were detected.

       Arc line pixel locations in the spec_arxiv spectra that were used in combination with line identifications from the
       line list to determine the wavelength solution wave_soln_arxiv.

    detections: float ndarray, default = None
       An array containing the pixel centroids of the lines in the arc as computed by the pypeit.core.arc.detect_lines
       code. If this is set to None, the line detection will be run inside the code.

    cc_thresh: float, default = 0.8
       Threshold for the *global* cross-correlation coefficient between an input spectrum and member of the archive required to
       attempt reidentification. Spectra from the archive with a lower cross-correlation are not used for reidentification

    cc_local_thresh: float, default = 0.8
       Threshold for the *local* cross-correlation coefficient, evaluated at each reidentified line,  between an input
       spectrum and the shifted and stretched archive spectrum above which a line must be to be considered a good line for
       reidentification. The local cross-correlation is evaluated at each candidate reidentified line
       (using a window of nlocal_cc), and is then used to score the the reidentified lines to arrive at the final set of
       good reidentifications

    match_toler: float, default = 2.0
       Matching tolerance in pixels for a line reidentification. A good line match must match within this tolerance to the
       the shifted and stretched archive spectrum, and the archive wavelength solution at this match must be within
       match_toler dispersion elements from the line in line list.

    n_local_cc: int, defualt = 11
       Size of pixel window used for local cross-correlation computation for each arc line. If not an odd number one will
       be added to it to make it odd.


    debug_xcorr: bool, default = False
       Show plots useful for debugging the cross-correlation used for shift/stretch computation

    debug_reid: bool, default = False
       Show plots useful for debugging the line reidentification

    Returns
    -------
    (detections, spec_cont_sub, patt_dict)

    detections: ndarray,
       Pixel locations of arc lines detected.
    spec_cont_sub: ndarray
       Array of continuum subtracted arc spectra
    patt_dict: dict
       Arc lines pattern dictionary with some information about the IDs as well as the cross-correlation values

    Revision History
    ----------------
    November 2018 by J.F. Hennawi. Built from an initial version of cross_match code written by Ryan Cooke.
    """
    # TODO -- Break up this morass into multiple methods

    # Determine the seed for scipy.optimize.differential_evolution optimizer. Just take the sum of all the elements
    # and round that to an integer
    
    seed = np.fmin(int(np.abs(np.sum(spec[np.isfinite(spec)]))),2**32-1)
    random_state = np.random.RandomState(seed = seed)

    nlocal_cc_odd = nlocal_cc + 1 if nlocal_cc % 2 == 0 else nlocal_cc
    window = 1.0/nlocal_cc_odd* np.ones(nlocal_cc_odd)

    # Generate the wavelengths from the line list and sort
    wvdata = np.array(line_list['wave'].data)  # Removes mask if any
    wvdata.sort()
    # Determine whether wavelengths correlate or anti-correlation with pixels for patt_dicts. This is not used
    # but just comptued for compatibility

    # Do some input checking
    if spec.ndim == 1:
        nspec = spec.size
    else:
        msgs.error('spec must be a one dimensional numpy array ')

    if spec_arxiv_in.ndim != wave_soln_arxiv_in.ndim:
        msgs.error('spec arxiv and wave_soln_arxiv must have the same dimensions')

    if spec_arxiv_in.ndim == 1:
        spec_arxiv1 = spec_arxiv_in.reshape(spec_arxiv_in.size,1)
        wave_soln_arxiv1 = wave_soln_arxiv_in.reshape(wave_soln_arxiv_in.size,1)
    elif spec_arxiv_in.ndim == 2:
        spec_arxiv1 = spec_arxiv_in.copy()
        wave_soln_arxiv1 = wave_soln_arxiv_in.copy()
    else:
        msgs.error('Unrecognized shape for spec_arxiv. It must be either a one dimensional or two dimensional numpy array')

    # TODO: JFH I would like to take these calls out. This reidentify code should only ever be run by comparing
    # data with the same binning. That would then allow me to drop the requirement that this code operate
    # on arrays of same number of pixels. I'm a big confused on how that interacts with stretch though so postponing
    # these changes for now.
    spec_arxiv = arc.resize_spec(spec_arxiv1, nspec)
    wave_soln_arxiv = arc.resize_spec(wave_soln_arxiv1, nspec)

    nspec_arxiv, narxiv = spec_arxiv.shape

    this_soln = wave_soln_arxiv[:,0]
    sign = 1 if (this_soln[this_soln.size // 2] > this_soln[this_soln.size // 2 - 1]) else -1

    xrng = np.arange(nspec)
    if nspec_arxiv != nspec:
        msgs.error('Spectrum sizes do not match. Something is very wrong!')

    # Search for lines no matter what to continuum subtract the input arc
    tcent, ecent, cut_tcent, icut, spec_cont_sub = wvutils.arc_lines_from_spec(
        spec, sigdetect=sigdetect,nonlinear_counts=nonlinear_counts, fwhm = fwhm, debug = debug_peaks)
    # If the detections were not passed in measure them
    if detections is None:
        detections = tcent[icut]

    spec_arxiv_cont_sub = np.zeros_like(spec_arxiv)

    # Search for lines no matter what to continuum subtract the arxiv arc, also determine the central wavelength and
    # dispersion of wavelength arxiv
    det_arxiv1 = {}
    for iarxiv in range(narxiv):
        tcent_arxiv, ecent_arxiv, cut_tcent_arxiv, icut_arxiv, spec_cont_sub_now = wvutils.arc_lines_from_spec(
            spec_arxiv[:,iarxiv], sigdetect=sigdetect,nonlinear_counts=nonlinear_counts, fwhm = fwhm, debug = debug_peaks)
        spec_arxiv_cont_sub[:,iarxiv] = spec_cont_sub_now
        det_arxiv1[str(iarxiv)] = tcent_arxiv[icut_arxiv]

    if det_arxiv is None:
        det_arxiv = det_arxiv1

    wvc_arxiv = np.zeros(narxiv, dtype=float)
    disp_arxiv = np.zeros(narxiv, dtype=float)

    # Determine the central wavelength and dispersion of wavelength arxiv
    for iarxiv in range(narxiv):
        wvc_arxiv[iarxiv] = wave_soln_arxiv[nspec//2, iarxiv]
        igood = wave_soln_arxiv[:,iarxiv] > 1.0
        disp_arxiv[iarxiv] = np.median(wave_soln_arxiv[igood,iarxiv] - np.roll(wave_soln_arxiv[igood,iarxiv], 1))

    marker_tuple = ('o','v','<','>','8','s','p','P','*','X','D','d','x')
    color_tuple = ('black','green','red','cyan','magenta','blue','darkorange','yellow','dodgerblue','purple','lightgreen','cornflowerblue')
    marker = itertools.cycle(marker_tuple)
    colors = itertools.cycle(color_tuple)

    # Cross-correlate with each arxiv spectrum to identify lines
    line_indx = np.array([], dtype=int)
    det_indx = np.array([], dtype=int)
    line_cc = np.array([], dtype=float)
    line_iarxiv = np.array([], dtype=int)
    wcen = np.zeros(narxiv)
    disp = np.zeros(narxiv)
    shift_vec = np.zeros(narxiv)
    stretch_vec = np.zeros(narxiv)
    ccorr_vec = np.zeros(narxiv)
    for iarxiv in range(narxiv):
        msgs.info('Cross-correlating with arxiv slit # {:d}'.format(iarxiv))
        this_det_arxiv = det_arxiv[str(iarxiv)]
        # Match the peaks between the two spectra. This code attempts to compute the stretch if cc > cc_thresh
        success, shift_vec[iarxiv], stretch_vec[iarxiv], ccorr_vec[iarxiv], _, _ = \
            wvutils.xcorr_shift_stretch(spec_cont_sub, spec_arxiv[:, iarxiv],
                                        cc_thresh=cc_thresh, fwhm=fwhm, seed=random_state,
                                        debug=debug_xcorr)
        # If cc < cc_thresh or if this optimization failed, don't reidentify from this arxiv spectrum
        if success != 1:
            continue
        # Estimate wcen and disp for this slit based on its shift/stretch relative to the archive slit
        disp[iarxiv] = disp_arxiv[iarxiv] / stretch_vec[iarxiv]
        wcen[iarxiv] = wvc_arxiv[iarxiv] - shift_vec[iarxiv]*disp[iarxiv]
        # For each peak in the arxiv spectrum, identify the corresponding peaks in the input spectrum. Do this by
        # transforming these arxiv slit line pixel locations into the (shifted and stretched) input spectrum frame
        det_arxiv_ss = this_det_arxiv*stretch_vec[iarxiv] + shift_vec[iarxiv]
        spec_arxiv_ss = wvutils.shift_and_stretch(spec_arxiv[:, iarxiv], shift_vec[iarxiv], stretch_vec[iarxiv])

        if debug_xcorr:
            plt.figure(figsize=(14, 6))
            tampl_slit = np.interp(detections, xrng, spec_cont_sub)
            plt.plot(xrng, spec_cont_sub, color='red', drawstyle='steps-mid', label='input arc',linewidth=1.0, zorder=10)
            plt.plot(detections, tampl_slit, 'r.', markersize=10.0, label='input arc lines', zorder=10)
            tampl_arxiv = np.interp(this_det_arxiv, xrng, spec_arxiv[:, iarxiv])
            plt.plot(xrng, spec_arxiv[:, iarxiv], color='black', drawstyle='steps-mid', linestyle=':',
                     label='arxiv arc', linewidth=0.5)
            plt.plot(this_det_arxiv, tampl_arxiv, 'k+', markersize=8.0, label='arxiv arc lines')
            # tampl_ss = np.interp(gsdet_ss, xrng, gdarc_ss)
            for iline in range(det_arxiv_ss.size):
                plt.plot([this_det_arxiv[iline], det_arxiv_ss[iline]], [tampl_arxiv[iline], tampl_arxiv[iline]],
                         color='cornflowerblue', linewidth=1.0)
            plt.plot(xrng, spec_arxiv_ss, color='black', drawstyle='steps-mid', label='arxiv arc shift/stretch',linewidth=1.0)
            plt.plot(det_arxiv_ss, tampl_arxiv, 'k.', markersize=10.0, label='predicted arxiv arc lines')
            plt.title(
                'Cross-correlation of input slit and arxiv slit # {:d}'.format(iarxiv + 1) +
                ': ccor = {:5.3f}'.format(ccorr_vec[iarxiv]) +
                ', shift = {:6.1f}'.format(shift_vec[iarxiv]) +
                ', stretch = {:5.4f}'.format(stretch_vec[iarxiv]) +
                ', wv_cen = {:7.1f}'.format(wcen[iarxiv]) +
                ', disp = {:5.3f}'.format(disp[iarxiv]))
            plt.ylim(1.2*spec_cont_sub.min(), 1.5 *spec_cont_sub.max())
            plt.legend()
            plt.show()


        # Calculate wavelengths for all of the this_det_arxiv detections. This step could in principle be done more accurately
        # with the polynomial solution itself, but the differences are 1e-12 of a pixel, and this interpolate of the tabulated
        # solution makes the code more general.
        wvval_arxiv = (scipy.interpolate.interp1d(xrng, wave_soln_arxiv[:, iarxiv], kind='cubic'))(this_det_arxiv)

        # Compute a "local" zero lag correlation of the slit spectrum and the shifted and stretch arxiv spectrum over a
        # a nlocal_cc_odd long segment of spectrum. We will then uses spectral similarity as a further criteria to
        # decide which lines are good matches
        prod_smooth = scipy.ndimage.convolve1d(spec_cont_sub*spec_arxiv_ss, window)
        spec2_smooth = scipy.ndimage.convolve1d(spec_cont_sub**2, window)
        arxiv2_smooth = scipy.ndimage.convolve1d(spec_arxiv_ss**2, window)
        denom = np.sqrt(spec2_smooth*arxiv2_smooth)
        corr_local = np.zeros_like(denom)
        corr_local[denom > 0] = prod_smooth[denom > 0]/denom[denom > 0]
        corr_local[denom == 0.0] = -1.0

        # Loop over the current slit line pixel detections and find the nearest arxiv spectrum line
        # JFH added this if statement to prevent crashes for cases where no arc lines where found. This is because
        # full_template keeps passing in tiny snippets of mostly junk padded spectra that cause all kind of crashes.
        # A better approach would be to fix full_template so as to not enter reidentify unless the "arxiv_arcs"
        # are not almost entirely zero padded snippets.
        if det_arxiv_ss.size > 0:
            for iline in range(detections.size):
                # match to pixel in shifted/stretch arxiv spectrum
                pdiff = np.abs(detections[iline] - det_arxiv_ss)
                bstpx = np.argmin(pdiff)
                # If a match is found within 2 pixels, consider this a successful match
                if pdiff[bstpx] < match_toler:
                    # Using the arxiv arc wavelength solution, search for the nearest line in the line list
                    bstwv = np.abs(wvdata - wvval_arxiv[bstpx])
                    # This is a good wavelength match if it is within match_toler disperion elements
                    if bstwv[np.argmin(bstwv)] < match_toler*disp_arxiv[iarxiv]:
                        line_indx = np.append(line_indx, np.argmin(bstwv))  # index in the line list array wvdata of this match
                        det_indx = np.append(det_indx, iline)             # index of this line in the detected line array detections
                        line_cc = np.append(line_cc,np.interp(detections[iline],xrng,corr_local)) # local cross-correlation at this match
                        line_iarxiv = np.append(line_iarxiv,iarxiv)

    narxiv_used = np.sum(wcen != 0.0)

    # Initialise the patterns dictionary, sigdetect not used anywhere
    if (narxiv_used == 0) or (len(np.unique(line_indx)) < 3):
        patt_dict_slit = patterns.empty_patt_dict(detections.size)
        patt_dict_slit['sigdetect'] = sigdetect
        return detections, spec_cont_sub, patt_dict_slit

    # Finalize the best guess of each line
    patt_dict_slit = patterns.solve_xcorr(
        detections, wvdata, det_indx, line_indx, line_cc,
        nreid_min=nreid_min,cc_local_thresh=cc_local_thresh)
    patt_dict_slit['sign'] = sign # This is not used anywhere
    patt_dict_slit['bwv'] = np.median(wcen[wcen != 0.0])
    patt_dict_slit['bdisp'] = np.median(disp[disp != 0.0])
    patt_dict_slit['sigdetect'] = sigdetect


    if debug_reid:
        plt.figure(figsize=(14, 6))
        # Plot a summary of the local x-correlation values for each line on each slit
        for iarxiv in range(narxiv):
            # Only plot those that we actually tried to reidentify (i.e. above cc_thresh)
            if wcen[iarxiv] != 0.0:
                this_iarxiv = line_iarxiv == iarxiv
                plt.plot(wvdata[line_indx[this_iarxiv]], line_cc[this_iarxiv], marker=next(marker), color=next(colors),
                         linestyle='', markersize=5.0, label='arxiv slit={:d}'.format(iarxiv))

        plt.hlines(cc_local_thresh, wvdata[line_indx].min(), wvdata[line_indx].max(), color='red', linestyle='--',
                   label='Local xcorr threshhold')
        plt.title('Local x-correlation for reidentified lines from narxiv_used={:d}'.format(narxiv_used) +
                  ' arxiv slits. Requirement: nreid_min={:d}'.format(nreid_min) + ' matches > threshold')
        plt.xlabel('wavelength from line list')
        plt.ylabel('Local x-correlation coefficient')
        # plt.ylim((0.0, 1.2))
        plt.legend()
        plt.show()
        # QA Plot ofthe reidentifications
        match_qa(spec_cont_sub, detections, line_list, patt_dict_slit['IDs'], patt_dict_slit['scores'])

    # Use only the perfect IDs
    iperfect = np.array(patt_dict_slit['scores']) != 'Perfect'
    patt_dict_slit['mask'][iperfect] = False
    patt_dict_slit['nmatch'] = np.sum(patt_dict_slit['mask'])
    if patt_dict_slit['nmatch'] < 3:
        patt_dict_slit['acceptable'] = False

    return detections, spec_cont_sub, patt_dict_slit


<<<<<<< HEAD
def match_to_arxiv(lamps:list, spec:np.ndarray, wv_guess:np.ndarray,
                   spec_arxiv:np.ndarray, wave_arxiv:np.ndarray, nreid_min:int,
                   match_toler=2.0, nonlinear_counts=1e10, sigdetect=5.0, fwhm=4.0,
                   debug_peaks:bool=False, use_unknowns:bool=False):

    # TODO -- This code is duplicated from echelle_wvcalib
    # Load the line lists
    if 'ThAr' in lamps:
        line_lists_all = waveio.load_line_lists(lamps)
        line_lists = line_lists_all[np.where(line_lists_all['ion'] != 'UNKNWN')]
        unknwns = line_lists_all[np.where(line_lists_all['ion'] == 'UNKNWN')]
    else:
        line_lists = waveio.load_line_lists(lamps)
        unknwns = waveio.load_unknown_list(lamps)

    tot_line_list = astropy.table.vstack([line_lists, unknwns]) if use_unknowns else line_lists

    # Generate the wavelengths from the line list and sort
    wvdata = np.array(tot_line_list['wave'].data)  # Removes mask if any
    wvdata.sort()

    # Search for lines in the input arc
    tcent, ecent, cut_tcent, icut, spec_cont_sub = wvutils.arc_lines_from_spec(
        spec, sigdetect=sigdetect,
        nonlinear_counts=nonlinear_counts, 
        fwhm=fwhm, debug = debug_peaks)
    # If there are no lines in the input arc, return
    if tcent.size == 0:
        return None

    # Search for lines in the arxiv arc
    tcent_arxiv, ecent_arxiv, cut_tcent_arxiv, icut_arxiv, spec_cont_sub_now = wvutils.arc_lines_from_spec(
            spec_arxiv, sigdetect=sigdetect,
            nonlinear_counts=nonlinear_counts, fwhm = fwhm, debug = debug_peaks)
    # If there are no lines in the arxiv arc, return
    if tcent_arxiv.size == 0:
        return None

    # Interpolate the input wavelengths
    fwv_guess = scipy.interpolate.interp1d(np.arange(len(wv_guess)), wv_guess, 
                                   kind='cubic', bounds_error=False, 
                                   fill_value='extrapolate')
    # Interpolate the axiv both ways
    fpix_arxiv = scipy.interpolate.interp1d(wave_arxiv, np.arange(len(wave_arxiv)), 
                                   kind='cubic', bounds_error=False, 
                                   fill_value='extrapolate')
    fwv_arxiv = scipy.interpolate.interp1d(np.arange(len(wave_arxiv)), wave_arxiv, 
                                   kind='cubic', bounds_error=False, 
                                   fill_value='extrapolate')
    # Find the wavelengths of the input arc lines and then the pixels
    wv_cent = fwv_guess(tcent)
    pix_arxiv = fpix_arxiv(wv_cent)

    # Other bits
    wvc_arxiv = wave_arxiv[wave_arxiv.size//2]
    igood = wave_arxiv > 1.0
    disp_arxiv = np.median(wave_arxiv[igood] - np.roll(wave_arxiv[igood], 1))

    line_indx = np.array([], dtype=int)
    det_indx = np.array([], dtype=int)
    line_cc = np.array([], dtype=float)
    #line_iarxiv = np.array([], dtype=int)

    # Match with tolerance
    for ss, ipix_arxiv in enumerate(pix_arxiv):
        pdiff = np.abs(ipix_arxiv - tcent_arxiv)
        bstpx = np.argmin(pdiff)
        # If a match is found within 2 pixels, consider this a successful match
        if pdiff[bstpx] < match_toler:
            # Using the arxiv arc wavelength solution, search for the nearest line in the line list
            bstwv = np.abs(wvdata - fwv_arxiv(tcent_arxiv[bstpx]))
            # This is a good wavelength match if it is within match_toler disperion elements
            if bstwv[np.argmin(bstwv)] < match_toler*disp_arxiv:
                line_indx = np.append(line_indx, np.argmin(bstwv))  # index in the line list array wvdata of this match
                det_indx = np.append(det_indx, ss)     # index of this line in the detected line array detections
                #line_iarxiv = np.append(line_iarxiv,iarxiv)
                line_cc = np.append(line_cc,1.) # Fakery

    # Initialise the patterns dictionary, sigdetect not used anywhere
    if (len(np.unique(line_indx)) < 3):
        patt_dict_slit = patterns.empty_patt_dict(pix_arxiv.size)
        patt_dict_slit['sigdetect'] = sigdetect
    else:
        # Finalize the best guess of each line
        patt_dict_slit = patterns.solve_xcorr(
            tcent, wvdata, det_indx, line_indx, line_cc,
            nreid_min=nreid_min,cc_local_thresh=-1)
        patt_dict_slit['bwv'] = wvc_arxiv
        patt_dict_slit['bdisp'] = disp_arxiv
        patt_dict_slit['sigdetect'] = sigdetect

    return tcent, spec_cont_sub, patt_dict_slit, tot_line_list

def map_fwhm(image, imbpm, slits, npixel=None, nsample=None, sigdetect=10., specord=1, spatord=0, fwhm=5.):
=======
def map_fwhm(image, gpm, slits_left, slits_right, slitmask, npixel=None, nsample=None, sigdetect=10., specord=1,
             spatord=0, fwhm=5., box_rad=3.0, slit_bpm=None):
>>>>>>> 6071cdd4
    """
    Map the spectral FWHM at all spectral and spatial locations of all slits, using an input image (usually an arc)

    Args:
        image (`numpy.ndarray`_):
            Arc image (nspec, nspat)
        gpm (`numpy.ndarray`_):
            Good pixel mask corresponding to the input arc image (nspec, nspat)
        slits (:class:`pypeit.slittrace.SlitTraceSet`):
            Slit edges
        npixel (int, None, optional):
            Number of spatial detector pixels between each estimate of the FWHM
            Only nsample or npixel should be specified. Precedence is given to nsample.
        nsample (int, None, optional):
            Number of positions along the spatial direction of the slit to estimate the FWHM.
            Only nsample or npixel should be specified. Precedence is given to nsample.
        sigdetect (:obj:`float`, optional):
            Sigma threshold above fluctuations for arc-line detection.
            Used by :func:`pypeit.core.arc.detect_lines`.
        specord (tuple, optional):
            The spectral polynomial order to use in the 2D polynomial fit to the
            FWHM of the arc lines. See also, spatord.
        spatord (tuple, optional):
            The spatial polynomial order to use in the 2D polynomial fit to the
            FWHM of the arc lines. See also, specord.
        fwhm (:obj:`float`, optional):
            Number of pixels per FWHM resolution element.
            Used by :func:`pypeit.core.arc.detect_lines`.

    Returns:
        `numpy.ndarray`_: Numpy array of PypeItFit objects that provide the spectral FWHM (in pixels) given a
        spectral pixel and the spatial coordinate (expressed as a fraction along the slit in the spatial direction)
    """
    nslits = slits_left.shape[1]
    scale = (2 * np.sqrt(2 * np.log(2)))
    _npixel = 10 if npixel is None else npixel  # Sample every 10 pixels unless the argument is set (Note: this is only used if nsample is not set)
    _ord = (specord, spatord)  # The 2D polynomial orders to fit to the resolution map.
    _slit_bpm = np.zeros(nslits, dtype=bool) if slit_bpm is None else slit_bpm

    #slits_left, slits_right, _ = slits.select_edges(initial=True, flexure=None)
    #slitmask =
    # TODO deal with slits not being defined beyond the slitmask in spectral direction
    slit_lengths = np.mean(slits_right-slits_left, axis=0)
    resmap = [None for sl in range(nslits)]  # Setup the resmap
    for sl in range(nslits):
        msgs.info(f"Calculating spectral resolution of slit {sl+1}/{nslits}")
        if _slit_bpm[sl]:
            msgs.warn('Skipping FWHM map computation for masked slit {0:d}'.format(sl+1))
            # Assign it an empty PypeItFit object so that we can still write to file
            resmap[sl] = fitting.PypeItFit()
            continue
        # Fraction along the slit in the spatial direction to sample the arc line width
        nmeas = int(0.5+slit_lengths[sl]/_npixel) if nsample is None else nsample
        slitsamp = np.linspace(0.01, 0.99, nmeas)
        this_samp, this_cent, this_fwhm = np.array([]), np.array([]), np.array([])
        for ss in range(nmeas):
            spat_vec = np.atleast_2d(slitsamp[ss] * slits_left[:, sl] + (1 - slitsamp[ss]) * slits_right[:, sl]).T
            arc_spec, arc_spec_bpm, bpm_mask = arc.get_censpec(spat_vec, slitmask, image, gpm=gpm, box_rad=box_rad,
                                                               slit_bpm=np.array([_slit_bpm[sl]]), verbose=False)
            if bpm_mask[0]:
                msgs.warn('Failed to extract the arc at fractional location {0:.2f} along slit {1:d}'.format(slitsamp[ss], sl+1))
                continue
            # Detect lines and store the spectral FWHM
            _, _, cent, wdth, _, best, _, nsig = arc.detect_lines(arc_spec.squeeze(), sigdetect=sigdetect, fwhm=fwhm, bpm=arc_spec_bpm.squeeze())
            this_cent = np.append(this_cent, cent[best])
            this_fwhm = np.append(this_fwhm, scale*wdth[best])  # Scale convert sig to spectral FWHM
            this_samp = np.append(this_samp, slitsamp[ss]*np.ones(wdth[best].size))
        # Perform a 2D robust fit on the measures for this slit
        resmap[sl] = fitting.robust_fit(this_cent, this_fwhm, _ord, x2=this_samp, lower=3, upper=3, function='polynomial2d')


    # Return an array containing the PypeIt fits
    return np.array(resmap)


def measure_fwhm(spec, sigdetect=10., fwhm=5.):
    """
    Measure the arc lines FWHM, i.e, approximate spectral resolution

    Args:
        spec (`numpy.ndarray`_):
            Arc spectrum from a single slit.
        sigdetect (:obj:`float`, optional):
            Sigma threshold above fluctuations for arc-line detection.
            Used by :func:`pypeit.core.arc.detect_lines`.
        fwhm (:obj:`float`, optional):
            Number of pixels per fwhm resolution element.
            Used by :func:`pypeit.core.arc.detect_lines`.

    Returns:
        :obj:`float`: Measured arc lines FWHM in binned pixels of the input arc image
    """

    # Determine the lines FWHM, i.e, approximate spectral resolution
    #  This may only be recorded and not used by the algorithms
    _, _, _, wdth, _, best, _, nsig = arc.detect_lines(spec, sigdetect=sigdetect, fwhm=fwhm)
    # 1sigma Gaussian widths of the line detections
    wdth = wdth[best]
    # significance of each line detected
    nsig = nsig[best]
    # Nsigma (significance) threshold. We use only lines that have the highest significance
    # We start with nsig_thrshd of 500 and iteratively reduce it if there are not more than 6 lines
    nsig_thrshd = 500.
    measured_fwhm = None
    while nsig_thrshd >= sigdetect:
        if wdth[nsig >= nsig_thrshd].size > 6:
            # compute average `wdth`
            mean, med, _ = astropy.stats.sigma_clipped_stats(
                wdth[nsig >= nsig_thrshd], sigma_lower=2.0, sigma_upper=2.0
            )
            # FWHM in pixels
            measured_fwhm = med * (2 * np.sqrt(2 * np.log(2)))
            break
        nsig_thrshd -= sigdetect/2.

    return measured_fwhm


def set_fwhm(par, measured_fwhm=None):
    """
    Set the value of the arc lines FWHM by choosing between the provided parset
    and the measured_fwhm

    Args:
        par (:class:`~pypeit.par.pypeitpar.WaveSolutionPar`):
            Key parameters that drive the behavior of the
            wavelength-solution algorithms.
        measured_fwhm (:obj:`float`):
            Measured arc lines FWHM in binned pixels of the input arc image

    Returns:
       :obj:`float`: Chosen arc lines FWHM in binned pixels of the input arc image
    """

    # Set FWHM for the methods that follow
    if par['fwhm_fromlines'] is False:
        fwhm = par['fwhm']
        msgs.info(f"User-provided arc lines FWHM: {fwhm:.1f} pixels")
    elif measured_fwhm is None:
        fwhm = par['fwhm']
        msgs.warn(f"Assumed arc lines FWHM: {fwhm:.1f} pixels")
    else:
        fwhm = measured_fwhm
        msgs.info(f"Measured arc lines FWHM: {fwhm:.1f} pixels")

    return fwhm


def full_template(spec, lamps, par, ok_mask, det, binspectral, nsnippet=2,
                  measured_fwhms=None, debug_xcorr=False, debug_reid=False,
                  x_percentile=50., template_dict=None, debug=False, 
                  nonlinear_counts=1e10):
    """
    Method of wavelength calibration using a single, comprehensive template spectrum

    The steps are:
      1. Load the template and rebin, as necessary
      2. Cross-correlate input spectrum and template to find the shift between the two
      3. Loop on snippets of the input spectrum to ID lines using reidentify()
      4. Fit with fitting.iterative_fitting()

    Args:
        spec: ndarray (nspec, nslit)
          Spectra to be calibrated
        lamps : :obj:`list`
            List of arc lamps to be used for wavelength calibration.
            E.g., ['ArI','NeI','KrI','XeI']
        par: WavelengthSolutionPar ParSet
          Calibration parameters
        ok_mask: ndarray, bool
          Mask of indices of good slits
        det: int
          Detector index
        binspectral: int
          Binning of the input arc in the spectral dimension
        nsnippet: int, optional
          Number of snippets to chop the input spectrum into when ID'ing lines
          This deals with differences due to non-linearity between the template
          and input spectrum.
        measured_fwhms: ndarray, optional
            Array of FWHM (in pixels) measured from the arc lines. Shape (nslit,)
        x_percentile: float, optional
          Passed to reidentify to reduce the dynamic range of arc line amplitudes
        template_dict (dict, optional): Dict containing tempmlate items, largely for development

    Returns:
        wvcalib: dict
          Dict of wavelength calibration solutions

    """
    #debug = True
    #debug_xcorr = True
    #debug_reid = True
    # Load line lists
    if 'ThAr' in lamps:
        line_lists_all = waveio.load_line_lists(lamps)
        line_lists = line_lists_all[np.where(line_lists_all['ion'] != 'UNKNWN')]
    else:
        line_lists = waveio.load_line_lists(lamps)

    # Load template
    if template_dict is None:
        temp_wv, temp_spec, temp_bin = waveio.load_template(
            par['reid_arxiv'], det, wvrng=par['wvrng_arxiv'])
    else:
        temp_wv = template_dict['wave']
        temp_spec = template_dict['spec']
        temp_bin = template_dict['bin']

    # Deal with binning (not yet tested)
    if binspectral != temp_bin:
        msgs.info("Resizing the template due to different binning.")
        new_npix = int(temp_wv.size * temp_bin / binspectral)
        temp_wv = arc.resize_spec(temp_wv, new_npix)
        temp_spec = arc.resize_spec(temp_spec, new_npix)

    # Dimensions
    if spec.ndim == 2:
        nspec, nslits = spec.shape
    elif spec.ndim == 1:
        nspec = spec.size
        nslits = 1
        spec = np.reshape(spec, (nspec,1))

    # Loop on slits
    wvcalib = {}
    for slit in range(nslits):
        # Sigdetect
        sigdetect = wvutils.parse_param(par, 'sigdetect', slit)
        # Check
        if slit not in ok_mask:
            wvcalib[str(slit)] = None
            continue
        msgs.info("Processing slit {0:d}/{1:d}".format(slit+1, nslits))
        msgs.info("Using sigdetect = {}".format(sigdetect))
        # Grab the observed arc spectrum
        obs_spec_i = spec[:,slit]
        # get FWHM for this slit
        fwhm = set_fwhm(par, measured_fwhm=measured_fwhms[slit])

        # Find the shift
        ncomb = temp_spec.size
        # Remove the continuum before adding the padding to obs_spec_i
        _, _, _, _, obs_spec_cont_sub = wvutils.arc_lines_from_spec(obs_spec_i)
        _, _, _, _, templ_spec_cont_sub = wvutils.arc_lines_from_spec(temp_spec)
        # Pad
        pad_spec = np.zeros_like(temp_spec)
        nspec = len(obs_spec_i)
        npad = ncomb - nspec
        if npad > 0:    # Pad the input spectrum
            pad_spec[npad // 2:npad // 2 + len(obs_spec_i)] = obs_spec_cont_sub
            tspec = templ_spec_cont_sub
        elif npad < 0:  # Pad the template!
            pad_spec = obs_spec_cont_sub
            npad *= -1
            tspec = np.zeros(nspec)
            tspec[npad // 2:npad // 2 + ncomb] = templ_spec_cont_sub
        else:  # No padding necessary
            pad_spec = obs_spec_cont_sub
            tspec = templ_spec_cont_sub
        # Cross-correlate
        shift_cc, corr_cc = wvutils.xcorr_shift(tspec, pad_spec, debug=debug, fwhm=fwhm, percent_ceil=x_percentile)
        #shift_cc, corr_cc = wvutils.xcorr_shift(temp_spec, pspec, debug=debug, percent_ceil=x_percentile)
        msgs.info("Shift = {}; cc = {}".format(shift_cc, corr_cc))
        if debug:
            xvals = np.arange(tspec.size)
            plt.clf()
            ax = plt.gca()
            #
            ax.plot(xvals, tspec, label='template')  # Template
            ax.plot(xvals, np.roll(pspec, int(shift_cc)), 'k', label='input')  # Input
            ax.legend()
            plt.show()
            #embed(header='909 autoid')
        i0 = npad // 2 + int(shift_cc)

        # Generate the template snippet
        if i0 < 0: # Pad?
            mspec = np.concatenate([np.zeros(-1*i0), temp_spec[0:i0+nspec]])
            mwv = np.concatenate([np.zeros(-1*i0), temp_wv[0:i0+nspec]])
        elif (i0+nspec) > temp_spec.size: # Pad?
            mspec = np.concatenate([temp_spec[i0:], np.zeros(nspec-temp_spec.size+i0)])
            mwv = np.concatenate([temp_wv[i0:], np.zeros(nspec-temp_spec.size+i0)])
        else: # Don't pad
            mspec = temp_spec[i0:i0 + nspec]
            mwv = temp_wv[i0:i0 + nspec]

        # Loop on snippets
        nsub = obs_spec_i.size // nsnippet
        sv_det, sv_IDs = [], []
        for kk in range(nsnippet):
            # Construct
            j0 = nsub * kk
            j1 = min(nsub*(kk+1), obs_spec_i.size)
            tsnippet = obs_spec_i[j0:j1]
            msnippet = mspec[j0:j1]
            mwvsnippet = mwv[j0:j1]
            # TODO: JFH This continue statement deals with the case when the msnippet derives from *entirely* zero-padded
            #  pixels, and allows the code to continue with crashing. This code is constantly causing reidentify to crash
            #  by passing in these junk snippets that are almost entirely zero-padded for large shifts. We should
            #  be checking for this intelligently rather than constantly calling reidentify with basically junk arxiv
            #  spectral snippets.
            if not np.any(msnippet):
                continue
            # TODO -- JXP
            #  should we use par['cc_thresh'] instead of hard-coding cc_thresh??
            # Run reidentify
            detections, spec_cont_sub, patt_dict = reidentify(tsnippet, msnippet, mwvsnippet,
                                                              line_lists, 1, debug_xcorr=debug_xcorr,
                                                              sigdetect=sigdetect,
                                                              nonlinear_counts=nonlinear_counts,
                                                              debug_reid=debug_reid,  # verbose=True,
                                                              match_toler=par['match_toler'],
                                                              cc_thresh=0.1, fwhm=fwhm)
            # Deal with IDs
            sv_det.append(j0 + detections)
            try:
                sv_IDs.append(patt_dict['IDs'])
            except KeyError:
                msgs.warn("Failed to perform wavelength calibration in reidentify..")
                sv_IDs.append(np.zeros_like(detections))
            else:
                # Save now in case the next one barfs
                bdisp = patt_dict['bdisp']

        # Collate and proceed
        dets = np.concatenate(sv_det)
        IDs = np.concatenate(sv_IDs)
        gd_det = np.where(IDs > 0.)[0]
        if len(gd_det) < 4:
            msgs.warn("Not enough useful IDs")
            wvcalib[str(slit)] = None
            continue
        # Fit
        try:
            final_fit = wv_fitting.iterative_fitting(obs_spec_i, dets, gd_det,
                                              IDs[gd_det], line_lists, bdisp,
                                              verbose=False, n_first=par['n_first'],
                                              match_toler=par['match_toler'],
                                              func=par['func'],
                                              n_final=par['n_final'],
                                              sigrej_first=par['sigrej_first'],
                                              sigrej_final=par['sigrej_final'])
        except TypeError:
            #embed(header='974 of autoid')
            wvcalib[str(slit)] = None
        else:
            wvcalib[str(slit)] = copy.deepcopy(final_fit)
    # Finish
    return wvcalib

def echelle_wvcalib(spec, orders, spec_arxiv, wave_arxiv, lamps, par, 
                    ok_mask=None, use_unknowns=True, debug_all=False,
                    debug_peaks=False, debug_xcorr=False, debug_reid=False, 
                    debug_fits=False, nonlinear_counts=1e10,
                    redo_slits:list=None):
    r"""
    Algorithm to wavelength calibrate echelle data based on a predicted or archived wavelength solution

    Parameters
    ----------
    spec :  `numpy.ndarray_`, shape=(nspec, norders)
        Array of arc spectra for each order for which wavelength solutions are
        desired.
    orders : `numpy.ndarray_`
        Order numbers for the provided spectra. Used to match against
        the relevant archived spectrum for echelle spectrographs.
        Shape must be :math:`(N_{\rm orders},)`
    spec_arxiv :  `numpy.ndarray_`, shape=(nspec, narxiv) or (nspec)
        Collection of archival arc spectra for which wavelength solution and line identifications are known
    wave_arxiv:  float ndarray shape (nspec, narxiv) or (nspec)
        Wavelength solutions for the archival arc spectra spec_arxiv
    lamps : :obj:`list`
        List of arc lamps to be used for wavelength calibration.
        E.g., ['ArI','NeI','KrI','XeI']
    par : :class:`~pypeit.par.pypeitpar.WaveSolutionPar`
        Key parameters that drive the behavior of the
        wavelength-solution algorithms.
    ok_mask : `numpy.ndarray`, optional
        Integer array with the list of valid spectra ``spec`` to use.
        If None, all spectra are used.
    use_unknowns : bool, default = True, optional
        If True, arc lines that are known to be present in the
        spectra, but have not been attributed to an element+ion, will
        be included in the fit.
    debug_all: :obj:`bool`, optional
        Convenience parameter that turns on all debugging. Setting
        ``debug_all`` to True is equivalent to setting
        ``debug_peaks``, ``debug_xcorr``, ``debug_reid``, and
        ``debug_fits`` to True.
    debug_peaks : :obj:`bool`, optional
        Debug the line identification in the arcline spectra. See
        ``debug`` parameter in
        func:`pypeit.core.wavecal.wvutils.arc_lines_from_spec`.
    debug_xcorr: bool, default = False, optional
        Show plots useful for debugging the cross-correlation used
        for shift/stretch computation.
    debug_reid: bool, default = False, optional
        Show plots useful for debugging the line reidentification
    debug_fits : :obj:`bool`, optional
        Show the arc-line fit debugging plot. See :func:`arc_fit_qa`.
    nonlinear_counts: float, default = 1e10
        For arc line detection: Arc lines above this saturation
        threshold are not used in wavelength solution fits because
        they cannot be accurately centroided
    redo_slits: list, optional
        If provided, only perform the wavelength calibration for the
        given slit(s). 

    Returns
    -------
    all_patt_dict: dict
       Arc lines pattern dictionary with some information about the IDs as well as the cross-correlation values
    wv_calib: dict
       Dictionary containing the wavelength solution for each order

    """

    # TODO: Perform detailed checking of the input

    # Check input
    if not isinstance(par, pypeitpar.WavelengthSolutionPar):
        msgs.error('Input parameters must be provided by a WavelengthSolutionPar object.')


    if spec.ndim != 2:
        msgs.error('Input spec must be a 2D numpy array!')

    nspec, norders = spec.shape

    if orders.size != norders:
        msgs.error('Number of provided orders does not match the number of provided spectra.')

    # Mask info
    ok_mask = np.arange(norders) if ok_mask is None else ok_mask
    if np.amax(ok_mask) >= norders:
        msgs.error('Spectrum selected by ok_mask is beyond the limits of the provided '
                   'spec array.')

    # Load the line lists
    if 'ThAr' in lamps:
        line_lists_all = waveio.load_line_lists(lamps)
        line_lists = line_lists_all[np.where(line_lists_all['ion'] != 'UNKNWN')]
        unknwns = line_lists_all[np.where(line_lists_all['ion'] == 'UNKNWN')]
    else:
        line_lists = waveio.load_line_lists(lamps)
        unknwns = waveio.load_unknown_list(lamps)

    tot_line_list = astropy.table.vstack([line_lists, unknwns]) if use_unknowns else line_lists

    # Array to hold continuum subtracted arcs
    spec_cont_sub = np.zeros_like(spec)

    # These are the final outputs
    all_patt_dict = {}
    detections = {}
    wv_calib = {}
    bad_orders = np.array([], dtype=int)
    # Reidentify each slit, and perform a fit
    for iord in range(norders):
        if redo_slits is not None and orders[iord] not in redo_slits:
            continue
        # ToDO should we still be populating wave_calib with an empty dict here?
        if iord not in ok_mask:
            wv_calib[str(iord)] = None
            continue
        msgs.info('Reidentifying and fitting Order = {0:d}, which is {1:d}/{2:d}'.format(orders[iord], iord+1, norders))
        sigdetect = wvutils.parse_param(par, 'sigdetect', iord)
        cc_thresh = wvutils.parse_param(par, 'cc_thresh', iord)
        rms_threshold = wvutils.parse_param(par, 'rms_threshold', iord)
        msgs.info("Using sigdetect =  {}".format(sigdetect))
        msgs.info("Using rms_threshold =  {}".format(rms_threshold))
        detections[str(iord)], spec_cont_sub[:, iord], all_patt_dict[str(iord)] = reidentify(
            spec[:, iord], spec_arxiv[:, iord], wave_arxiv[:, iord], tot_line_list, par['nreid_min'],
            cc_thresh=cc_thresh, match_toler=par['match_toler'],
            cc_local_thresh=par['cc_local_thresh'], nlocal_cc=par['nlocal_cc'],
            nonlinear_counts=nonlinear_counts, sigdetect=sigdetect, fwhm=par['fwhm'],
            debug_peaks=(debug_peaks or debug_all),
            debug_xcorr=(debug_xcorr or debug_all),
            debug_reid=(debug_reid or debug_all))
        # Perform the fit
        if debug_fits or debug_all:
            embed(header='1115 of autoid')
        # Check if an acceptable reidentification solution was found
        if not all_patt_dict[str(iord)]['acceptable']:
            wv_calib[str(iord)] = None
            bad_orders = np.append(bad_orders, iord)
            continue

        n_final = wvutils.parse_param(par, 'n_final', iord)
        final_fit = wv_fitting.fit_slit(
            spec_cont_sub[:, iord], all_patt_dict[str(iord)], 
            detections[str(iord)], tot_line_list, 
            match_toler=par['match_toler'], 
            func=par['func'], n_first=par['n_first'],
            sigrej_first=par['sigrej_first'], 
            n_final=n_final, 
            sigrej_final=par['sigrej_final'])

        #final_fit = wv_fitting.fit_slit(
        #    spec_cont_sub[:, iord], all_patt_dict[str(iord)], 
        #    detections[str(iord)], tot_line_list, 
        #    match_toler=par['match_toler'], 
        #    func=par['func'], n_first=3,
        #    sigrej_first=2.0,
        #    n_final=n_final, 
        #    sigrej_final=2.5)

        # Did the fit succeed?
        if final_fit is None:
            # This pattern wasn't good enough
            wv_calib[str(iord)] = None
            bad_orders = np.append(bad_orders, iord)
            continue
        # Is the RMS below the threshold?
        if final_fit['rms'] > rms_threshold:
            msgs.warn('---------------------------------------------------' + msgs.newline() +
                      'Reidentify report for slit {0:d}/{1:d}:'.format(iord+1, norders) + msgs.newline() +
                      '  Poor RMS ({0:.3f})! Need to add additional spectra to arxiv to improve fits'.format(
                          final_fit['rms']) + msgs.newline() +
                      '---------------------------------------------------')
            bad_orders = np.append(bad_orders, iord)
            # Note this result in new_bad_orders, but store the solution since this might be the best possible

        # Add the patt_dict and wv_calib to the output dicts
        wv_calib[str(iord)] = copy.deepcopy(final_fit)
        if (debug_fits or debug_all):
            arc_fit_qa(wv_calib[str(iord)], title='Silt: {}'.format(str(iord)), log=par['qa_log'])

    # Print the final report of all lines
    report_final(norders, all_patt_dict, detections, 
                 wv_calib, ok_mask, bad_orders,
                 redo_slits=redo_slits, orders=orders)

    return all_patt_dict, wv_calib


def report_final(nslits, all_patt_dict, detections, 
                 wv_calib, ok_mask, bad_slits, 
                 redo_slits:list=None,
                 orders:np.ndarray=None):
    """
    Print out the final report for wavelength calibration

    Args:
        nslits (int):
            Number of slits or ders
        all_patt_dict (dict):
            Dictionary containing reidentification information.
        detections (dict):
            Dictionary containing the lines that were detected.
        wv_calib (dict):
            Dictionary holding the wavelength solutions for each slit/orders
        ok_mask (ndarray, bool):
            Mask of indices of good slits
        bad_slits (ndarray, bool):
            List of slits that are bad
        redo_slits (list, optional):
            Report on only these slits
        orders (ndarray, optional):
            Array of echelle orders to be printed out during the report.
    """
    for slit in range(nslits):
        # Prepare a message for bad wavelength solutions
        badmsg = '---------------------------------------------------' + msgs.newline() + \
            'Final report for slit {0:d}/{1:d}:'.format(slit+1, nslits) + msgs.newline()
        if orders is not None:
            badmsg += f'    Order: {orders[slit]}' + msgs.newline()
        badmsg +=  '  Wavelength calibration not performed!'
        # Redo?
        if redo_slits is not None and orders[slit] not in redo_slits:
            continue
        if slit not in ok_mask or slit in bad_slits or all_patt_dict[str(slit)] is None:
            msgs.warn(badmsg)
            continue
        st = str(slit)
        if wv_calib[st] is None:  # or len(wv_calib[st]) == 0:
            msgs.warn('Bad solution for slit: {}'.format(st))
            continue
        if all_patt_dict[st]['sign'] == +1:
            signtxt = 'correlate'
        else:
            signtxt = 'anitcorrelate'
        # Report
        cen_wave = wv_calib[st]['cen_wave']
        cen_disp = wv_calib[st]['cen_disp']
        sreport = str('---------------------------------------------------' + msgs.newline() +
                  'Final report for slit {0:d}/{1:d}:'.format(slit+1, nslits) + msgs.newline() +
                  '  Pixels {:s} with wavelength'.format(signtxt) + msgs.newline() +
                  '  Number of lines detected      = {:d}'.format(detections[st].size) + msgs.newline() +
                  '  Number of lines that were fit = {:d}'.format(
                      len(wv_calib[st]['pixel_fit'])) + msgs.newline() +
                  '  Central wavelength            = {:g}A'.format(cen_wave) + msgs.newline() +
                  '  Central dispersion            = {:g}A/pix'.format(cen_disp) + msgs.newline() +
                  '  Central wave/disp             = {:g}'.format(cen_wave / cen_disp) + msgs.newline() + 
                  '  Final RMS of fit              = {:g}'.format(wv_calib[st]['rms']))
        if orders is not None:
            sreport + msgs.newline()+ f'  Echelle order                 = {orders[slit]}'
        msgs.info(msgs.newline() + sreport)


class ArchiveReid:
    r"""
    Algorithm to wavelength calibrate spectroscopic data based on an
    archive of wavelength solutions.

    Parameters
    ----------
    spec :  float ndarray shape of (nspec, nslits) or (nspec)
        Array of arc spectra for which wavelength solutions are
        desired.
    lamps : :obj:`list`
        List of arc lamps to be used for wavelength calibration.
        E.g., ['ArI','NeI','KrI','XeI']
    par : :class:`~pypeit.par.pypeitpar.WaveSolutionPar`
        Key parameters that drive the behavior of the
        wavelength-solution algorithms.
    ech_fixed_format: bool
        Set to True if this is a fixed format echelle spectrograp. The code will then
        align the archive_arc and the extracted arc for each order for the reidentification.
    ok_mask : `numpy.ndarray`, optional
        Integer array with the list of valid spectra ``spec`` to use.
        If None, all spectra are used.
    measured_fwhms: ndarray, optional
        Array of FWHM (in pixels) measured from the arc lines. Shape (nslit,)
    use_unknowns : bool, default = True, optional
        If True, arc lines that are known to be present in the
        spectra, but have not been attributed to an element+ion, will
        be included in the fit.
    debug_all: :obj:`bool`, optional
        Convenience parameter that turns on all debugging. Setting
        ``debug_all`` to True is equivalent to setting
        ``debug_peaks``, ``debug_xcorr``, ``debug_reid``, and
        ``debug_fits`` to True.
    debug_peaks : :obj:`bool`, optional
        Debug the line identification in the arcline spectra. See
        ``debug`` parameter in
        func:`pypeit.core.wavecal.wvutils.arc_lines_from_spec`.
    debug_xcorr: bool, default = False, optional
        Show plots useful for debugging the cross-correlation used
        for shift/stretch computation.
    debug_reid: bool, default = False, optional
        Show plots useful for debugging the line reidentification
    debug_fits : :obj:`bool`, optional
        Show the arc-line fit debugging plot. See :func:`arc_fit_qa`.
    orders : `numpy.ndarray`, optional
        Order numbers for the provided spectra. Used to match against
        the relevant archived spectrum for echelle spectrographs.
        Shape must be :math:`(N_{\rm spec},)` and these *must* be
        provided if ech_fixed_format is True.
    nonlinear_counts: float, default = 1e10
        For arc line detection: Arc lines above this saturation
        threshold are not used in wavelength solution fits because
        they cannot be accurately centroided

    Attributes
    ----------
    debug_peaks : :obj:`bool`
        Debug the peak finding.

    .. todo::
        - Fill in the rest of the attributes.

    """
    # TODO: Because we're passing orders directly, we no longer need spectrograph...
    def __init__(self, spec, lamps, par, ech_fixed_format=False, ok_mask=None,  measured_fwhms=None, use_unknowns=True, debug_all=False,
                 debug_peaks=False, debug_xcorr=False, debug_reid=False, debug_fits=False,
                 orders=None, nonlinear_counts=1e10):

        # TODO: Perform detailed checking of the input

        # Check input
        if not isinstance(par, pypeitpar.WavelengthSolutionPar):
            msgs.error('Input parameters must be provided by a WavelengthSolutionPar object.')
        # TODO: Do we need ech_fix_format if we have
        # spectrograph.pypeline, assuming we keep passing spectrograph?
        if ech_fixed_format and orders is None:
            msgs.error('If the specrograph is a fixed-format echelle (ech_fix_format is True), '
                       'the orders must be provided.')

        # TODO: What does and does not need to be an attribute?

        # Debugging
        self.debug_peaks = debug_peaks or debug_all
        self.debug_xcorr = debug_xcorr or debug_all
        self.debug_reid = debug_reid or debug_all
        self.debug_fits = debug_fits or debug_all

        self.spec = spec
        if spec.ndim == 2:
            self.nspec, self.nslits = spec.shape
        elif spec.ndim == 1:
            self.nspec = spec.size
            self.nslits = 1
        else:
            msgs.error('Input spec must be a 1D or 2D numpy array!')

        if orders is not None and orders.size != self.nslits:
            msgs.error('Number of provided orders does not match the number of provided spectra.')

        self.par = par
        self.lamps = lamps
        self.use_unknowns = use_unknowns

        # Mask info
        self.ok_mask = np.arange(self.nslits) if ok_mask is None else ok_mask
        if np.amax(ok_mask) >= self.nslits:
            msgs.error('Spectrum selected by ok_mask is beyond the limits of the provided '
                       'spec array.')
        # List of bad slits
        self.bad_slits = []

        # Pull paramaters out of the parset
        # TODO: Why are we doing this?
        # Parameters for arc line detction
        self.nonlinear_counts = nonlinear_counts # self.par['nonlinear_counts']
        # Paramaters that govern reidentification
        self.reid_arxiv = self.par['reid_arxiv']
        self.nreid_min = self.par['nreid_min']
        self.nlocal_cc = self.par['nlocal_cc']
        self.cc_thresh = self.par['cc_thresh']
        self.cc_local_thresh = self.par['cc_local_thresh']

        # Paramters that govern wavelength solution fitting
        self.match_toler = self.par['match_toler']
        self.func = self.par['func']
        self.n_first= self.par['n_first']
        self.sigrej_first= self.par['sigrej_first']
        self.sigrej_final= self.par['sigrej_final']

        # Load the line lists
        if 'ThAr' in self.lamps:
            line_lists_all = waveio.load_line_lists(self.lamps)
            self.line_lists = line_lists_all[np.where(line_lists_all['ion'] != 'UNKNWN')]
            self.unknwns = line_lists_all[np.where(line_lists_all['ion'] == 'UNKNWN')]
        else:
            self.line_lists = waveio.load_line_lists(self.lamps)
            self.unknwns = waveio.load_unknown_list(self.lamps)

        self.tot_line_list = astropy.table.vstack([self.line_lists, self.unknwns]) if self.use_unknowns \
                                else self.line_lists

        # Read in the wv_calib_arxiv and pull out some relevant quantities
        # ToDO deal with different binnings!
        self.wv_calib_arxiv, self.par_arxiv = waveio.load_reid_arxiv(self.reid_arxiv)

        # Determine the number of spectra in the arxiv, check that it
        # matches nslits if this is fixed format.
        narxiv = len(self.wv_calib_arxiv)
        for key in self.wv_calib_arxiv.keys():
            try:
                test = int(key)
            except ValueError:
                narxiv -=1

        #if self.ech_fix_format and (self.nslits != narxiv):
        #    msgs.error('You have set ech_fix_format = True, but nslits={:d} != narxiv={:d}'.format(self.nslits,narxiv) + '.' +
        #               msgs.newline() + 'The number of orders identified does not match the number of solutions in the arxiv')
        #

        # Array to hold continuum subtracted arcs
        self.spec_cont_sub = np.zeros_like(self.spec)

        nspec_arxiv = self.wv_calib_arxiv['0']['spec'].size
        self.spec_arxiv = np.zeros((nspec_arxiv, narxiv))
        self.wave_soln_arxiv = np.zeros((nspec_arxiv, narxiv))
        self.det_arxiv = {}
        for iarxiv in range(narxiv):
            self.spec_arxiv[:, iarxiv] = self.wv_calib_arxiv[str(iarxiv)]['spec']
            self.wave_soln_arxiv[:, iarxiv] = self.wv_calib_arxiv[str(iarxiv)]['wave_soln']
        # arxiv orders (echelle only)
        if ech_fixed_format:
            arxiv_orders = []
            for iarxiv in range(narxiv):
                arxiv_orders.append(self.wv_calib_arxiv[str(iarxiv)]['order'])
#            orders, _ = self.spectrograph.slit2order(slit_spat_pos)

        ind_arxiv = np.arange(narxiv, dtype=int)
        # These are the final outputs
        self.all_patt_dict = {}
        self.detections = {}
        self.wv_calib = {}
        self.bad_slits = np.array([], dtype=int)
        # Reidentify each slit, and perform a fit
        for slit in range(self.nslits):
            # ToDO should we still be populating wave_calib with an empty dict here?
            if slit not in self.ok_mask:
                self.wv_calib[str(slit)] = None
                continue
            msgs.info('Reidentifying and fitting slit # {0:d}/{1:d}'.format(slit+1,self.nslits))
            # If this is a fixed format echelle, arxiv has exactly the same orders as the data and so
            # we only pass in the relevant arxiv spectrum to make this much faster
            ind_sp = arxiv_orders.index(orders[slit]) if ech_fixed_format else ind_arxiv
            if ech_fixed_format:
                msgs.info(f'Order: {orders[slit]}')
            sigdetect = wvutils.parse_param(self.par, 'sigdetect', slit)
            cc_thresh = wvutils.parse_param(self.par, 'cc_thresh', slit)
            rms_threshold = wvutils.parse_param(self.par, 'rms_threshold', slit)
            msgs.info("Using sigdetect =  {}".format(sigdetect))
            msgs.info("Using rms_threshold =  {}".format(rms_threshold))
            # get FWHM for this slit
            fwhm = set_fwhm(self.par, measured_fwhm=measured_fwhms[slit])
            self.detections[str(slit)], self.spec_cont_sub[:,slit], self.all_patt_dict[str(slit)] = \
                reidentify(self.spec[:,slit], self.spec_arxiv[:,ind_sp], self.wave_soln_arxiv[:,ind_sp],
                           self.tot_line_list, self.nreid_min, cc_thresh=cc_thresh, match_toler=self.match_toler,
                           cc_local_thresh=self.cc_local_thresh, nlocal_cc=self.nlocal_cc, nonlinear_counts=self.nonlinear_counts,
                           sigdetect=sigdetect, fwhm=fwhm, debug_peaks=self.debug_peaks, debug_xcorr=self.debug_xcorr,
                           debug_reid=self.debug_reid)
            # Check if an acceptable reidentification solution was found
            if not self.all_patt_dict[str(slit)]['acceptable']:
                self.wv_calib[str(slit)] = None
                self.bad_slits = np.append(self.bad_slits, slit)
                continue

            # Perform the fit
            n_final = wvutils.parse_param(self.par, 'n_final', slit)
            final_fit = wv_fitting.fit_slit(self.spec_cont_sub[:, slit], self.all_patt_dict[str(slit)],
                                         self.detections[str(slit)],
                                         self.tot_line_list, match_toler=self.match_toler,func=self.func, n_first=self.n_first,
                                         sigrej_first=self.sigrej_first, n_final=n_final,sigrej_final=self.sigrej_final)

            # Did the fit succeed?
            if final_fit is None:
                # This pattern wasn't good enough
                self.wv_calib[str(slit)] = None
                self.bad_slits = np.append(self.bad_slits, slit)
                continue
            # Is the RMS below the threshold?
            if final_fit['rms'] > rms_threshold:
                order_str = '' if orders is None else ', order={}'.format(orders[slit])
                msgs.warn('---------------------------------------------------' + msgs.newline() +
                          'Reidentify report for slit {0:d}/{1:d}'.format(slit, self.nslits-1) + order_str + msgs.newline() +
                          '  Poor RMS ({0:.3f})! Need to add additional spectra to arxiv to improve fits'.format(
                              final_fit['rms']) + msgs.newline() +
                          '---------------------------------------------------')
                self.bad_slits = np.append(self.bad_slits, slit)
                # Note this result in new_bad_slits, but store the solution since this might be the best possible

            # Add the patt_dict and wv_calib to the output dicts
            self.wv_calib[str(slit)] = copy.deepcopy(final_fit)
            if self.debug_fits:
                arc_fit_qa(self.wv_calib[str(slit)], title='Slit: {}'.format(str(slit)))

        # Print the final report of all lines
        report_final(self.nslits, self.all_patt_dict, self.detections, self.wv_calib, self.ok_mask, self.bad_slits)


    def get_results(self):
        return copy.deepcopy(self.all_patt_dict), copy.deepcopy(self.wv_calib)





class HolyGrail:
    """ General algorithm to wavelength calibrate spectroscopic data

    Parameters
    ----------
    spec : ndarray
        2D array of arcline spectra (nspec,nslit)
    lamps : :obj:`list`
        List of arc lamps to be used for wavelength calibration.
        E.g., ['ArI','NeI','KrI','XeI']
    par : ParSet or dict, default = default parset, optional
        This is the parset par['calibrations']['wavelengths']. A
        dictionary with the corresponding parameter names also works.
    ok_mask : ndarray, optional
        Array of good slits
    islinelist : bool, optional
        Is lines a linelist (True), or a list of ions (False)
    outroot : str, optional
        Name of output file
    debug : bool, optional
        Used to debug the algorithm
    verbose : bool, optional
        If True, the final fit will print out more detail as the RMS is
        refined, and lines are rejected. This is mostly helpful for
        developing the algorithm.
    binw : ndarray, optional
        Set the wavelength grid when identifying the best solution
    bind : ndarray, optional
        Set the dispersion grid when identifying the best solution
    nstore : int, optional
        The number of "best" initial solutions to consider
    use_unknowns : bool, optional
        If True, arc lines that are known to be present in the spectra,
        but have not been attributed to an element+ion, will be included
        in the fit.
    spectrograph : str, optional
        Spectrograph name

    Returns
    -------
    all_patt_dict : list of dicts
        A list of dictionaries, which contain the results from the
        preliminary pattern matching algorithm providing the first guess
        at the ID lines
    all_final_fit : list of dicts
        A list of dictionaries, which contain the full fitting results
        and final best guess of the line IDs

    """

    def __init__(self, spec, lamps, par=None, ok_mask=None, islinelist=False,
                 outroot=None, debug=False, verbose=False,
                 binw=None, bind=None, nstore=1, use_unknowns=True, 
                 nonlinear_counts=None, spectrograph=None):

        # Set some default parameters
        self._spec = spec
        self._par = pypeitpar.WavelengthSolutionPar() if par is None else par
        self._lamps = lamps
        self._npix, self._nslit = spec.shape
        self._nstore = nstore
        self._binw = binw
        self._bind = bind

        # Mask info
        if ok_mask is None:
            self._ok_mask = np.arange(self._nslit)
        else:
            self._ok_mask = ok_mask
        self._bad_slits = []  # List of bad slits

        # Set the input parameters
        self._nonlinear_counts = nonlinear_counts
        # JFH I'm not convinced that the codea actually does anything except use the lowest nsig, but am not sure
        self._match_toler = self._par['match_toler']
        self._func = self._par['func']
        self._n_first= self._par['n_first']
        self._sigrej_first= self._par['sigrej_first']
        self._sigrej_final= self._par['sigrej_final']

        self._use_unknowns = use_unknowns
        self._islinelist = islinelist

        self._outroot = outroot

        self._debug = debug
        self._verbose = verbose

        # Load the linelist to be used for pattern matching
        if self._islinelist:
            self._line_lists = self._lamps
            self._unknwns = self._lamps[:0].copy()
        else:
            if 'ThAr' in self._lamps:
                line_lists_all = waveio.load_line_lists(self._lamps)
                self._line_lists = line_lists_all[np.where(line_lists_all['ion'] != 'UNKNWN')]
                self._unknwns = line_lists_all[np.where(line_lists_all['ion'] == 'UNKNWN')]
            else:
                restrict = spectrograph if self._par['use_instr_flag'] else None
                self._line_lists = waveio.load_line_lists(
                    self._lamps, restrict_on_instr=restrict)
                self._unknwns = waveio.load_unknown_list(self._lamps)

        if self._use_unknowns:
            self._tot_list = astropy.table.vstack([self._line_lists, self._unknwns])
        else:
            self._tot_list = self._line_lists

        # Generate the final linelist and sort
        self._wvdata = np.array(self._tot_list['wave'].data)  # Removes mask if any
        self._wvdata.sort()

        # Find the wavelength solution!
        # KD Tree algorithm only works for ThAr - check first that this is what is being used
        self._thar = False
        if 'ThAr' in self._lamps and len(self._lamps) == 1:
            self._thar = True
            # Set up the grids to be used for pattern matching
            self.set_grids(ngridw=5000, ngridd=1000)
            msgs.info("Using KD Tree pattern matching algorithm to wavelength calibrate")
            self.run_kdtree()
        else:
            # Set up the grids to be used for pattern matching
            self.set_grids()
            msgs.info("Using brute force pattern matching algorithm to wavelength calibrate")
            self.run_brute()

    def get_results(self):
        return copy.deepcopy(self._all_patt_dict), copy.deepcopy(self._all_final_fit)

    def set_grids(self, ngridw = 300, ngridd=3000): #ngridw = 200, ngridd=2000):
        # Set the wavelength grid
        if self._binw is None:
            # Ideally, you want binw to roughly sample the A/pix of the spectrograph
            self._ngridw = ngridw
            self._binw = np.linspace(np.min(self._wvdata), np.max(self._wvdata), self._ngridw)
        else:
            self._ngridw = self._binw.size
        # Set the dispersion grid
        if self._bind is None:
            self._ngridd = ngridd
            #self._bind = np.linspace(-3.0, 1.0, self._ngridd)
            # JFH I have no idea why this goes down as low as -3.0. 3000/10^(-3.0) would be R ~ 3e6. No spectrograph
            # has a dispersion that high. I'm changing this to be -1.5 which would be R ~ 100,000 at 3000A. In this regime
            # one would anyway use the ThAr routine. I'm rasing
            # the upper limit to be 2.0 to handle low-resolution data (i.e in the near-IR 2.5e4/100 = R ~ 250

            self._bind = np.linspace(-1.5, 2.0, self._ngridd)
        else:
            self._ngridd = self._bind.size
        return

    def run_brute_loop(self, slit, tcent_ecent, wavedata=None):
        # Set the parameter space that gets searched
        rng_poly = [3, 4]            # Range of algorithms to check (only trigons+tetragons are supported)
        rng_list = range(3, 6)       # Number of lines to search over for the linelist
        rng_detn = range(3, 6)       # Number of lines to search over for the detected lines
        rng_pixt = [1.0]             # Pixel tolerance
        idthresh = 0.5               # Criteria for early return (at least this fraction of lines must have
                                     # an ID on either side of the spectrum)

        rms_threshold = wvutils.parse_param(self._par, 'rms_threshold', slit)
        msgs.info("Using rms_threshold =  {}".format(rms_threshold))
        best_patt_dict, best_final_fit = None, None
        # Loop through parameter space
        for poly in rng_poly:
            for detsrch in rng_detn:
                for lstsrch in rng_list:
                    for pix_tol in rng_pixt:
                        # JFH Note that results_brute and solve_slit are running on the same set of detections. I think this is the way
                        # it should be.
                        psols, msols = self.results_brute(tcent_ecent,poly=poly, pix_tol=pix_tol,
                                                          detsrch=detsrch, lstsrch=lstsrch,wavedata=wavedata)
                        patt_dict, final_fit = self.solve_slit(slit, psols, msols,tcent_ecent)
                        if final_fit is None:
                            # This is not a good solution
                            continue
                        # Test if this solution is better than the currently favoured solution
                        if best_patt_dict is None:
                            # First time a fit is found
                            best_patt_dict, best_final_fit = copy.deepcopy(patt_dict), copy.deepcopy(final_fit)
                            continue
                        elif final_fit['rms'] < rms_threshold:
                            # Has a better fit been identified (i.e. more lines identified)?
                            if len(final_fit['pixel_fit']) > len(best_final_fit['pixel_fit']):
                                best_patt_dict, best_final_fit = copy.deepcopy(patt_dict), copy.deepcopy(final_fit)
                            # Decide if an early return is acceptable
                            nlft = np.sum(best_final_fit['tcent'] < best_final_fit['spec'].size/2.0)
                            nrgt = best_final_fit['tcent'].size-nlft
                            if np.sum(best_final_fit['pixel_fit'] < 0.5)/nlft > idthresh and\
                                np.sum(best_final_fit['pixel_fit'] >= 0.5) / nrgt > idthresh:
                                # At least half of the lines on either side of the spectrum have been identified
                                return best_patt_dict, best_final_fit

        return best_patt_dict, best_final_fit

    def run_brute(self, min_nlines=10):
        """Run through the parameter space and determine the best solution
        """

        # ToDo This code appears to use the weak lines for everything throughout
        self._all_patt_dict = {}
        self._all_final_fit = {}
        good_fit = np.zeros(self._nslit, dtype=bool)
        self._det_weak = {}
        self._det_stro = {}
        for slit in range(self._nslit):
            msgs.info("Working on slit: {}".format(slit))
            if slit not in self._ok_mask:
                self._all_final_fit[str(slit)] = None
                continue
            # TODO Pass in all the possible params for detect_lines to arc_lines_from_spec, and update the parset
            # Detect lines, and decide which tcent to use
            sigdetect = wvutils.parse_param(self._par, 'sigdetect', slit)
            msgs.info("Using sigdetect =  {}".format(sigdetect))
            self._all_tcent, self._all_ecent, self._cut_tcent, self._icut, _  =\
                wvutils.arc_lines_from_spec(self._spec[:, slit].copy(), sigdetect=sigdetect, nonlinear_counts = self._nonlinear_counts)
            self._all_tcent_weak, self._all_ecent_weak, self._cut_tcent_weak, self._icut_weak, _  =\
                wvutils.arc_lines_from_spec(self._spec[:, slit].copy(), sigdetect=sigdetect, nonlinear_counts = self._nonlinear_counts)

            # Were there enough lines?  This mainly deals with junk slits
            if self._all_tcent.size < min_nlines:
                msgs.warn("Not enough lines to identify in slit {0:d}!".format(slit))
                self._det_weak[str(slit)] = [None,None]
                self._det_stro[str(slit)] = [None,None]
                # Remove from ok mask
                oklist = self._ok_mask.tolist()
                oklist.pop(slit)
                self._ok_mask = np.array(oklist)
                self._all_final_fit[str(slit)] = None
                continue
            # Setup up the line detection dicts
            self._det_weak[str(slit)] = [self._all_tcent_weak[self._icut_weak].copy(),self._all_ecent_weak[self._icut_weak].copy()]
            self._det_stro[str(slit)] = [self._all_tcent[self._icut].copy(),self._all_ecent[self._icut].copy()]

            # Run brute force algorithm on the weak lines
            best_patt_dict, best_final_fit = self.run_brute_loop(slit, self._det_weak[str(slit)])

            # Print preliminary report
            good_fit[slit] = self.report_prelim(slit, best_patt_dict, best_final_fit)

        # Now that all slits have been inspected, cross match to generate a
        # list of all lines in every slit, and refit all spectra
        if self._nslit > 1:
            msgs.info('Checking wavelength solution by cross-correlating with all slits')

            msgs.info('Cross-correlation iteration #1')
            obad_slits = self.cross_match(good_fit, self._det_weak)
            cntr = 2
            while obad_slits.size > 0:
                msgs.info('Cross-correlation iteration #{:d}'.format(cntr))
                good_fit = np.ones(self._nslit, dtype=bool)
                good_fit[obad_slits] = False
                bad_slits = self.cross_match(good_fit,self._det_weak)
                if np.array_equal(bad_slits, obad_slits):
                    break
                obad_slits = bad_slits.copy()
                cntr += 1
                if cntr > 10:
                    msgs.warn("Breaking while loop before convergence. Check the wavelength solution!")
                    break

        # With these updates to the fits of each slit, determine the final fit.
        self.finalize_fit(self._det_weak)

        # Print the final report of all lines
        self.report_final()
        return

    def run_kdtree(self, polygon=4, detsrch=7, lstsrch=10, pixtol=5):
        """
        KD Tree algorithm to wavelength calibrate spectroscopic data.
        Currently, this is only designed for ThAr lamp spectra. See the
        'run_brute' function if you want to calibrate longslit spectra.

        Parameters
        ----------
        polygon : int
          Number of sides to the polygon used in pattern matching.  For example:

            - polygon=3  -->  trigon (two anchor lines and one floating line)
            - polygon=4  -->  tetragon (two anchor lines and two floating lines)
            - polygon=5  -->  pentagon (two anchor lines and three floating lines)

        detsrch : int
            Number of consecutive detected lines used to generate a
            pattern. For example, if detsrch is 4, then for a trigon,
            the following patterns will be generated (assuming line #1
            is the left anchor):

                - 1 2 3:  (in this case line #3 is the right anchor)
                - 1 2 4:  (in this case line #4 is the right anchor)
                - 1 3 4:  (in this case line #4 is the right anchor)

        lstsrch : int
            Number of consecutive lines in the linelist used to generate
            a pattern.  See example above for detsrch
        pixtol : float
            Tolerance used to find good patterns. An acceptable match if
            the closest distance to a pattern is < pixtol/npix, where
            npix is the number of pixels in the spectral direction.
            Ideally, this should depend on the pattern...

        """

        # Load the linelist KD Tree
        lsttree, lindex = waveio.load_tree(polygon=polygon, numsearch=lstsrch)

        # Set the search error to be 5 pixels
        err = pixtol / self._npix

        self._all_patt_dict = {}
        self._all_final_fit = {}
        good_fit = np.zeros(self._nslit, dtype=bool)
        self._det_weak = {}
        self._det_stro = {}
        for slit in range(self._nslit):
            if slit not in self._ok_mask:
                self._all_final_fit[str(slit)] = {}
                continue
            # Detect lines, and decide which tcent to use
            sigdetect = wvutils.parse_param(self._par, 'sigdetect', slit)
            self._all_tcent, self._all_ecent, self._cut_tcent, self._icut, _ =\
                wvutils.arc_lines_from_spec(self._spec[:, slit], sigdetect=sigdetect, nonlinear_counts = self._nonlinear_counts)
            self._all_tcent_weak, self._all_ecent_weak, self._cut_tcent_weak, self._icut_weak, _ =\
                wvutils.arc_lines_from_spec(self._spec[:, slit], sigdetect=sigdetect, nonlinear_counts = self._nonlinear_counts)
            if self._all_tcent.size == 0:
                msgs.warn("No lines to identify in slit {0:d}!".format(slit+ 1))
                continue

            # Save the detections
            self._det_weak[str(slit)] = [self._all_tcent_weak[self._icut_weak].copy(),self._all_ecent_weak[self._icut_weak].copy()]
            self._det_stro[str(slit)] = [self._all_tcent[self._icut].copy(),self._all_ecent[self._icut].copy()]

            use_tcentp, use_ecentp = self.get_use_tcent(1, self._det_weak[str(slit)])
            use_tcentm, use_ecentm = self.get_use_tcent(-1, self._det_weak[str(slit)])
            if use_tcentp.size < detsrch:
                if self._verbose:
                    msgs.info("Not enough lines to test this solution, will attempt another.")
                return None, None

            # Create a detlines KD Tree
            maxlinear = 0.5*self._npix
            if polygon == 3:
                msgs.info("Generating patterns for a trigon")
                patternp, indexp = kdtree_generator.trigon(use_tcentp, detsrch, maxlinear)
                patternm, indexm = kdtree_generator.trigon(use_tcentm, detsrch, maxlinear)
            elif polygon == 4:
                msgs.info("Generating patterns for a tetragon")
                patternp, indexp = kdtree_generator.tetragon(use_tcentp, detsrch, maxlinear)
                patternm, indexm = kdtree_generator.tetragon(use_tcentm, detsrch, maxlinear)
            elif polygon == 5:
                msgs.info("Generating patterns for a pentagon")
                patternp, indexp = kdtree_generator.pentagon(use_tcentp, detsrch, maxlinear)
                patternm, indexm = kdtree_generator.pentagon(use_tcentm, detsrch, maxlinear)
            elif polygon == 6:
                msgs.info("Generating patterns for a hexagon")
                patternp, indexp = kdtree_generator.hexagon(use_tcentp, detsrch, maxlinear)
                patternm, indexm = kdtree_generator.hexagon(use_tcentm, detsrch, maxlinear)
            else:
                msgs.warn("Patterns can only be generated with 3 <= polygon <= 6")
                return None

            dettreep = scipy.spatial.cKDTree(patternp, leafsize=30)
            dettreem = scipy.spatial.cKDTree(patternm, leafsize=30)

            # Query the detections tree
            msgs.info("Querying KD tree patterns (slit {0:d}/{1:d})".format(slit+1, self._nslit))
            resultp = dettreep.query_ball_tree(lsttree, r=err)
            resultm = dettreem.query_ball_tree(lsttree, r=err)

            msgs.info("Identifying wavelengths for each pattern")
            # First flatten the KD Tree query results so numba can handle the input array
            flatresp = [item for sublist in resultp for item in sublist]
            flatresm = [item for sublist in resultm for item in sublist]
            flatidxp = [ii for ii, sublist in enumerate(resultp) for item in sublist]
            flatidxm = [ii for ii, sublist in enumerate(resultm) for item in sublist]
            # Obtain the correlate and anti-correlate solutions
            psols = results_kdtree_nb(use_tcentp, self._wvdata, flatresp, flatidxp, indexp,
                                      lindex, indexp.shape[1], self._npix)
            msols = results_kdtree_nb(use_tcentm, self._wvdata, flatresm, flatidxm, indexm,
                                      lindex, indexm.shape[1], self._npix)

            msgs.info("Identifying the best solution")
            patt_dict, final_fit = self.solve_slit(slit, psols, msols, self._det_weak[str(slit)], nselw=1, nseld=2)

            # Print preliminary report
            good_fit[slit] = self.report_prelim(slit, patt_dict, final_fit)

        # Now that all slits have been inspected, attempt to find a better
        # solution for orders that were not fit well, by estimating the
        # wavelength coverage of that slit
        #self.cross_match_order(good_fit)

        # With the updates to the fits of each slit, determine the final fit, and save the QA
        self.finalize_fit()

        # Print the final report of all lines
        self.report_final()


    # TODO This routine should be replaced with a new version based on my reidentify code
    def cross_match(self, good_fit, detections):
        """Cross-correlate the spectra across all slits to ID all of the lines.

        Parameters
        ----------
        good_fit : ndarray (bool)
            Indicates which slits are deemed to be a good fit (although,
            sometimes a bad fit can be labelled as a good fit). To
            remedy this, the true good fits are determined in this
            routine.

        """
        # Steps:
        # Check that all of the "good" slits are indeed good
        # For all of the bad slits, cross-correlate against all of the good slits to label each line
        # For all newly labeled lines, create a patt_dict of these labeled lines
        # Perform a final fit on these lines

        #self._debug = True
        # First, sort spectra according to increasing central wavelength
        ngd = good_fit.sum()
        idx_gd = np.zeros(ngd, dtype=int)
        wvc_gd = np.zeros(ngd, dtype=float)
        dsp_gd = np.zeros(ngd, dtype=float)
        wvc_gd_jfh = np.zeros(ngd, dtype=float)
        dsp_gd_jfh = np.zeros(ngd, dtype=float)
        xrng = np.arange(self._npix)
        xnpixmin1 = float(self._npix-1)
        cntr = 0
        for slit in range(self._nslit):
            # Masked?
            if slit not in self._ok_mask:
                continue
            if good_fit[slit]:
                idx_gd[cntr] = slit
                # TODO JFH We can get rid of this and thus not need patt_dict
                wvc_gd[cntr] = self._all_patt_dict[str(slit)]["bwv"]
                dsp_gd[cntr] = self._all_patt_dict[str(slit)]["bdisp"]
                # JFH stuff
                wave_soln = self._all_final_fit[str(slit)].pypeitfit.eval(xrng/xnpixmin1)
                wvc_gd_jfh[cntr] = wave_soln[self._npix//2]
                dsp_gd_jfh[cntr]= np.median(wave_soln - np.roll(wave_soln,1))
                cntr += 1
        srt = np.argsort(wvc_gd_jfh)
        sort_idx = idx_gd[srt]
        sort_wvc = wvc_gd[srt]
        sort_dsp = dsp_gd[srt]
        sort_wvc_jfh = wvc_gd_jfh[srt]
        sort_dsp_jfh = dsp_gd_jfh[srt]

        # Cross correlate all good spectra with each other, in order of wavelength
        ncrco = ngd*(ngd-1)//2
        ccorr_val = np.zeros(ncrco)
        shift_val = np.zeros(ncrco)
        dwvc_val = np.zeros(ncrco)
        slit_ids = np.zeros((ncrco, 2), dtype=int)
        cntr = 0
        # JFH Consider adding something in here that takes advantage of the
        for gd in range(0, sort_idx.size-1):
            for gc in range(gd+1, sort_idx.size):
                #corr = scipy.signal.correlate(self._spec[:, sort_idx[gd]], self._spec[:, sort_idx[gc]], mode='same')
                #amax = np.argmax(corr)
                # dwvc_val[cntr] = (sort_wvc[gc]-sort_wvc[gd]) / (0.5*(sort_dsp[gc]+sort_dsp[gd])) - (amax - self._spec.shape[0] // 2)
                # JFH replaced with more robust xcorr
                shift_val[cntr], ccorr_val[cntr]= wvutils.xcorr_shift(self._spec[:, sort_idx[gd]],self._spec[:, sort_idx[gc]],
                                                                      percent_ceil=50.0)
                #dwvc_val[cntr] = (sort_wvc[gc]-sort_wvc[gd]) / (0.5*(sort_dsp[gc]+sort_dsp[gd])) - shift
                # JFH TESTING
                dwvc_val[cntr] = (sort_wvc_jfh[gc]-sort_wvc_jfh[gd]) / (0.5*(sort_dsp_jfh[gc]+sort_dsp_jfh[gd])) - shift_val[cntr]
                slit_ids[cntr, 0] = gd
                slit_ids[cntr, 1] = gc
                cntr += 1


        # TODO Replace this code below with code based on either sigma_clipped_stats or djs_reject
        # Identify the good slits as those for which the cross-correlation is consistent with the mad of all the slits.
        # Bad slits are then the outliers.
        sigrej = 3.0
        mad = 1.4826 * np.median(np.abs(dwvc_val))
        gdmsk = np.abs(dwvc_val) < sigrej * mad
        for ii in range(100):  # Limit to 100 iterations - this will likely never be reached...
            ogdmsk = gdmsk.copy()
            mad = 1.4826 * np.median(np.abs(dwvc_val[gdmsk]))
            gdmsk = np.abs(dwvc_val) < sigrej*mad
            if np.array_equal(gdmsk, ogdmsk):
                break

        if self._debug:
            # TODO Add something here indicating slit indices? Like plot the cc pairs next to the points?
            xplt = np.arange(dwvc_val.size)
            plt.plot(xplt[~gdmsk], dwvc_val[~gdmsk], 'rx',label ='bad slit')
            plt.plot(xplt[gdmsk], dwvc_val[gdmsk], 'bo',label = 'good slit')
            plt.hlines(0,xplt.min(),xplt.max(), color='black',linestyle='--')
            plt.xticks(xplt)
            plt.legend()
            plt.show()

        # Catalogue the good and bad slits.

        # ToDO Basically a slit needs to have a bad cross-correlation with every other slit in order
        # to be classified as a bad slit here. Is this the behavior we want?? Maybe we should be more
        # conservative and call a bad any slit which results in an outlier here?
        good_slits = np.sort(sort_idx[np.unique(slit_ids[gdmsk, :].flatten())])
        bad_slits = np.setdiff1d(np.arange(self._nslit), good_slits, assume_unique=True)
        nbad = bad_slits.size
        if nbad > 0:
            msgs.info('Working on {:d}'.format(nbad) + ' bad slits: {:}'.format(bad_slits + 1))

        # Get the sign (i.e. if pixels correlate/anticorrelate with wavelength)
        # and dispersion (A/pix). Assume these are the same for all slits

        # JFH Changed this to take the median which is more robust. Could even reject outliers
        disp_good = np.zeros(good_slits.size,dtype=float)
        sign_good = np.zeros(good_slits.size,dtype=int)
        wvc_good  = np.zeros(good_slits.size,dtype=float)
        for islit in range(good_slits.size):
            # JFH ToDO Could just use the good wavelength solutions and then we would not need this sign and hence all_patt_ict
            sign_good[islit] =  self._all_patt_dict[str(good_slits[islit])]['sign']
            # JFH stuff
            wave_soln = self._all_final_fit[str(good_slits[islit])].pypeitfit.eval(xrng / xnpixmin1)
            wvc_good[islit] = wave_soln[self._npix // 2]
            disp_good[islit] = np.median(wave_soln - np.roll(wave_soln, 1))


        disp_med = np.median(disp_good)
        sign = np.median(sign_good)
        #disp = self._all_patt_dict[str(good_slits[0])]['bdisp']
        #sign = self._all_patt_dict[str(good_slits[0])]['sign']

        # For all of the bad slits, estimate some line wavelengths
        new_bad_slits = np.array([], dtype=int)
        for bs in bad_slits:
            if bs not in self._ok_mask:
                continue
            if detections[str(bs)][0] is None:  # No detections at all; slit is hopeless
                msgs.warn('Slit {:d}'.format(bs) + ' has no arc line detections.  Likely this slit is junk!')
                self._bad_slits.append(bs)
                continue
            bsdet, _ = self.get_use_tcent(sign, detections[str(bs)])
            lindex = np.array([], dtype=int)
            dindex = np.array([], dtype=int)
            wcen = np.zeros(good_slits.size)
            disp = np.zeros(good_slits.size)
            shift_vec = np.zeros(good_slits.size)
            stretch_vec = np.zeros(good_slits.size)
            ccorr_vec = np.zeros(good_slits.size)
            for cntr, gs in enumerate(good_slits):
                msgs.info('Cross-correlating bad slit # {:d}'.format(bs + 1) + ' with good slit # {:d}'.format(gs + 1))
                # Match the peaks between the two spectra.
                # spec_gs_adj is the stretched spectrum
                success, shift_vec[cntr], stretch_vec[cntr], ccorr_vec[cntr], _, _ =  \
                    wvutils.xcorr_shift_stretch(self._spec[:, bs],self._spec[:, gs], debug = self._debug)
                if not success:
                    continue
                # ToDo Put in a cut on the cross-correlation value here in this logic so that we only consider slits that are sufficiently similar

                # Estimate wcen and disp for this bad slit based on its shift/stretch relative to the good slit
                disp[cntr] = disp_good[cntr]/stretch_vec[cntr]
                wcen[cntr] = wvc_good[cntr] - shift_vec[cntr]*disp[cntr]

                # For each peak in the gs spectrum, identify the corresponding peaks in the bs spectrum. Do this by
                # transforming these good slit line pixel locations into the (shifted and stretched) bs frame
                gsdet, _ = self.get_use_tcent(sign, detections[str(gs)])
                gsdet_ss = gsdet*stretch_vec[cntr] + shift_vec[cntr]
                if self._debug:
                    plt.figure(figsize=(14, 6))
                    xrng = np.arange(self._npix)
                    tampl_bs = np.interp(bsdet, xrng, self._spec[:, bs])
                    plt.plot(xrng, self._spec[:, bs], color='red', drawstyle='steps-mid', label='bad slit arc', linewidth=1.0, zorder= 10)
                    plt.plot(bsdet, tampl_bs, 'r.', markersize=10.0, label='bad slit lines', zorder= 10)
                    tampl_gs = np.interp(gsdet, xrng, self._spec[:, gs])
                    plt.plot(xrng, self._spec[:, gs], color='black', drawstyle='steps-mid', linestyle=':',
                             label='good slit arc', linewidth=0.5)
                    plt.plot(gsdet, tampl_gs, 'k+', markersize=8.0, label='good slit lines')
                    gdarc_ss = wvutils.shift_and_stretch(self._spec[:, gs], shift_vec[cntr], stretch_vec[cntr])
                    #tampl_ss = np.interp(gsdet_ss, xrng, gdarc_ss)
                    for iline in range(gsdet_ss.size):
                        plt.plot([gsdet[iline],gsdet_ss[iline]],[tampl_gs[iline], tampl_gs[iline]], color='cornflowerblue', linewidth = 1.0)
                    plt.plot(xrng, gdarc_ss, color='black', drawstyle='steps-mid', label='good slit arc shift/stretch', linewidth=1.0)
                    plt.plot(gsdet_ss, tampl_gs, 'k.', markersize=10.0, label='predicted good slit lines')
                    plt.title('Cross-correlation of bad slit # {:d}'.format(bs+1) + ' and good slit # {:d}'.format(gs+1) +
                              ': ccor = {:5.3f}'.format(ccorr_vec[cntr]) +
                              ', shift = {:6.1f}'.format(shift_vec[cntr]) +
                              ', stretch = {:5.4f}'.format(stretch_vec[cntr]) +
                              ', wv_cen = {:7.1f}'.format(wcen[cntr]) +
                              ', disp = {:5.3f}'.format(disp[cntr]))
                    plt.ylim(-5.0, 1.5*self._spec[:, bs].max())
                    plt.legend()
                    plt.show()

                # Calculate wavelengths for all of the gsdet detections
                wvval = self._all_final_fit[str(gs)].pypeitfit.eval(xrng / xnpixmin1)
                # Loop over the bad slit line pixel detections and find the nearest good slit line
                for dd in range(bsdet.size):
                    pdiff = np.abs(bsdet[dd]-gsdet_ss)
                    bstpx = np.argmin(pdiff)
                    # If a match is found within 2 pixels, consider this a successful match
                    if pdiff[bstpx] < 2.0:
                        # Using the good slit wavelength solution, search for the nearest line in the line list
                        bstwv = np.abs(self._wvdata - wvval[bstpx])
                        # This is probably not a good match
                        if bstwv[np.argmin(bstwv)] > 2.0*disp_med:
                            continue
                        lindex = np.append(lindex, np.argmin(bstwv)) # index in the line list self._wvdata
                        dindex = np.append(dindex, dd)               # index in the array of pixel detections bsdet
            # Finalize the best guess of each line
            # Initialise the patterns dictionary
            patt_dict = dict(acceptable=False, nmatch=0, ibest=-1, bwv=0.,
                             sigdetect= wvutils.parse_param(self._par, 'sigdetect', bs),
                             mask=np.zeros(bsdet.size, dtype=bool), scores = None)
            patt_dict['sign'] = sign
            patt_dict['bwv'] = np.median(wcen[wcen != 0.0])
            patt_dict['bdisp'] = np.median(disp[disp != 0.0])
            patterns.solve_triangles(bsdet, self._wvdata, dindex, lindex, patt_dict = patt_dict)

            if self._debug:
                tmp_list = astropy.table.vstack([self._line_lists, self._unknwns])
                match_qa(self._spec[:, bs], bsdet, tmp_list,patt_dict['IDs'], patt_dict['scores'])

            # Use only the perfect IDs
            iperfect = np.array(patt_dict['scores']) != 'Perfect'
            patt_dict['mask'][iperfect] = False
            patt_dict['nmatch'] = np.sum(patt_dict['mask'])
            if patt_dict['nmatch'] < 3:
                patt_dict['acceptable'] = False

            # Check if a solution was found
            if not patt_dict['acceptable']:
                new_bad_slits = np.append(new_bad_slits, bs)
                continue
            final_fit = wv_fitting.fit_slit(self._spec[:, bs], patt_dict, bsdet, self._line_lists)
            #final_fit = self.fit_slit(bs, patt_dict, bsdet)
            if final_fit is None:
                # This pattern wasn't good enough
                new_bad_slits = np.append(new_bad_slits, bs)
                continue

            if final_fit['rms'] >  wvutils.parse_param(self._par, 'rms_threshold', bs):
                msgs.warn('---------------------------------------------------' + msgs.newline() +
                          'Cross-match report for slit {0:d}/{1:d}:'.format(bs + 1, self._nslit) + msgs.newline() +
                          '  Poor RMS ({0:.3f})! Will try cross matching iteratively'.format(final_fit['rms']) + msgs.newline() +
                          '---------------------------------------------------')
                # Store this result in new_bad_slits, so the iteration can be performed,
                # but make sure to store the result, as this might be the best possible.
                new_bad_slits = np.append(new_bad_slits, bs)
            self._all_patt_dict[str(bs)] = copy.deepcopy(patt_dict)
            self._all_final_fit[str(bs)] = copy.deepcopy(final_fit)
            if self._debug:
                xplt = np.linspace(0.0, 1.0, self._npix)
                yplt = utils.func_val(final_fit['fitc'], xplt, 'legendre', minx=0.0, maxx=1.0)
                plt.plot(final_fit['pixel_fit'], final_fit['wave_fit'], 'bx')
                plt.plot(xrng, yplt, 'r-')
                plt.show()
        return new_bad_slits

    def cross_match_order(self, good_fit):
        """Using the solutions of all orders, identify the good solutions, and refit the bad ones!

        TODO: This function needs work... The first few lines of code successfully pick up the good orders,
        but we need a new routine that (based on an estimated central wavelength and dispersion) can successfully
        ID all of the lines.
        """
        # DEPRECATED (NOT USED)

        # First determine the central wavelength and dispersion of every slit, using the known good solutions
        xplt = np.arange(self._nslit)
        yplt, dplt = np.zeros(self._nslit), np.zeros(self._nslit)
        imsk = np.ones(self._nslit, dtype=int)
        for slit in range(self._nslit):
            if good_fit[slit]:
                yplt[slit] = self._all_patt_dict[str(slit)]['bwv']
                dplt[slit] = self._all_patt_dict[str(slit)]['bdisp']
                imsk[slit] = 0

        mask, fit = utils.robust_polyfit(xplt, yplt, 2, function='polynomial', sigma=2,
                                         initialmask=imsk, forceimask=True)
        good_fit[mask == 1] = False
        wavemodel = utils.func_val(fit, xplt, 'polynomial')
        disp = np.median(dplt[good_fit])

        # TODO: maybe rethink the model at this point? Using the derived
        # central wavelength and dispersion identify liens in all orders?

        if self._debug:
            plt.subplot(211)
            plt.plot(xplt, wavemodel, 'r-')
            ww = np.where(mask==0)
            plt.plot(xplt[ww], yplt[ww], 'bx')
            ww = np.where(mask==1)
            plt.plot(xplt[ww], yplt[ww], 'rx')
            plt.subplot(212)
            plt.plot(xplt, dplt, 'bx')
            plt.show()
            #embed()

        fact_nl = 1.2  # Non linear factor
        new_good_fit = np.zeros(self._nslit, dtype=bool)
        for slit in range(self._nslit):
            wmin = wavemodel[slit] - fact_nl*disp*self._npix/2
            wmax = wavemodel[slit] + fact_nl*disp*self._npix/2
            ww = np.where((self._wvdata > wmin) & (self._wvdata < wmax))
            wavedata = self._wvdata[ww]
            msgs.info('Brute force ID for slit {0:d}/{1:d}'.format(slit+1, self._nslit))
            best_patt_dict, best_final_fit =\
                self.run_brute_loop(slit, arrerr=self._det_weak[str(slit)], wavedata=wavedata)

            self._all_patt_dict[str(slit)] = copy.deepcopy(best_patt_dict)
            self._all_final_fit[str(slit)] = copy.deepcopy(best_final_fit)
            new_good_fit[slit] = self.report_prelim(slit, best_patt_dict, best_final_fit)
        return new_good_fit


        # Set some fitting parameters
        if self._n_final is None:
            order = 4
        else:
            order = self._n_final

        ofit = [5, 3, 1, 0]
        lnpc = len(ofit) - 1

        # Prepare the fitting coefficients
        xv = np.arange(self._npix)/(self._npix-1)
        ords = np.arange(self._nslit)
        xcen = xv[:, np.newaxis].repeat(self._nslit, axis=1)
        extrapord = ~good_fit
        maskord = np.where(extrapord)[0]

        coeffs = None
        waves = np.zeros(xcen.shape, dtype=float)
        for slit in range(self._nslit):
            if good_fit[slit]:
                func = self._all_final_fit[str(slit)]['function']
                fmin = self._all_final_fit[str(slit)]['fmin']
                fmax = self._all_final_fit[str(slit)]['fmax']
                fitc = self._all_final_fit[str(slit)]['fitc']
                if coeffs is None:
                    coeffs = np.zeros((fitc.size, self._nslit))
                coeffs[:, slit] = fitc.copy()
                waves[:, slit] = utils.func_val(fitc, xv, func, minx=fmin, maxx=fmax)

        msgs.info("Performing a PCA on the order wavelength solutions")
        #embed()
        pca_wave, outpar = pca.basis(xcen, waves, coeffs, lnpc, ofit, x0in=ords, mask=maskord, skipx0=False, function=func)

        # Report the QA
        # TODO: fix setup passing
        setup = "BLAH"
        pca.pca_plot(setup, outpar, ofit, "wave_cross_match", pcadesc="Wavelength calibration PCA")


        # Extrapolate the remaining orders requested
        #extrap_wave, outpar = pca.extrapolate(outpar, ords)

        # Determine if pixels correlate and anti-correlate with wavelength
        signs = np.zeros(self._nslit, dtype=int)
        for slit in range(self._nslit):
            wvval = pca_wave[:, slit]
            if wvval[wvval.size//2] > wvval[wvval.size//2-1]:
                signs[slit] = 1
            else:
                signs[slit] = -1
        sign = 1
        if np.sum(signs) < 0:
            sign = -1

        new_bad_slits = np.array([], dtype=int)
        # Using the first guesses at the wavelength solution, identify lines
        for slit in range(self._nslit):
            # Get the detections
            dets, _ = self.get_use_tcent(sign, self._det_weak[str(slit)])
            lindex = np.array([], dtype=int)
            dindex = np.array([], dtype=int)
            # Calculate wavelengths for the gsdet detections
            wvval = pca_wave[:, slit]
            wvcen = wvval[wvval.size//2]
            disp = abs(wvval[wvval.size//2] - wvval[wvval.size//2-1])
            for dd in range(dets.size):
                pdiff = np.abs(dets[dd] - xv)
                bstpx = np.argmin(pdiff)
                bstwv = np.abs(self._wvdata - wvval[bstpx])
                if bstwv[np.argmin(bstwv)] > 10.0 * disp:
                    # This is probably not a good match
                    continue
                lindex = np.append(lindex, np.argmin(bstwv))
                dindex = np.append(dindex, dd)

            # Finalize the best guess of each line
            # Initialise the patterns dictionary
            patt_dict = dict(acceptable=False, nmatch=0, ibest=-1, bwv=0.,
                             sigdetect=wvutils.parse_param(self._par, 'sigdetect', slit),
                             mask=np.zeros(dets.size, dtype=bool))
            patt_dict['sign'] = sign
            patt_dict['bwv'] = wvcen
            patt_dict['bdisp'] = disp

            patterns.solve_triangles(dets, self._wvdata, dindex, lindex, patt_dict)
            # Check if a solution was found
            if not patt_dict['acceptable']:
                new_bad_slits = np.append(new_bad_slits, slit)
                msgs.warn('---------------------------------------------------' + msgs.newline() +
                          'Cross-match report for slit {0:d}/{1:d}:'.format(slit, self._nslit-1) + msgs.newline() +
                          '  Lines could not be identified! Will try cross matching iteratively' + msgs.newline() +
                          '---------------------------------------------------')
                continue
            final_fit = self.fit_slit(slit, patt_dict, dets)
            if final_fit is None:
                # This pattern wasn't good enough
                new_bad_slits = np.append(new_bad_slits, slit)
                msgs.warn('---------------------------------------------------' + msgs.newline() +
                          'Cross-match report for slit {0:d}/{1:d}:'.format(slit, self._nslit-1) + msgs.newline() +
                          '  Fit was not good enough! Will try cross matching iteratively' + msgs.newline() +
                          '---------------------------------------------------')
                continue
            if final_fit['rms'] > wvutils.parse_param(self._par, 'rms_threshold', slit):
                msgs.warn('---------------------------------------------------' + msgs.newline() +
                          'Cross-match report for slit {0:d}/{1:d}:'.format(slit, self._nslit-1) + msgs.newline() +
                          '  Poor RMS ({0:.3f})! Will try cross matching iteratively'.format(final_fit['rms']) + msgs.newline() +
                          '---------------------------------------------------')
                # Store this result in new_bad_slits, so the iteration can be performed,
                # but make sure to store the result, as this might be the best possible.
                new_bad_slits = np.append(new_bad_slits, slit)
            self._all_patt_dict[str(slit)] = copy.deepcopy(patt_dict)
            self._all_final_fit[str(slit)] = copy.deepcopy(final_fit)
            if self._debug:
                xplt = np.linspace(0.0, 1.0, self._npix)
                yplt = utils.func_val(final_fit['fitc'], xplt, 'legendre', minx=0.0, maxx=1.0)
                plt.plot(final_fit['pixel_fit'], final_fit['wave_fit'], 'bx')
                plt.plot(xplt, yplt, 'r-')
                plt.show()
                #embed()

        # debugging
        if self._debug:
            # First determine the central wavelength and dispersion of every slit, using the known good solutions
            xplt = np.arange(self._nslit)
            yplt, dplt = np.zeros(self._nslit), np.zeros(self._nslit)
            imsk = np.ones(self._nslit, dtype=int)
            for slit in range(self._nslit):
                if good_fit[slit]:
                    yplt[slit] = self._all_patt_dict[str(slit)]['bwv']
                    dplt[slit] = self._all_patt_dict[str(slit)]['bdisp']
                    imsk[slit] = 0

            mask, fit = utils.robust_polyfit(xplt, yplt, 2, function='polynomial', sigma=2,
                                             initialmask=imsk, forceimask=True)

            ymodel = utils.func_val(fit, xplt, 'polynomial')
            plt.subplot(211)
            plt.plot(xplt, ymodel, 'r-')
            ww = np.where(mask==0)
            plt.plot(xplt[ww], yplt[ww], 'bx')
            ww = np.where(mask==1)
            plt.plot(xplt[ww], yplt[ww], 'rx')
            plt.subplot(212)
            plt.plot(xplt, dplt, 'bx')
            plt.show()
            #embed()

        return new_bad_slits

    def get_use_tcent_old(self, corr, cut=True, arr_err=None, weak=False):
        """
        Grab the lines to use

        Args:
            corr:  int
                Set if pixels correlate with wavelength (corr==1) or
                anticorrelate (corr=-1)
            arr_err:
                A list [tcent, ecent] indicating which detection list
                should be used. Note that if arr_err is set then the
                weak keyword is ignored.
            weak: bool, optional
                If True, return the weak lines
            cut: bool, optional
                Cut on the lines according to significance

        Returns:
            tuple: arr, err

        """
        # Decide which array to use
        if arr_err is None:
            if weak:
                if cut:
                    arr = self._all_tcent_weak.copy()[self._icut_weak]
                    err = self._all_ecent_weak.copy()[self._icut_weak]
                else:
                    msgs.error('CODING ERROR: Cut must be True')
            else:
                if cut:
                    arr = self._all_tcent.copy()[self._icut]
                    err = self._all_ecent.copy()[self._icut]
                else:
                    msgs.error('CODING ERROR: Cut must be True')
        else:
            arr, err = arr_err[0], arr_err[1]
        # Return the appropriate tcent
        if corr == 1:
            return arr, err
        else:
            return (self._npix - 1.0) - arr[::-1], err[::-1]

    def get_use_tcent(self, corr, tcent_ecent):
        """
        Grab the lines to use

        Args:
            corr:  int
              Set if pixels correlate with wavelength (corr==1) or
              anticorrelate (corr=-1)
            tcent_ecent:
              A list [tcent, ecent] indicating which detection list
              should be used. Note that if arr_err is set then the weak
              keyword is ignored.

        Returns:
            tuple: arr, err
        """
        # Return the appropriate tcent
        tcent, ecent = tcent_ecent[0], tcent_ecent[1]
        if corr == 1:
            return tcent, ecent
        else:
            return (self._npix - 1.0) - tcent[::-1], ecent[::-1]


    def results_brute(self, tcent_ecent, poly=3, pix_tol=0.5, detsrch=5, lstsrch=5, wavedata=None):
        """
        Need some docs here. I think this routine generates the
        patterns, either triangles are quadrangles.

        Parameters
        ----------
        tcent_ecent: list of ndarrays, [tcent, ecent]
        poly, optional:
            algorithms to use for pattern matching. Only triangles (3)
            and quadrangles (4) are supported
        pix_tol, optional:
            tolerance that is used to determine if a pattern match is
            successful (in units of pixels)
        detsrch, optional:
            Number of lines to search over for the detected lines
        lstsrch, optional:
            Number of lines to search over for the detected lines
        wavedata, optional:
        arrerr, optional:

        """
        # Import the pattern matching algorithms
        if poly == 3:
            from pypeit.core.wavecal.patterns import triangles as generate_patterns
        elif poly == 4:
            from pypeit.core.wavecal.patterns import quadrangles as generate_patterns
        else:
            msgs.warn("Pattern matching is only available for trigons and tetragons.")
            return None, None

        if wavedata is None:
            wavedata = self._wvdata

        # Test if there are enough lines to generate a solution
        use_tcent, _ = self.get_use_tcent(1, tcent_ecent)
        if use_tcent.size < lstsrch or use_tcent.size < detsrch:
            if self._verbose:
                msgs.info("Not enough lines to test this solution, will attempt another.")
            return None, None

        if self._verbose:
            msgs.info("Begin pattern matching")

        # First run pattern recognition assuming pixels correlate with wavelength
        dindexp, lindexp, wvcenp, dispsp = generate_patterns(use_tcent, wavedata, self._npix,
                                                             detsrch, lstsrch, pix_tol)
        # Now run pattern recognition assuming pixels anti-correlate with wavelength
        use_tcent, _ = self.get_use_tcent(-1, tcent_ecent)
        dindexm, lindexm, wvcenm, dispsm = generate_patterns(use_tcent, wavedata, self._npix,
                                                             detsrch, lstsrch, pix_tol)
        return (dindexp, lindexp, wvcenp, dispsp,), (dindexm, lindexm, wvcenm, dispsm,)

    def results_kdtree(self, use_tcent, res, dindex, lindex, ordfit=2):
        # Assign wavelengths to each pixel
        nrows = len(res)
        ncols = sum(map(len, res))
        nindx = dindex.shape[1]
        wvdisp = np.zeros(ncols)
        wvcent = np.zeros(ncols)
        dind = np.zeros((ncols, nindx), dtype=int)
        lind = np.zeros((ncols, nindx), dtype=int)
        cnt = 0
        for x in range(nrows):
            for y in range(len(res[x])):
                # dx = use_tcent[dindex[x, -1]] - use_tcent[dindex[x, 0]]
                # dp = self._wvdata[lindex[res[x][y], -1]] - self._wvdata[lindex[res[x][y], 0]]
                # try:
                #     null, cgrad = utils.robust_polyfit(use_tcent[dindex[x, :]], self._wvdata[lindex[res[x][y], :]],
                #                                        1, sigma=2.0, verbose=False)
                #     wvdisp[cnt] = cgrad[1]
                # except:
                #     wvdisp[cnt] = (dp / dx)
                #
                coeff = np.polyfit(use_tcent[dindex[x, :]], self._wvdata[lindex[res[x][y]]], ordfit)
                wvcent[cnt] = np.polyval(coeff, self._npix / 2.0)
                wvdisp[cnt] = abs(np.polyval(coeff, (self._npix+1) / 2.0) - wvcent[cnt])
                dind[cnt, :] = dindex[x, :]
                lind[cnt, :] = lindex[res[x][y], :]
                cnt += 1
        return dind, lind, wvcent, wvdisp

    def solve_slit(self, slit, psols, msols, tcent_ecent, nstore=1, nselw=3, nseld=3):
        """
        Need some docs here. I think this routine creates a 2d histogram
        of the patterns and searches for the most represented wave_cen
        and log10(disp). Then it attempts to fit each value determined
        (default of 1) to try to figure out if it is a reasonable fit.

        Args:
            slit:
            psols:
            msols:
            tcent_ecent: list, [tcent, ecent]
            nstore:
                Number of pattern matches to store and fit
            nselw:
                All solutions around the best central wavelength
                solution within +- nselw are selected to be fit
            nseld:
                All solutions around the best log10(dispersion) solution
                within +- nseld are selected to be fit

        Returns:
            tuple: patt_dict, final_dict
        """

        # Extract the solutions
        dindexp, lindexp, wvcenp, dispsp = psols
        dindexm, lindexm, wvcenm, dispsm = msols

        # Remove any invalid results from correlate
        ww = np.where((self._binw[0] < wvcenp) & (wvcenp < self._binw[-1]) &
                      (10.0 ** self._bind[0] < dispsp) & (dispsp < 10.0 ** self._bind[-1]))
        dindexp = dindexp[ww[0], :]
        lindexp = lindexp[ww[0], :]
        dispsp = dispsp[ww]
        wvcenp = wvcenp[ww]

        # Remove any invalid results from anticorrelate
        ww = np.where((self._binw[0] < wvcenm) & (wvcenm < self._binw[-1]) &
                      (10.0 ** self._bind[0] < dispsm) & (dispsm < 10.0 ** self._bind[-1]))
        dindexm = dindexm[ww[0], :]
        lindexm = lindexm[ww[0], :]
        dispsm = dispsm[ww]
        wvcenm = wvcenm[ww]

        # Construct the histograms
        histimgp, xed, yed = np.histogram2d(wvcenp, np.log10(dispsp), bins=[self._binw, self._bind])
        histimgm, xed, yed = np.histogram2d(wvcenm, np.log10(dispsm), bins=[self._binw, self._bind])
        #histimgp = gaussian_filter(histimgp, 3)
        #histimgm = gaussian_filter(histimgm, 3)
        histimg = histimgp - histimgm
        sm_histimg = scipy.ndimage.gaussian_filter(histimg, [30, 15])

        #histpeaks = patterns.detect_2Dpeaks(np.abs(sm_histimg))
        histpeaks = patterns.detect_2Dpeaks(np.abs(histimg))

        # Find the indices of the nstore largest peaks
        bidx = np.unravel_index(np.argpartition(np.abs(histpeaks*histimg), -nstore, axis=None)[-nstore:], histimg.shape)

        # Get the peak value of central wavelength and dispersion
        allwcen = self._binw[bidx[0]]
        alldisp = self._bind[bidx[1]]
        allhnum = np.abs(histimg[bidx])

        #debug = False
        if self._debug:# or slit==2:
            this_hist = histimg
            plt.clf()
            rect_image = [0.12, 0.05, 0.85, 0.9]
            fx = plt.figure(1, figsize=(12, 8))
            ax_image = fx.add_axes(rect_image)
            extent = [self._binw[0], self._binw[-1], self._bind[0], self._bind[-1]]
            # plt.subplot(221)
            # plt.imshow((np.abs(histimg[:, ::-1].T)), extent=extent, aspect='auto')
            # plt.subplot(222)
            # plt.imshow((np.abs(sm_histimg[:, ::-1].T)), extent=extent, aspect='auto')
            # plt.subplot(223)
            # plt.imshow((np.abs(histimgp[:, ::-1].T)), extent=extent, aspect='auto')
            # plt.subplot(224)
            # plt.imshow((np.abs(histimgm[:, ::-1].T)), extent=extent, aspect='auto')
            #plt.imshow((np.abs(sm_histimg[:, ::-1].T)), extent=extent, aspect='auto')
            cimg = ax_image.imshow(this_hist.T, extent=extent, aspect='auto',vmin=-2.0,vmax=5.0,
                       interpolation='nearest',origin='lower',cmap='Set1')
            nm = histimg.max() - histimg.min()
            ticks = np.arange(this_hist.min(),this_hist.max() + 1,1)
            cbar = fx.colorbar(cimg, ax=ax_image,ticks = ticks,drawedges = True, extend ='both',
                               spacing = 'proportional',orientation ='horizontal')
            cbar.set_ticklabels(ticks)
            cbar.set_label('# of Occurences')
            ax_image.set_xlabel('Central Wavelength (Angstroms)')
            ax_image.set_ylabel('log10(Dispersion/(Ang/pixel))')
            delta_wv = np.median(self._binw - np.roll(self._binw,1))
            delta_disp = np.median(self._bind - np.roll(self._bind,1))
            label = 'Maximum: (lam, log10(disp)) = ({:8.2f}'.format(allwcen[0]) + ',{:5.3f})'.format(alldisp[0])
            ax_image.plot(allwcen + delta_wv/2.0, alldisp + delta_disp/2.0, color='red', marker='+', markersize=10.0, fillstyle='none',
                     linestyle='None', zorder = 10,label=label)
            ax_image.legend()
            #plt.plot(self._binw[bidx[0]], self._bind[bidx[1]], 'r+')
#            ax_image.axvline(allwcen, color='r', linestyle='--')
#            ax_image.axhline(alldisp, color='r', linestyle='--')
            plt.show()
            #if False:
            #    plt.clf()
            #    plt.imshow(histimgp[:, ::-1].T, extent=extent, aspect='auto',vmin=0.0,vmax=1.0)
            #    plt.show()


        # Find all good solutions
        bestlist = []
        for idx in range(nstore):
            # Select all solutions around the best solution within a square of side 2*nsel
            wlo = self._binw[max(0, bidx[0][idx] - nselw)]
            whi = self._binw[min(self._ngridw - 1, bidx[0][idx] + nselw)]
            dlo = 10.0 ** self._bind[max(0, bidx[1][idx] - nseld)]
            dhi = 10.0 ** self._bind[min(self._ngridd - 1, bidx[1][idx] + nseld)]
            if histimgp[bidx][idx] > histimgm[bidx][idx]:
                wgd = np.where((wvcenp > wlo) & (wvcenp < whi) & (dispsp > dlo) & (dispsp < dhi))
                dindex = dindexp[wgd[0], :].flatten()
                lindex = lindexp[wgd[0], :].flatten()
                sign = +1
            else:
                wgd = np.where((wvcenm > wlo) & (wvcenm < whi) & (dispsm > dlo) & (dispsm < dhi))
                dindex = dindexm[wgd[0], :].flatten()
                lindex = lindexm[wgd[0], :].flatten()
                sign = -1
            # Store relevant values in an array to solve for best solution
            bestlist.append([allwcen[idx], alldisp[idx], allhnum[idx], sign, dindex, lindex])

        if self._verbose:
            msgs.info("Fitting the wavelength solution for each slit")
        patt_dict, final_dict = None, None
        for idx in range(nstore):
            # Solve the patterns
            tpatt_dict = self.solve_patterns(slit, bestlist[idx], tcent_ecent)
            if tpatt_dict is None:
                # This pattern wasn't good enough
                continue
            # Fit the full set of lines with the derived patterns
            use_tcent, _ = self.get_use_tcent(tpatt_dict['sign'], tcent_ecent)
            tfinal_dict = wv_fitting.fit_slit(self._spec[:, slit], tpatt_dict, use_tcent, self._line_lists)
            # tfinal_dict = self.fit_slit(slit, tpatt_dict, use_tcent)
            if tfinal_dict is None:
                # This pattern wasn't good enough
                continue
            # Check if this solution is better than the last
            if patt_dict is None:
                # First time a fit is found
                patt_dict, final_dict = tpatt_dict, tfinal_dict
                continue
            elif tfinal_dict['rms'] < wvutils.parse_param(self._par, 'rms_threshold', slit):
                # Has a better fit been identified (i.e. more lines ID)?
                if len(tfinal_dict['pixel_fit']) > len(final_dict['pixel_fit']):
                    patt_dict, final_dict = copy.deepcopy(tpatt_dict), copy.deepcopy(tfinal_dict)
        return patt_dict, final_dict

    def solve_patterns(self, slit, bestlist, tcent_ecent):
        """

        Args:
            slit (int):
               The ID of the slit
            bestlist (list or ndarray):
                A 5 element list, each containing a numpy.ndarray, with the following values required for each index:
                    0: central wavelength of the pattern
                    1: central dispersion of pattern
                    2: sign of the pattern (note, sign = 1 [-1] if pixels correlate [anticorrelate] with wavelength
                    3: index of the full list of patterns that were created from the detected arc lines
                    4: index of the full list of patterns that were created from the line list.
            tcent_ecent (list):
                A list [tcent, ecent] indicating which detection list should be used. Note that if arr_err is set then the weak keyword is ignored.

        Returns:
            patt_dict (dict):
                Dictionary containing information about the best patterns.

        """

        # Obtain a full list of indices that are consistent with the maximum value
        wcen, dcen, sign, dindex, lindex = bestlist[0], bestlist[1], bestlist[3], bestlist[4], bestlist[5]

        # Find the favoured sign and only use those values
        use_tcent, _ = self.get_use_tcent(sign, tcent_ecent)
        if sign == +1:
            signtxt = "correlate"
        else:
            signtxt = "anticorrelate"

        # Initialise the patterns dictionary
        patt_dict = dict(acceptable=False, nmatch=0, ibest=-1, bwv=0.,
                         sigdetect=wvutils.parse_param(self._par, 'sigdetect', slit),
                         mask=np.zeros(use_tcent.size, dtype=bool))
        patterns.solve_triangles(use_tcent, self._wvdata, dindex, lindex, patt_dict)
        # Check if a solution was found
        if not patt_dict['acceptable']:
            return None

        # Fill in the patterns dictionary
        patt_dict['sign'] = sign
        patt_dict['bwv'] = wcen
        patt_dict['bdisp'] = 10.0 ** dcen

        # Check that a solution has been found
        if patt_dict['nmatch'] == 0 and self._verbose:
            msgs.info(msgs.newline() +
                      '---------------------------------------------------' + msgs.newline() +
                      'Initial report:' + msgs.newline() +
                      '  No matches! Try another algorithm' + msgs.newline() +
                      '---------------------------------------------------')
            return None
        elif self._verbose:
            # Report
            msgs.info(msgs.newline() +
                      '---------------------------------------------------' + msgs.newline() +
                      'Initial report:' + msgs.newline() +
                      '  Pixels {:s} with wavelength'.format(signtxt) + msgs.newline() +
                      '  Number of lines recovered    = {:d}'.format(self._all_tcent.size) + msgs.newline() +
                      '  Number of lines analyzed     = {:d}'.format(use_tcent.size) + msgs.newline() +
                      '  Number of acceptable matches = {:d}'.format(patt_dict['nmatch']) + msgs.newline() +
                      '  Best central wavelength      = {:g}A'.format(patt_dict['bwv']) + msgs.newline() +
                      '  Best dispersion              = {:g}A/pix'.format(patt_dict['bdisp']) + msgs.newline() +
                      '  Best wave/disp                = {:g}'.format(patt_dict['bwv']/patt_dict['bdisp']) + msgs.newline() +
                      '---------------------------------------------------')
        return patt_dict

    def finalize_fit(self, detections):
        """
        Once the best IDs have been found for each slit, perform a final
        fit to all slits and save the results
        """

        for slit in range(self._nslit):
            if slit not in self._ok_mask:
                continue
            if self._all_patt_dict[str(slit)] is None:
                continue
            # Save the QA for the best solution
            slittxt = '_Slit{0:03d}'.format(slit+1)
            use_tcent, use_ecent = self.get_use_tcent(self._all_patt_dict[str(slit)]['sign'],detections[str(slit)])
            if self._outroot is not None:
                # Write IDs
                out_dict = dict(pix=use_tcent, IDs=self._all_patt_dict[str(slit)]['IDs'])
                jdict = ltu.jsonify(out_dict)
                ltu.savejson(self._outroot + slittxt + '.json', jdict, easy_to_read=True, overwrite=True)
                msgs.info("Wrote: {:s}".format(self._outroot + slittxt + '.json'))

                # Plot
                tmp_list = np.vstack([self._line_lists, self._unknwns])
                match_qa(self._spec[:, slit], use_tcent, tmp_list,
                            self._all_patt_dict[str(slit)]['IDs'], self._all_patt_dict[str(slit)]['scores'],
                            outfile=self._outroot + slittxt + '.pdf')
                msgs.info("Wrote: {:s}".format(self._outroot + slittxt + '.pdf'))
            # Perform the final fit for the best solution
            best_final_fit = wv_fitting.fit_slit(self._spec[:, slit], self._all_patt_dict[str(slit)], use_tcent,
                                                 self._line_lists, outroot=self._outroot, slittxt=slittxt)
            #best_final_fit = self.fit_slit(slit, self._all_patt_dict[str(slit)], use_tcent, outroot=self._outroot, slittxt=slittxt)
            self._all_final_fit[str(slit)] = copy.deepcopy(best_final_fit)

    def report_prelim(self, slit, best_patt_dict, best_final_fit):

        good_fit = False
        # Report on the best preliminary result
        if best_final_fit is None:
            msgs.warn('---------------------------------------------------' + msgs.newline() +
                      'Preliminary report for slit {0:d}/{1:d}:'.format(slit, self._nslit-1) + msgs.newline() +
                      '  No matches! Attempting to cross match.' + msgs.newline() +
                      '---------------------------------------------------')
            self._all_patt_dict[str(slit)] = None
            self._all_final_fit[str(slit)] = None
        elif best_final_fit['rms'] > wvutils.parse_param(self._par, 'rms_threshold', slit):
            msgs.warn('---------------------------------------------------' + msgs.newline() +
                      'Preliminary report for slit {0:d}/{1:d}:'.format(slit, self._nslit-1) + msgs.newline() +
                      '  Poor RMS ({0:.3f})! Attempting to cross match.'.format(best_final_fit['rms']) + msgs.newline() +
                      '---------------------------------------------------')
            self._all_patt_dict[str(slit)] = None
            self._all_final_fit[str(slit)] = None
        else:
            good_fit = True
            if best_patt_dict['sign'] == +1:
                signtxt = 'correlate'
            else:
                signtxt = 'anitcorrelate'
            # Report
            msgs.info('---------------------------------------------------' + msgs.newline() +
                      'Preliminary report for slit {0:d}/{1:d}:'.format(slit, self._nslit-1) + msgs.newline() +
                      '  Pixels {:s} with wavelength'.format(signtxt) + msgs.newline() +
                      '  Number of weak lines         = {:d}'.format(self._det_weak[str(slit)][0].size) + msgs.newline() +
                      '  Number of strong lines       = {:d}'.format(self._det_stro[str(slit)][0].size) + msgs.newline() +
                      '  Number of lines analyzed     = {:d}'.format(len(best_final_fit['pixel_fit'])) + msgs.newline() +
                      '  Number of pattern matches    = {:d}'.format(best_patt_dict['nmatch']) + msgs.newline() +
                      '  Patt match cen wavelength    = {:g}A'.format(best_patt_dict['bwv']) + msgs.newline() +
                      '  Patt match dispersion        = {:g}A/pix'.format(best_patt_dict['bdisp']) + msgs.newline() +
                      '  Best patt match wave/disp    = {:g}'.format(best_patt_dict['bwv']/best_patt_dict['bdisp']) + msgs.newline() +
                      '  Final RMS of fit             = {:g}'.format(best_final_fit['rms']) + msgs.newline() +
                      '---------------------------------------------------')
            self._all_patt_dict[str(slit)] = copy.deepcopy(best_patt_dict)
            self._all_final_fit[str(slit)] = copy.deepcopy(best_final_fit)
        return good_fit

    def report_final(self):
        """Print out the final report of the wavelength calibration"""
        for slit in range(self._nslit):
            # Prepare a message for bad wavelength solutions
            badmsg = '---------------------------------------------------' + msgs.newline() +\
                     'Final report for slit {0:d}/{1:d}:'.format(slit, self._nslit-1) + msgs.newline() +\
                     '  Wavelength calibration not performed!'
            if slit not in self._ok_mask:
                msgs.warn(badmsg)
                continue
            if self._all_patt_dict[str(slit)] is None:
                msgs.warn(badmsg)
                continue
            st = str(slit)
            if self._all_patt_dict[st]['sign'] == +1:
                signtxt = 'correlate'
            else:
                signtxt = 'anitcorrelate'
            # Report
            centwave = self._all_final_fit[st].pypeitfit.eval(0.5)
            tempwave = self._all_final_fit[st].pypeitfit.eval(0.5 + 1.0/self._npix)
            centdisp = abs(centwave-tempwave)
            msgs.info(msgs.newline() +
                      '---------------------------------------------------' + msgs.newline() +
                      'Final report for slit {0:d}/{1:d}:'.format(slit, self._nslit-1) + msgs.newline() +
                      '  Pixels {:s} with wavelength'.format(signtxt) + msgs.newline() +
                      '  Number of weak lines         = {:d}'.format(self._det_weak[str(slit)][0].size) + msgs.newline() +
                      '  Number of strong lines       = {:d}'.format(self._det_stro[str(slit)][0].size) + msgs.newline() +
                      '  Number of lines analyzed     = {:d}'.format(len(self._all_final_fit[st]['pixel_fit'])) + msgs.newline() +
                      '  Central wavelength           = {:g}A'.format(centwave) + msgs.newline() +
                      '  Central dispersion           = {:g}A/pix'.format(centdisp) + msgs.newline() +
                      '  Central wave/disp             = {:g}'.format(centwave/centdisp) + msgs.newline() +
                      '  Final RMS of fit             = {:g}'.format(self._all_final_fit[st]['rms']))
        return


def results_kdtree_nb(use_tcent, wvdata, res, residx, dindex, lindex, nindx, npix, ordfit=1):
    """ A numba speedup of the results_kdtree function in the General class (see above).
    For all of the acceptable pattern matches, estimate the central wavelength and dispersion,
    and record the index in the linelist and the corresponding indices of the detected lines.

    Parameters
    ----------
    use_tcent : ndarray
        detected lines
    wvdata : ndarray
        the linelist
    res : list
        A flattened list of the results of the ball tree query from the
        KDTree (this contains all acceptable matches) This needs to be a
        flattened list for numba
    residx : list
        This contains the original indices of the unflattened (i.e. nested) 'res' list
    dindex : ndarray
        Indices of the lines in the detected lines for all patterns
    lindex : ndarray
        Indices of the lines in the linelist for all patterns
    nindx : int
        Number of acceptable pattens
    npix : int
        Number of pixels in the spectral direction
    ordfit : int
        Order of the polynomial used to fit the pixel/wavelength IDs

    Returns
    -------
    dind : ndarray
        Indices of the lines in the detected lines that were used for each acceptable pattern
    lind : linelist index of patterns
        Indices of the lines in the linelist that were used for each corresponding pattern
    wvcent : ndarray
        Central wavelength of each pattern
    wvdisp : ndarray
        Central dispersion of each pattern
    """
    # Assign wavelengths to each pixel
    ncols = len(res)
    wvdisp = np.zeros(ncols, dtype=float)
    wvcent = np.zeros(ncols, dtype=float)
    dind = np.zeros((ncols, nindx), dtype=np.uint64)
    lind = np.zeros((ncols, nindx), dtype=np.uint64)
    Xmat = np.ones((nindx, ordfit+1), dtype=float)
    for x in range(ncols):
        for ii in range(ordfit, -1, -1):
            Xmat[:, ii] = np.power(use_tcent[dindex[residx[x], :]], ordfit-ii)
        coeff = np.linalg.lstsq(Xmat, wvdata[lindex[res[x]]])[0]
        sumv = 0.0
        for ii in range(ordfit, -1, -1):
            wvcent[x] += coeff[ordfit-ii]*((npix/2.0)**ii)
            sumv += coeff[ordfit-ii]*(((npix+1)/2.0)**ii)
        wvdisp[x] = abs(sumv - wvcent[x])
        dind[x, :] = dindex[residx[x], :]
        lind[x, :] = lindex[res[x], :]
    return dind, lind, wvcent, wvdisp

<|MERGE_RESOLUTION|>--- conflicted
+++ resolved
@@ -444,6 +444,12 @@
     debug_reid: bool, default = False
        Show plots useful for debugging the line reidentification
 
+    sigdetect: float, default = 5.0
+        Threshold for detecting arcliens
+
+    fwfm: float, default = 4.0
+        Full width at half maximum for the arc lines
+
     Returns
     -------
     (detections, spec_cont_sub, patt_dict)
@@ -688,13 +694,48 @@
     return detections, spec_cont_sub, patt_dict_slit
 
 
-<<<<<<< HEAD
 def match_to_arxiv(lamps:list, spec:np.ndarray, wv_guess:np.ndarray,
                    spec_arxiv:np.ndarray, wave_arxiv:np.ndarray, nreid_min:int,
                    match_toler=2.0, nonlinear_counts=1e10, sigdetect=5.0, fwhm=4.0,
                    debug_peaks:bool=False, use_unknowns:bool=False):
-
-    # TODO -- This code is duplicated from echelle_wvcalib
+    """ Algorithm to match an input arc spectrum to an archival arc spectrum
+    using a set wavelength guess for the input
+
+    Used only missing orders of echelle spectrographs (so far)
+
+    Args:
+        lamps (list): List of lamps used in the arc
+        spec (np.ndarray): Spectrum to match
+        wv_guess (np.ndarray): Wavelength guess for the input spectrum
+        spec_arxiv (np.ndarray): Spectrum to match to
+        wave_arxiv (np.ndarray): Wavelegnth solution for the archival spectrum
+        nreid_min (int): 
+            Minimum number of times that a given candidate reidentified line must be properly matched with a line in the arxiv
+            to be considered a good reidentification. If there is a lot of duplication in the arxiv of the spectra in question
+            (i.e. multislit) set this to a number like 2-4. For echelle this depends on the number of solutions in the arxiv.
+            For fixed format echelle (ESI, X-SHOOTER, NIRES) set this 1. For an echelle with a tiltable grating, it will depend
+            on the number of solutions in the arxiv.
+        match_toler (float, optional): Defaults to 2.0.
+            Matching tolerance in pixels for a line reidentification. A good line match must match within this tolerance to the
+            the shifted and stretched archive spectrum, and the archive wavelength solution at this match must be within
+            match_toler dispersion elements from the line in line list.
+        nonlinear_counts (float, optional): Defaults to 1e10.
+            For arc line detection: Arc lines above this saturation
+            threshold are not used in wavelength solution fits because
+            they cannot be accurately centroided
+        sigdetect (float, optional): Defaults to 5.0.
+            Threshold for detecting arcliens
+        fwhm (float, optional): Defaults to 4.0.
+            Full width at half maximum for the arc lines
+        debug_peaks (bool, optional): Defaults to False.
+        use_unknowns (bool, optional): Defaults to False.
+            If True, use the unknowns in the solution (not recommended)
+
+    Returns:
+        _type_: _description_
+    """
+
+    # TODO -- The next 10 lines of code is duplicated from echelle_wvcalib
     # Load the line lists
     if 'ThAr' in lamps:
         line_lists_all = waveio.load_line_lists(lamps)
@@ -782,11 +823,8 @@
 
     return tcent, spec_cont_sub, patt_dict_slit, tot_line_list
 
-def map_fwhm(image, imbpm, slits, npixel=None, nsample=None, sigdetect=10., specord=1, spatord=0, fwhm=5.):
-=======
 def map_fwhm(image, gpm, slits_left, slits_right, slitmask, npixel=None, nsample=None, sigdetect=10., specord=1,
              spatord=0, fwhm=5., box_rad=3.0, slit_bpm=None):
->>>>>>> 6071cdd4
     """
     Map the spectral FWHM at all spectral and spatial locations of all slits, using an input image (usually an arc)
 
