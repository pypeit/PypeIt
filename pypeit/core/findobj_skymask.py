--- conflicted
+++ resolved
@@ -513,14 +513,9 @@
     slit_width = slit_righ - slit_left
 
     # Check standard star
-<<<<<<< HEAD
-    if std_trace is not None and std_trace.shape[1] != norders:
-        msgs.error(f'Standard star trace ({std_trace.shape}) does not match the number of orders ({norders}) in the echelle data.')
-=======
     if std_trace is not None and len(std_trace) != norders:
         msgs.warn('Standard star trace does not match the number of orders in the echelle data.'
                   ' Will use the slit edges to trace the object in the missing orders.')
->>>>>>> df301337
 
     # For traces
     nspec = slit_left.shape[0]
