--- conflicted
+++ resolved
@@ -1237,13 +1237,9 @@
                                                         sigrej=sigrej, trim_edg=trim_edg,
                                                         bsp=self.par['reduce']['skysub']['bspline_spacing'],
                                                         no_poly=self.par['reduce']['skysub']['no_poly'],
-<<<<<<< HEAD
                                                         pos_mask=(not self.bkg_redux) and not objs_not_masked,
                                                         max_mask_frac=self.par['reduce']['skysub']['max_mask_frac'],
                                                         show_fit=show_fit)
-=======
-                                                        pos_mask=(not self.bkg_redux) and not objs_not_masked, show_fit=show_fit)
->>>>>>> 8d99297f
             # Update the ivar image used in the sky fit
             msgs.info("Updating sky noise model")
             # Choose the highest counts out of sky and object
@@ -1309,20 +1305,14 @@
         #     global_sky_sep = Reduce.global_skysub(self, skymask=skymask, update_crmask=update_crmask, trim_edg=trim_edg,
         #                                           show_fit=show_fit, show=show, show_objs=show_objs)
 
-<<<<<<< HEAD
-        # Wavelengths (on unmasked slits)
+        # Recalculate the wavelength image, and the global sky taking into account the spectral flexure
         msgs.info("Generating wavelength image")
         # It's needed in `illum_profile_spectral`
         # TODO maybe would be better to move it inside `illum_profile_spectral`
         if self.wv_calib is None:
             msgs.error("A wavelength calibration is needed (wv_calib) if a joint sky fit is requested.")
-        self.waveimg = self.wv_calib.build_waveimg(self.tilts, self.slits, spat_flexure=self.spat_flexure_shift)
-=======
-        # Recalculate the wavelength image, and the global sky taking into account the spectral flexure
-        msgs.info("Regenerating wavelength image")
         self.waveimg = self.wv_calib.build_waveimg(self.tilts, self.slits, spec_flexure=self.slitshift,
                                                    spat_flexure=self.spat_flexure_shift)
->>>>>>> 8d99297f
 
         self.illum_profile_spectral(global_sky_sep, skymask=skymask)
 
