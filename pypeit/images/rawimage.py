""" Object to load and process a single raw image

.. include common links, assuming primary doc root is up one directory
.. include:: ../include/links.rst
"""

import os
import inspect
from copy import deepcopy

from IPython import embed

import numpy as np

from astropy import stats

from pypeit import msgs
from pypeit.core import parse
from pypeit.core import procimg
from pypeit.core import flat
from pypeit.core import flexure
from pypeit.images import pypeitimage
from pypeit import utils
from pypeit.display import display

# TODO: I don't understand why we have some of these attributes.  E.g., why do
# we need both hdu and headarr?
class RawImage:
    """
    Class to load and process a raw image

    Args:
        ifile (:obj:`str`):
            File with the data.
        spectrograph (:class:`~pypeit.spectrographs.spectrograph.Spectrograph`):
            The spectrograph from which the data was collected.
        det (:obj:`int`):
            The detector to load/process.

    Attributes:
        filename (:obj:`str`):
            Original file name with the data.
        spectrograph (:class:`~pypeit.spectrograph.spectrographs.Spectrograph`):
            Spectrograph instance with the instrument-specific properties and
            methods.
        det (:obj:`int`):
            1-indexed detector number
        detector (:class:`~pypeit.images.detector_container.DetectorContainer`):
            Detector characteristics
        rawimage (`numpy.ndarray`_):
            The raw, not trimmed or reoriented, image data for the detector.
        hdu (`astropy.io.fits.HDUList`_):
            The full list of HDUs provided by :attr:`filename`.
        exptime (:obj:`float`):
            Frame exposure time in seconds.
        rawdatasec_img (`numpy.ndarray`_):
            The original, not trimmed or reoriented, image identifying which
            amplifier was used to read each section of the raw image.
        oscansec_img (`numpy.ndarray`_):
            The original, not trimmed or reoriented, image identifying the
            overscan regions in the raw image read by each amplifier.
        headarr (:obj:`list`):
            A list of `astropy.io.fits.Header`_ objects with the headers for all
            extensions in :attr:`hdu`.
        image (`numpy.ndarray`_):
            The processed image.  This starts as identical to :attr:`rawimage`
            and then altered by the processing steps; see :func:`process`.
        ronoise (:obj:`list`):
            The readnoise (in e-/ADU) for each of the detector amplifiers.
        par (:class:`~pypeit.par.pypeitpar.ProcessImagesPar`):
            Parameters that dictate the processing of the images.
        ivar (`numpy.ndarray`_):
            The inverse variance of :attr:`image`, the processed image.
        rn2img (`numpy.ndarray`_):
            The readnoise variance image.
        proc_var (`numpy.ndarray`_):
            The sum of the variance components added by the image processing;
            i.e., the error in the overscan subtraction, bias subtraction, etc.
        base_var (`numpy.ndarray`_):
            The base-level variance in the processed image.  See
            :func:`~pypeit.core.procimg.base_variance`.
        var (`numpy.ndarray`_):
            The aggregate variance in the processed image.  This is the primary
            array used during :func:`process` to track uncertainties;
            :attr:`ivar` is created by inverting this at the end of the
            processing method.
        steps (:obj:`dict`):
            Dictionary containing a set of booleans that track the processing
            steps that have been performed.
        datasec_img (`numpy.ndarray`_):
            Image identifying which amplifier was used to read each section of
            the *processed* image.
        spat_flexure_shift (:obj:`float`):
            The spatial flexure shift in pixels, if calculated
    """
    def __init__(self, ifile, spectrograph, det):

        # Required parameters
        self.filename = ifile
        self.spectrograph = spectrograph
        self.det = det

        # Load the raw image and the other items of interest
        self.detector, self.rawimage, self.hdu, self.exptime, self.rawdatasec_img, \
                self.oscansec_img = self.spectrograph.get_rawimage(self.filename, self.det)

        # Grab items from rawImage (for convenience and for processing)
        #   Could just keep rawImage in the object, if preferred
        self.headarr = deepcopy(self.spectrograph.get_headarr(self.hdu))

        # Key attributes
        self.image = self.rawimage.copy()
        self.datasec_img = self.rawdatasec_img.copy()
        # NOTE: Prevent estimate_readnoise() from altering self.detector using
        # deepcopy
        self.ronoise = deepcopy(self.detector['ronoise'])

        # Attributes
        self.par = None
        self.ivar = None
        self.rn2img = None
        self.proc_var = None
        self.base_var = None
        self.spat_flexure_shift = None
        self.img_scale = None
        self._bpm = None

        # All possible processing steps.  NOTE: These have to match the
        # method/function names.  Their order here matches there execution order
        # in self.process(), but that's not necessary.
        self.steps = dict(apply_gain=False,
                          subtract_pattern=False,
                          subtract_overscan=False,
                          trim=False,
                          orient=False,
                          subtract_bias=False,
                          subtract_dark=False,
                          spatial_flexure_shift=False,
                          flatfield=False)

    @property
    def bpm(self):
        """
        Generate and return the bad pixel mask for this image.

        .. warning::

            BPMs are for processed (e.g. trimmed, rotated) images only!

        Returns:
            `numpy.ndarray`_:  Bad pixel mask with a bad pixel = 1

        """
        if self._bpm is None:
            # TODO: Was this ever being called?
#            self._bpm = self.spectrograph.bpm(shape=self.image.shape, filename=self.filename,
#                                              det=self.det)
            # TODO: Pass bias if there is one?
            self._bpm = self.spectrograph.bpm(self.filename, self.det, shape=self.image.shape)
        return self._bpm

    @property
    def use_flat(self):
        """
        Return a flag setting if the flat data should be used in the image
        processing.
        """
        if self.par is None:
            return False
        # TODO: At the moment, we can only perform any of the flat-field
        # corrections if we are applying the pixel-flat correction.
#        return self.par['use_pixelflat'] or self.par['use_specillum'] or self.par['use_illumflat']
        return self.par['use_pixelflat']

    def apply_gain(self, force=False):
        """
        Use the gain to convert images from ADUs to electrons/counts.

        Conversion applied to :attr:`image, :attr:`var`, and :attr:`rn2img`.

        Args:
            force (:obj:`bool`, optional):
                Force the gain to be applied to the image, even if the step log
                (:attr:`steps`) indicates that it already has been.
        """
        step = inspect.stack()[0][3]
        if self.steps[step] and not force:
            # Already applied
            msgs.warn('Gain was already applied.')
            return

        # Behavior needs to be different if the image has been trimmed or not
        gain = procimg.gain_frame(self.datasec_img, np.atleast_1d(self.detector['gain']))
        # TODO: Could also check if steps['trim'] is true.  Is either better or worse?
        if self.rawimage.shape is not None and self.image.shape == self.rawimage.shape:
            # Image is raw, so need to include overscan sections
            # TODO: This only works assuming that there is *no* overlap between
            # oscansec_img and datasec_img.  There shouldn't be, but the code
            # doesn't check this...
            gain += procimg.gain_frame(self.oscansec_img, np.atleast_1d(self.detector['gain']))
        self.image *= gain
        # NOTE: In ``process``, ``apply_gain`` is called first, meaning that all
        # the variance arrays should be None.
        self.steps[step] = True

    def build_ivar(self):
        """
        Generate the inverse variance in the image.

        This is a simple wrapper for :func:`~pypeit.core.procimg.base_variance`
        and :func:`~pypeit.core.procimg.variance_model`.

        Returns:
            `numpy.ndarray`_: The inverse variance in the image.
        """
        # TODO: This approach assumes that the dark-current provided/known for
        # each detector is more accurate and precise than using the counts in
        # the dark image itself (assuming one is available) to calculate the
        # dark-current shot noise.  Instead, we could pass an image of the dark
        # current, if available.
        npix = np.prod(parse.parse_binning(self.detector.binning))
        darkcurr = npix*self.detector['darkcurr'] \
                    if self.detector['darkcurr'] > 0 and self.par['shot_noise'] else None
        self.base_var = procimg.base_variance(self.rn2img, darkcurr=darkcurr, exptime=self.exptime,
                                              proc_var=self.proc_var, count_scale=self.img_scale)
<<<<<<< HEAD
        var = procimg.variance_model(self.base_var, counts=self.image, count_scale=self.img_scale,
                                     noise_floor=self.par['noise_floor'],
                                     shot_noise=self.par['shot_noise'])
=======
        var = procimg.variance_model(self.base_var,
                                     counts=self.image if self.par['shot_noise'] else None,
                                     count_scale=self.img_scale,
                                     noise_floor=self.par['noise_floor'])
>>>>>>> 8321ce02
        return utils.inverse(var)

    def estimate_readnoise(self):
        """
        Estimate the readnoise (in electrons) based on the overscan regions of
        the image.

        If the readnoise is not known for any of the amplifiers (i.e., if
        :attr:`ronoise` is :math:`\leq 0`) or if explicitly requested using the
        ``empirical_rn`` parameter, the function estimates it using the standard
        deviation in the overscan region.

        .. warning::

            This function edits :attr:`ronoise` in place.
        """
        if self.oscansec_img.shape != self.image.shape:
            msgs.error('Must estimate readnoise before trimming the image.')
        for amp in range(len(self.ronoise)):
            if self.ronoise[amp] > 0 and not self.par['empirical_rn']:
                # Skip if the readnoise is defined and the empirical readnoise
                # estimate was not explicitly requested.
                continue
            if not np.any(self.oscansec_img==amp+1):
                msgs.error(f'Cannot estimate readnoise for amplifier {amp+1}; no overscan region!')
            gain = 1. if self.steps['apply_gain'] else self.detector['gain'][amp]
            biaspix = self.image[self.oscansec_img==amp+1] * gain
            self.ronoise[amp] = stats.sigma_clipped_stats(biaspix, sigma=5)[-1]
            msgs.info(f'Estimated readnoise of amplifier {amp+1} = {self.ronoise[amp]:.3f} e-')

    def build_rn2img(self, units='e-', digitization=False):
        """
        Generate the model readnoise variance image (:attr:`rn2img`).

        This is primarily a wrapper for :func:`~pypeit.core.procimg.rn2_frame`.

        Args:
            units (:obj:`str`, optional):
                Units for the output variance.  Options are ``'e-'`` for
                variance in square electrons (counts) or ``'ADU'`` for square
                ADU.
            digitization (:obj:`bool`, optional):
                Include digitization error in the calculation.

        Returns:
            `numpy.ndarray`_: Readnoise variance image.
        """
        if not np.all(self.ronoise > 0):
            # TODO: Consider just calling estimate_readnoise here...
            msgs.error('Some readnoise values <=0; first call estimate_readnoise.')

        # Compute and return the readnoise variance image 
        rn2 = procimg.rn2_frame(self.datasec_img, self.ronoise, units=units,
                                gain=self.detector['gain'], digitization=digitization)
        # TODO: Could also check if steps['trim'] is true.  Is either better or worse?
        if self.rawimage.shape is not None and self.image.shape == self.rawimage.shape \
                and np.any(self.oscansec_img > 0):
            # Image is raw, so need to include overscan sections
            # TODO: This only works assuming that there is *no* overlap between
            # oscansec_img and datasec_img.  There shouldn't be, but the code
            # doesn't check this...
            rn2 += procimg.rn2_frame(self.oscansec_img, self.ronoise, units=units,
                                     gain=self.detector['gain'], digitization=digitization)
        return rn2

    def process(self, par, bpm=None, flatimages=None, bias=None, slits=None, debug=False,
                dark=None):
        """
        Process the image.

        See further discussion of :ref:`image_proc` in ``PypeIt``.

        .. note::

            The processing step order is currently 'frozen' as is.  However, in
            the future, we may choose to allow optional ordering.

        The processing steps used (depending on the parameter toggling in
        :attr:`par`), in the order they will be applied are:

            #. :func:`apply_gain`: The first step is to convert the image units
               from ADU to electrons, amp by amp, using the gain provided by the
               :class:`~pypeit.images.detector_container.DetectorContainer`
               instance(s) for each
               :class:`~pypeit.spectrographs.spectrograph.Spectrograph`
               subclass.

            #. :func:`subtract_pattern`: Analyze and subtract sinusoidal pattern
               noise from the image; see
               :func:`~pypeit.core.procimg.subtract_pattern`.

            #. :func:`build_rn2img`: Construct the readnoise variance image,
               which includes readnoise and digitization error.  If any of the
               amplifiers on the detector do not have a measured readnoise or if
               explicitly requested using the ``empirical_rn`` parameter, the
               readnoise is estimated using :func:`estimate_readnoise`.
            
            #. :func:`subtract_overscan`: Use the detector overscan region to
               measure and subtract the frame-dependent bias level along the
               readout direction.

            #. :func:`trim`: Trim the image to include the data regions only
               (i.e. remove the overscan).

            #. :func:`orient`: Orient the image in the PypeIt orientation ---
               spectral coordinates ordered along the first axis and spatial
               coordinates ordered along the second, ``(spec, spat)`` --- with
               blue to red going from small pixel numbers to large.

            #. :func:`subtract_bias`: Subtract the master bias image.  The shape
               and orientation of the bias image must match the *processed*
               image.  I.e., if you trim and orient this image, you must also
               have trimmed and oriented the bias frames.

            #. :func:`subtract_dark`: Subtract the master dark image.  The shape
               and orientation of the dark image must match the *processed*
               image.  I.e., if you trim and orient this image, you must also
               have trimmed and oriented the dark frames.  The dark image is
               *automatically* scaled by the ratio of the exposure times to
               ensure the counts/s in the dark are removed from the image being
               processed.

            #. :func:`spatial_flexure_shift`: Measure any spatial shift due to
               flexure.

            #. :func:`flatfield`: Divide by the pixel-to-pixel, spatial and
               spectral response functions.

            #. :func:`build_ivar`: Construct a model estimate of the variance in
               the image based in the readnoise, errors from the additive
               processing steps, shot-noise from the observed counts (see the
               ``shot_noise`` parameter), a rescaling due to the flat-field
               correction, and a noise floor that sets a maximum S/N per pixel
               (see the ``noise_floor`` parameter); see
               :func:`~pypeit.core.procimg.variance_model`.
            
            #. :func:`~pypeit.images.pypeitimage.PypeItImage.build_crmask`:
               Generate a cosmic-ray mask

        Args:
            par (:class:`~pypeit.par.pypeitpar.ProcessImagesPar`):
                Parameters that dictate the processing of the images.  See
                :class:`pypeit.par.pypeitpar.ProcessImagesPar` for the
                defaults.
            bpm (`numpy.ndarray`_, optional):
                The bad-pixel mask.  This is used to *overwrite* the default
                bad-pixel mask for this spectrograph.  The shape must match a
                trimmed and oriented processed image.
            flatimages (:class:`~pypeit.flatfield.FlatImages`, optional):
                Flat-field images used to apply flat-field corrections.
            bias (:class:`~pypeit.images.pypeitimage.PypeItImage`, optional):
                Bias image for bias subtraction.
            slits (:class:`~pypeit.slittrace.SlitTraceSet`, optional):
                Used to calculate spatial flexure between the image and the
                slits, if requested via the ``spat_flexure_correct`` parameter
                in :attr:`par`; see
                :func:`~pypeit.core.flexure.spat_flexure_shift`.  Also used to
                construct the slit illumination profile, if requested via the
                ``use_illumflat`` parameter in :attr:`par`; see
                :func:`~pypeit.flatfield.FlatImages.fit2illumflat`.
            debug (:obj:`bool`, optional):
                Run in debug mode.
            dark (:class:`~pypeit.images.pypeitimage.PypeItImage`):
                Dark image

        Returns:
            :class:`~pypeit.images.pypeitimage.PypeItImage`: The processed
            image.
        """
        # TODO: Reset steps to all be false at the beginning of the function?
        # If we're careful with book-keeping of the attributes (i.e., resetting
        # image to rawimage, etc), calling process multiple times could be a way
        # for developers to *re*process an image multiple times from scratch
        # with different parameters to test changes.

        # Set input to attributes
        self.par = par
        if bpm is not None:
            self._bpm = bpm

        # Check the input
        if self.par['use_biasimage'] and bias is None:
            msgs.error('No bias available for bias subtraction!')
        if self.par['use_darkimage'] and dark is None:
            msgs.error('No dark available for dark subtraction!')
        if self.par['spat_flexure_correct'] and slits is None:
            msgs.error('Spatial flexure correction requested but no slits provided.')
        if self.use_flat and flatimages is None:
            msgs.error('Flat-field corrections requested but no flat-field images generated '
                       'or provided.  Make sure you have flat-field images in your PypeIt file!')

        #   - Convert from ADU to electron counts.
        if self.par['apply_gain']:
            self.apply_gain()

        # Apply additive corrections.  The order matters and is fixed.
        #
        #   - Subtract any fixed pattern defined for the instrument.  NOTE: This
        #     step *must* be done before subtract_overscan
        if self.par['use_pattern']:
            self.subtract_pattern()

        #   - Estimate the readnoise using the overscan regions.  NOTE: This
        #     needs to be done *after* any pattern subtraction.
        if self.par['empirical_rn'] or not np.all(self.ronoise > 0):
            self.estimate_readnoise()

        #   - Initialize the variance images.  Starts with the shape and
        #     orientation of the raw image.  Note that the readnoise variance
        #     and "process" variance images are kept separate because they are
        #     used again when modeling the noise during object extraction.
        self.rn2img = self.build_rn2img()
        self.proc_var = np.zeros(self.rn2img.shape, dtype=float)

        #   - Subtract the overscan.  Uncertainty from the overscan subtraction
        #     is added to the variance.
        if self.par['use_overscan']:
            self.subtract_overscan()

        # TODO: Do we need to keep trim and orient as optional?

        #   - Trim to the data region.  This trims the image, rn2img, proc_var,
        #     var, and datasec_img.
        if self.par['trim']:
            self.trim()

        #   - Re-orient to PypeIt convention. This re-orients the image, rn2img,
        #     proc_var, var, and datasec_img.
        if self.par['orient']:
            self.orient()

        #   - Check the shape of the bpm
        if self.bpm.shape != self.image.shape:
            # The BPM is the wrong shape.  Assume this is because the
            # calibrations were taken with a different binning than the science
            # data, and assume this is because a BPM was provided as an
            # argument.  First erase the "protected" attribute, then access it
            # again using the @property method, which will recreated it based on
            # the expected shape for this frame.
            bpm_shape = self.bpm.shape                  # Save the current shape for the warning
            self._bpm = None                            # This erases the current bpm attribute
            if self.bpm.shape != self.image.shape:      # This recreates it
                # This should only happen because of a coding error, not a user error
                msgs.error(f'CODING ERROR: From-scratch BPM has incorrect shape!')
            # If the above was successful, the code can continue, but first warn
            # the user that the code ignored the provided bpm.
            msgs.warn(f'Bad-pixel mask has incorrect shape: found {bpm_shape}, expected '
                      f'{self.image.shape}.  Assuming this is because different binning used for '
                      'various frames.  Recreating BPM specifically for this frame '
                      f'({os.path.basename(self.filename)}) and assuming the difference in the '
                      'binning will be handled later in the code.')
            
        #   - Subtract master bias
        if self.par['use_biasimage']:
            # Bias frame.  Shape and orientation must match *processed* image,.
            # Uncertainty from the bias subtraction is added to the variance.
            self.subtract_bias(bias)

        #   - Subtract dark current.  The tabulated dark current is *always*
        #     subtracted regardless of whether or not use_darkimage is true.  If
        #     a dark frame is provided and subtracted, its shape and orientation
        #     must match *processed* image, and the units *must* be in
        #     electrons/counts.  If available, uncertainty from the dark
        #     subtraction is added to the variance.
        self.subtract_dark(dark_image=dark if self.par['use_darkimage'] else None)

        # TODO: We should be performing the cosmic-ray detection/masking here,
        # *before* flat-fielding, right?.

        # Calculate flexure, if slits are provided and the correction is
        # requested.  NOTE: This step must come after trim, orient (just like
        # bias and dark subtraction) and before field flattening.
        self.spat_flexure_shift = None if slits is None or not self.par['spat_flexure_correct'] \
                                    else self.spatial_flexure_shift(slits)

        # Flat-field the data.  This propagates the flat-fielding corrections to
        # the variance.  The returned bpm is propagated to the PypeItImage
        # bitmask below.
        flat_bpm = self.flatfield(flatimages, slits=slits, debug=debug) if self.use_flat else None

        # Calculate the inverse variance
        # TODO: This approach assumes that the dark-current provided/known for
        # each detector is more accurate and precise than using the counts in
        # the dark image itself (assuming one is available) to calculate the
        # dark-current shot noise.  We could pass ``darkcurr=dark`` if ``dark``
        # is available instead...
        self.ivar = self.build_ivar()

        # Generate a PypeItImage.
        # NOTE: To reconstruct the variance model, you need base_var, image,
        # img_scale, noise_floor, and shot_noise.
        pypeitImage = pypeitimage.PypeItImage(self.image, ivar=self.ivar, rn2img=self.rn2img,
                                              base_var=self.base_var, img_scale=self.img_scale,
                                              bpm=self.bpm, detector=self.detector,
                                              spat_flexure=self.spat_flexure_shift,
                                              PYP_SPEC=self.spectrograph.name,
                                              units='e-' if self.par['apply_gain'] else 'ADU',
                                              exptime=self.exptime,
                                              noise_floor=self.par['noise_floor'],
                                              shot_noise=self.par['shot_noise'])
        pypeitImage.rawheadlist = self.headarr
        pypeitImage.process_steps = [key for key in self.steps.keys() if self.steps[key]]

        # Mask(s)
        if self.par['mask_cr']:
            pypeitImage.build_crmask(self.par)
        nonlinear_counts = self.spectrograph.nonlinear_counts(self.detector,
                                                              apply_gain=self.par['apply_gain'])
        pypeitImage.build_mask(saturation=nonlinear_counts)
        if flat_bpm is not None:
            pypeitImage.update_mask('BADSCALE', indx=flat_bpm)

        # Return
        return pypeitImage

    def spatial_flexure_shift(self, slits, force=False):
        """
        Calculate a spatial shift in the edge traces due to flexure.

        This is a simple wrapper for
        :func:`~pypeit.core.flexure.spat_flexure_shift`.

        Args:
            slits (:class:`~pypeit.slittrace.SlitTraceSet`, optional):
                Slit edge traces
            force (:obj:`bool`, optional):
                Force the image to be field flattened, even if the step log
                (:attr:`steps`) indicates that it already has been.

        """
        step = inspect.stack()[0][3]
        if self.steps[step] and not force:
            # Already field flattened
            msgs.warn('Spatial flexure shift already calculated.')
            return
        self.spat_flexure_shift = flexure.spat_flexure_shift(self.image, slits)
        self.steps[step] = True

    def flatfield(self, flatimages, slits=None, force=False, debug=False):
        """
        Field flatten the processed image.

        This method uses the results of the flat-field modeling code (see
        :class:`~pypeit.flatfield.FlatField`) and any measured spatial shift due
        to flexure to construct slit-illumination, spectral response, and
        pixel-to-pixel response corrections, and multiplicatively removes them
        from the current image.  If available, the calculation is propagated to
        the variance image; however, no uncertainty in the flat-field
        corrections are included.

        .. warning::

            If you want the spatial flexure to be accounted for, you must first
            calculate the shift using
            :func:`~pypeit.images.rawimage.RawImage.spatial_flexure_shift`.

        Args:
            flatimages (:class:`~pypeit.flatfield.FlatImages`):
                Flat-field images used to apply flat-field corrections.
            slits (:class:`~pypeit.slittrace.SlitTraceSet`, optional):
                Used to construct the slit illumination profile, and only 
                required if this is to be calculated and normalized out.  See
                :func:`~pypeit.flatfield.FlatImages.fit2illumflat`.
            force (:obj:`bool`, optional):
                Force the image to be field flattened, even if the step log
                (:attr:`steps`) indicates that it already has been.
            debug (:obj:`bool`, optional):
                Run in debug mode.

        Returns:
            `numpy.ndarray`_: Returns a boolean array flagging pixels were the
            total applied flat-field value (i.e., the combination if the
            pixelflat and illumination corrections) was <=0.
        """
        step = inspect.stack()[0][3]
        if self.steps[step] and not force:
            # Already field flattened
            msgs.warn('Image was already flat fielded.')
            return

        # Check input
        if flatimages.pixelflat_norm is None:
            # We cannot do any flat-field correction without a pixel flat (yet)
            msgs.error("Flat fielding desired but not generated/provided.")
        if self.par['use_illumflat'] and slits is None:
            msgs.error('Need to provide slits to create illumination flat.')
        if self.par['use_specillum'] and flatimages.pixelflat_spec_illum is None:
            msgs.error("Spectral illumination correction desired but not generated/provided.")

        # Generate the illumination flat, as needed
        illum_flat = 1.0
        if self.par['use_illumflat']:
            illum_flat = flatimages.fit2illumflat(slits, flexure_shift=self.spat_flexure_shift)
            if debug:
                left, right = slits.select_edges(flexure=self.spat_flexure_shift)
                viewer, ch = display.show_image(illum_flat, chname='illum_flat')
                display.show_slits(viewer, ch, left, right)  # , slits.id)
                #
                orig_image = self.image.copy()
                viewer, ch = display.show_image(orig_image, chname='orig_image')
                display.show_slits(viewer, ch, left, right)  # , slits.id)

        # Apply the relative spectral illumination
        spec_illum = flatimages.pixelflat_spec_illum if self.par['use_specillum'] else 1.

        # Apply flat-field correction
        # NOTE: Using flat.flatfield to effectively multiply image*img_scale is
        # a bit overkill...
        total_flat = flatimages.pixelflat_norm * illum_flat * spec_illum
        self.img_scale = utils.inverse(total_flat)
        self.image, flat_bpm = flat.flatfield(self.image, total_flat)
        self.steps[step] = True
        return flat_bpm

    def orient(self, force=False):
        """
        Orient image attributes such that they follow the ``PypeIt`` convention
        with spectra running blue (down) to red (up) and with orders decreasing
        from high (left) to low (right).
        
        This edits :attr:`image`, :attr:`rn2img` (if it exists),
        :attr:`proc_var` (if it exists), and :attr:`datasec_img` in place.

        Args:
            force (:obj:`bool`, optional):
                Force the image to be re-oriented, even if the step log
                (:attr:`steps`) indicates that it already has been.
        """
        step = inspect.stack()[0][3]
        # Check if already oriented
        if self.steps[step] and not force:
            msgs.warn('Image was already oriented.')
            return
        # Orient the image to have blue/red run bottom to top
        self.image = self.spectrograph.orient_image(self.detector, self.image)
        if self.rn2img is not None:
            self.rn2img = self.spectrograph.orient_image(self.detector, self.rn2img)
        if self.proc_var is not None:
            self.proc_var = self.spectrograph.orient_image(self.detector, self.proc_var)
        self.datasec_img = self.spectrograph.orient_image(self.detector, self.datasec_img)
        self.steps[step] = True

    def subtract_bias(self, bias_image, force=False):
        """
        Subtract a bias image.
        
        If the ``bias_image`` object includes an inverse variance image and if
        :attr:`var` is available, the error in the bias is propagated to the
        bias-subtracted image.

        Args:
            bias_image (:class:`~pypeit.images.pypeitimage.PypeItImage`):
                Bias image
            force (:obj:`bool`, optional):
                Force the image to be subtracted, even if the step log
                (:attr:`steps`) indicates that it already has been.
        """
        step = inspect.stack()[0][3]
        if self.steps[step] and not force:
            # Already bias subtracted
            msgs.warn('Image was already bias subtracted.')
            return
        self.image -= bias_image.image
        # TODO: Also incorporate the mask?
        if bias_image.ivar is not None and self.proc_var is not None:
            self.proc_var += utils.inverse(bias_image.ivar)
        self.steps[step] = True

    # TODO: expscale is currently not a parameter that the user can control.
    # Should it be?
    def subtract_dark(self, dark_image=None, expscale=True, force=False):
        """
        Subtract detector dark current.

        This method subtracts both the tabulated dark-current for the detector
        and a dark image.  For this to be appropriate, the dark image (if
        provided) *must* also have had the tabulated dark-current value
        subtracted from it.

        Also, the processing of the dark image (if provided) should match the
        processing of the image being processed.  For example, if this image has
        been bias subtracted, so should be the dark image.

        If the ``dark_image`` object includes an inverse variance estimate and
        if :attr:`proc_var` is available, the uncertainty in the dark will be
        propagated to the dark-subtracted image.

        .. warning::

            The current default automatically scales the dark frame to match the
            exposure time of the image being processed.  Typically dark frames
            should have the same exposure time as the image being processed, so
            this will have no effect.  However, beware if that's not the case,
            and make sure this scaling is appropriate.  Use ``expscale`` to
            turn it off.

        Args:
            dark_image (:class:`~pypeit.images.pypeitimage.PypeItImage`, optional):
                The dark image to subtract.  If None, only the tabulated
                dark-current is subtracted from *all* pixels.
            expscale (:obj:`bool`, optional):
                Scale the dark image (if provided) by the ratio of the exposure
                times so that the counts per second represented by the dark
                image are appropriately subtracted from image being processed.
            force (:obj:`bool`, optional):
                Force the dark to be subtracted, even if the step log
                (:attr:`steps`) indicates that it already has been.
        """
        step = inspect.stack()[0][3]
        if self.steps[step] and not force:
            # Already bias subtracted
            msgs.warn('Image was already dark subtracted.')
            return
        # TODO: Is the dark-current amplifier dependent?  Also, this usage means
        # that darkcurr cannot be None.
        # Tabulated dark current is in e-/pixel/hour and exptime is in s, the
        # 3600 factor converts the dark current to e-/pixel/s.
        npix = np.prod(parse.parse_binning(self.detector.binning))
        dark_count = npix*self.detector['darkcurr'] * self.exptime / 3600.
        if dark_image is not None:
            # TODO: Include a warning when the scaling is "signficant"?
            scale = self.exptime / dark_image.exptime if expscale else 1.
            # Warn the user if the counts in the dark image are significantly
            # different from the tabulated value.  The 50% difference is not
            # well justified but, for now, hard-coded.
            med_dark = np.median(scale * dark_image.image)
            if np.absolute(med_dark) > 0.5*dark_count:
                msgs.warn(f'Dark-subtracted dark frame has significant signal remaining.  Median '
                          f'count is {med_dark:.2f}; warning threshold = +/-{0.5*dark_count:.2f}.')
            # NOTE: This converts dark_count from a scalar to an array
            dark_count += scale * dark_image.image
            if dark_image.ivar is not None and self.proc_var is not None:
                # Include the variance in the dark image
                # TODO: Also incorporate the mask?
                self.proc_var += scale**2 * utils.inverse(dark_image.ivar)
        self.image -= dark_count
        self.steps[step] = True

    def subtract_overscan(self, force=False):
        """
        Analyze and subtract the overscan from the image

        Args:
            force (:obj:`bool`, optional):
                Force the image to be overscan subtracted, even if the step log
                (:attr:`steps`) indicates that it already has been.
        """
        step = inspect.stack()[0][3]
        if self.steps[step] and not force:
            # Already overscan subtracted
            msgs.warn("Image was already overscan subtracted!")
            return
        # Subtract the overscan.  var is the variance in the overscan
        # subtraction
        self.image, var = procimg.subtract_overscan(self.image, self.datasec_img,
                                                    self.oscansec_img,
                                                    method=self.par['overscan_method'],
                                                    params=self.par['overscan_par'],
                                                    var=self.rn2img)
        # Parse the returned value
        if self.rn2img is not None:
            # Include the variance in the overscan subtraction in the
            # "processing variance"
            self.proc_var += var
        self.steps[step] = True

    def subtract_pattern(self):
        """
        Analyze and subtract the pattern noise from the image.

        This is primarily a wrapper for
        :func:`~pypeit.core.procimg.subtract_pattern`.

        """
        step = inspect.stack()[0][3]
        if self.steps[step]:
            # Already pattern subtracted
            msgs.warn("Image was already pattern subtracted!")
            return

        # The image must have an overscan region for this to work.
        if not np.any(self.oscansec_img > 0):
            msgs.error('Image has no overscan region.  Pattern noise cannot be subtracted.')

        # The image cannot have already been trimmed
        if self.oscansec_img.shape != self.image.shape:
            msgs.error('Must estimate readnoise before trimming the image.')

        # Grab the frequency, if it exists in the header.  For some instruments,
        # PYPEITFRQ is added to the header in get_rawimage() in the spectrograph
        # file.  See keck_kcwi.py for an example.
        frequency = []
        try:
            # Grab a list of all the amplifiers
            amps = np.sort(np.unique(self.oscansec_img[np.where(self.oscansec_img > 0)]))
            for amp in amps:
                frequency.append(self.hdu[0].header['PYPFRQ{0:02d}'.format(amp)])
            # Final check to make sure the list isn't empty (which it shouldn't be, anyway)
            if len(frequency) == 0:
                frequency = None
        except KeyError:
            frequency = None
        # Subtract the pattern and overwrite the current image
        self.image = procimg.subtract_pattern(self.image, self.datasec_img, self.oscansec_img,
                                              frequency=frequency)
        self.steps[step] = True

    def trim(self, force=False):
        """
        Trim image attributes to include only the science data.
        
        This edits :attr:`image`, :attr:`rn2img` (if it exists),
        :attr:`proc_var` (if it exists), and :attr:`datasec_img` in place.

        Args:
            force (:obj:`bool`, optional):
                Force the image to be trimmed, even if the step log
                (:attr:`steps`) indicates that it already has been.
        """
        step = inspect.stack()[0][3]
        if self.rawimage.shape is not None and self.image.shape != self.rawimage.shape:
            # Image *must* have been trimmed already because shape does not
            # match raw image
            self.steps[step] = True
            msgs.warn('Image shape does not match original.')
            return
        if self.steps[step] and not force:
            # Already trimmed
            msgs.warn('Image was already trimmed.')
            return
        self.image = procimg.trim_frame(self.image, self.datasec_img < 1)
        if self.rn2img is not None:
            self.rn2img = procimg.trim_frame(self.rn2img, self.datasec_img < 1)
        if self.proc_var is not None:
            self.proc_var = procimg.trim_frame(self.proc_var, self.datasec_img < 1)
        # NOTE: This must be done last because the untrimmed image is used for
        # deciding what to trim!
        self.datasec_img = procimg.trim_frame(self.datasec_img, self.datasec_img < 1)
        self.steps[step] = True

    def __repr__(self):
        return ('<{:s}: file={}, steps={}>'.format(self.__class__.__name__, self.filename,
                                                   self.steps))

<|MERGE_RESOLUTION|>--- conflicted
+++ resolved
@@ -223,16 +223,10 @@
                     if self.detector['darkcurr'] > 0 and self.par['shot_noise'] else None
         self.base_var = procimg.base_variance(self.rn2img, darkcurr=darkcurr, exptime=self.exptime,
                                               proc_var=self.proc_var, count_scale=self.img_scale)
-<<<<<<< HEAD
-        var = procimg.variance_model(self.base_var, counts=self.image, count_scale=self.img_scale,
-                                     noise_floor=self.par['noise_floor'],
-                                     shot_noise=self.par['shot_noise'])
-=======
         var = procimg.variance_model(self.base_var,
                                      counts=self.image if self.par['shot_noise'] else None,
                                      count_scale=self.img_scale,
                                      noise_floor=self.par['noise_floor'])
->>>>>>> 8321ce02
         return utils.inverse(var)
 
     def estimate_readnoise(self):
