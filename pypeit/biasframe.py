""" Module for guiding Bias subtraction including generating a Bias image as desired
"""
from __future__ import absolute_import, division, print_function

import inspect
import os


from pypeit import msgs
from pypeit import processimages
from pypeit import masterframe
from pypeit.par import pypeitpar

from pypeit import debugger


class BiasFrame(processimages.ProcessImages, masterframe.MasterFrame):
    """
    Class to generate/load the Bias image or instructions on how to deal with the bias

    This class is primarily designed to generate a Bias frame for bias subtraction
      It also contains I/O methods for the Master frames of PypeIt
      The build_master() method will return a simple command (str) if that is the specified setting
      in settings['bias']['useframe']

    Instead have this comment and more description here:
        # Child-specific Internals
        #    See ProcessImages for the rest

    Args:
        spectrograph : str (optional)
           Used to specify properties of the detector (for processing)
           Attempt to set with settings['run']['spectrograph'] if not input
        files (list,optional): List of filenames to process
            master_key (:obj:`str`, optional):
                The string identifier for the instrument configuration.  See
                :class:`pypeit.masterframe.MasterFrame`.
        det (:obj:`int`, optional):
            The 1-indexed detector number to process.
        par (:class:`pypeit.par.pypeitpar.FrameGroupPar`):
            The parameters used to type and process the arc frames.
        master_key (:obj:`str`, optional):
            The string identifier for the instrument configuration.  See
            :class:`pypeit.masterframe.MasterFrame`.
        master_dir (str, optional): Path to master frames
        reuse_masters (bool, optional): Load from disk if possible

    Attributes:
<<<<<<< HEAD
        frametype (str):
=======
>>>>>>> 7eb2e7b2

    """

    # Frame type is a class attribute
    frametype = 'bias'

    # Keep order same as processimages (or else!)
    def __init__(self, spectrograph, files=None, det=1, par=None, master_key=None,
                 master_dir=None, reuse_masters=False):

        # Parameters
        self.par = pypeitpar.FrameGroupPar(self.frametype) if par is None else par

        # Start us up
        processimages.ProcessImages.__init__(self, spectrograph, files=files, det=det,
                                             par=self.par['process'])

        # MasterFrames: Specifically pass the ProcessImages-constructed
        # spectrograph even though it really only needs the string name
        masterframe.MasterFrame.__init__(self, self.frametype, master_key, reuse_masters=reuse_masters,
                                         master_dir=master_dir)

    def build_image(self, overwrite=False, trim=True):
        """
        Grab the bias files (as needed) and then
         process the input bias frames with ProcessImages.process()
          Avoid bias subtraction

        Args:
            overwrite: (:obj: `bool`, optional):
                Regenerate the stack image
            trim (bool, optional): If True, trim the image

        Returns:
            ndarray: :attr:`stack` Combined, processed image

        """
        # Combine
        self.stack = self.process(bias_subtract=None, trim=trim, overwrite=overwrite)
        #
        return self.stack

    def determine_bias_mode(self, prev_build=False):
        """
        Determine the bias mode to use in this reduction
          - None -- No bias subtraction
          - 'overscan' -- Overscan subtract
          - msbias -- Use a generated bias image

        Args:
            prev_build (bool, optional):  Load the master frame if it exists and was
            built on this run.

        Returns:
            ndarray, str or None: :attr:`msbias` str, ndarray or None

        """
        # How are we treating biases?
        # 1) No bias subtraction
        if self.par['useframe'].lower() == 'none':
            msgs.info("Will not perform bias/dark subtraction")
            self.msbias = None
        # 2) Use overscan
        elif self.par['useframe'] == 'overscan':
            self.msbias = 'overscan'
        # 3) User wants bias subtractions, use a Master biasframe?
        elif self.par['useframe'] in ['bias', 'dark']:
            # Load the MasterFrame if it exists and user requested one to load it
            self.msbias = self.master(prev_build=prev_build)

        return self.msbias<|MERGE_RESOLUTION|>--- conflicted
+++ resolved
@@ -46,10 +46,6 @@
         reuse_masters (bool, optional): Load from disk if possible
 
     Attributes:
-<<<<<<< HEAD
-        frametype (str):
-=======
->>>>>>> 7eb2e7b2
 
     """
 
