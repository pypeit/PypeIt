--- conflicted
+++ resolved
@@ -7,12 +7,8 @@
 """
 import traceback
 import sys
-<<<<<<< HEAD
 import datetime
-=======
 import threading
-from datetime import datetime
->>>>>>> d1d96307
 import re
 import io
 from pathlib import Path
